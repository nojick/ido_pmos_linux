--- conflicted
+++ resolved
@@ -60,12 +60,7 @@
 	if (err) {
 		realfile = ERR_PTR(err);
 	} else {
-<<<<<<< HEAD
-		if (old_cred && !inode_owner_or_capable(real_mnt_userns,
-							realinode))
-=======
-		if (!inode_owner_or_capable(real_idmap, realinode))
->>>>>>> 05e6295f
+		if (old_cred && !inode_owner_or_capable(real_idmap, realinode))
 			flags &= ~O_NOATIME;
 
 		realfile = open_with_fake_path(&file->f_path, flags, realinode,
