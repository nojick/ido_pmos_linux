// SPDX-License-Identifier: GPL-2.0-only

#include <linux/fs.h>
#include <linux/module.h>
#include <linux/namei.h>
#include <linux/fs_context.h>
#include <linux/fs_parser.h>
#include <linux/posix_acl_xattr.h>
#include <linux/seq_file.h>
#include <linux/xattr.h>
#include "overlayfs.h"
#include "params.h"

static bool ovl_redirect_dir_def = IS_ENABLED(CONFIG_OVERLAY_FS_REDIRECT_DIR);
module_param_named(redirect_dir, ovl_redirect_dir_def, bool, 0644);
MODULE_PARM_DESC(redirect_dir,
		 "Default to on or off for the redirect_dir feature");

static bool ovl_redirect_always_follow =
	IS_ENABLED(CONFIG_OVERLAY_FS_REDIRECT_ALWAYS_FOLLOW);
module_param_named(redirect_always_follow, ovl_redirect_always_follow,
		   bool, 0644);
MODULE_PARM_DESC(redirect_always_follow,
		 "Follow redirects even if redirect_dir feature is turned off");

static bool ovl_xino_auto_def = IS_ENABLED(CONFIG_OVERLAY_FS_XINO_AUTO);
module_param_named(xino_auto, ovl_xino_auto_def, bool, 0644);
MODULE_PARM_DESC(xino_auto,
		 "Auto enable xino feature");

static bool ovl_index_def = IS_ENABLED(CONFIG_OVERLAY_FS_INDEX);
module_param_named(index, ovl_index_def, bool, 0644);
MODULE_PARM_DESC(index,
		 "Default to on or off for the inodes index feature");

static bool ovl_nfs_export_def = IS_ENABLED(CONFIG_OVERLAY_FS_NFS_EXPORT);
module_param_named(nfs_export, ovl_nfs_export_def, bool, 0644);
MODULE_PARM_DESC(nfs_export,
		 "Default to on or off for the NFS export feature");

static bool ovl_metacopy_def = IS_ENABLED(CONFIG_OVERLAY_FS_METACOPY);
module_param_named(metacopy, ovl_metacopy_def, bool, 0644);
MODULE_PARM_DESC(metacopy,
		 "Default to on or off for the metadata only copy up feature");

<<<<<<< HEAD
static bool __read_mostly ovl_override_creds_def = true;
module_param_named(override_creds, ovl_override_creds_def, bool, 0644);
MODULE_PARM_DESC(ovl_override_creds_def,
		 "Use mounter's credentials for accesses");

enum {
=======
enum ovl_opt {
>>>>>>> 819829f0
	Opt_lowerdir,
	Opt_upperdir,
	Opt_workdir,
	Opt_default_permissions,
	Opt_redirect_dir,
	Opt_index,
	Opt_uuid,
	Opt_nfs_export,
	Opt_userxattr,
	Opt_xino,
	Opt_metacopy,
	Opt_verity,
	Opt_volatile,
	Opt_override_creds,
};

static const struct constant_table ovl_parameter_bool[] = {
	{ "on",		true  },
	{ "off",	false },
	{}
};

static const struct constant_table ovl_parameter_uuid[] = {
	{ "off",	OVL_UUID_OFF  },
	{ "null",	OVL_UUID_NULL },
	{ "auto",	OVL_UUID_AUTO },
	{ "on",		OVL_UUID_ON   },
	{}
};

static const char *ovl_uuid_mode(struct ovl_config *config)
{
	return ovl_parameter_uuid[config->uuid].name;
}

static int ovl_uuid_def(void)
{
	return OVL_UUID_AUTO;
}

static const struct constant_table ovl_parameter_xino[] = {
	{ "off",	OVL_XINO_OFF  },
	{ "auto",	OVL_XINO_AUTO },
	{ "on",		OVL_XINO_ON   },
	{}
};

const char *ovl_xino_mode(struct ovl_config *config)
{
	return ovl_parameter_xino[config->xino].name;
}

static int ovl_xino_def(void)
{
	return ovl_xino_auto_def ? OVL_XINO_AUTO : OVL_XINO_OFF;
}

const struct constant_table ovl_parameter_redirect_dir[] = {
	{ "off",	OVL_REDIRECT_OFF      },
	{ "follow",	OVL_REDIRECT_FOLLOW   },
	{ "nofollow",	OVL_REDIRECT_NOFOLLOW },
	{ "on",		OVL_REDIRECT_ON       },
	{}
};

static const char *ovl_redirect_mode(struct ovl_config *config)
{
	return ovl_parameter_redirect_dir[config->redirect_mode].name;
}

static int ovl_redirect_mode_def(void)
{
	return ovl_redirect_dir_def	  ? OVL_REDIRECT_ON :
	       ovl_redirect_always_follow ? OVL_REDIRECT_FOLLOW :
					    OVL_REDIRECT_NOFOLLOW;
}

static const struct constant_table ovl_parameter_verity[] = {
	{ "off",	OVL_VERITY_OFF     },
	{ "on",		OVL_VERITY_ON      },
	{ "require",	OVL_VERITY_REQUIRE },
	{}
};

static const char *ovl_verity_mode(struct ovl_config *config)
{
	return ovl_parameter_verity[config->verity_mode].name;
}

static int ovl_verity_mode_def(void)
{
	return OVL_VERITY_OFF;
}

#define fsparam_string_empty(NAME, OPT) \
	__fsparam(fs_param_is_string, NAME, OPT, fs_param_can_be_empty, NULL)

const struct fs_parameter_spec ovl_parameter_spec[] = {
	fsparam_string_empty("lowerdir",    Opt_lowerdir),
	fsparam_string("upperdir",          Opt_upperdir),
	fsparam_string("workdir",           Opt_workdir),
	fsparam_flag("default_permissions", Opt_default_permissions),
	fsparam_enum("redirect_dir",        Opt_redirect_dir, ovl_parameter_redirect_dir),
	fsparam_enum("index",               Opt_index, ovl_parameter_bool),
	fsparam_enum("uuid",                Opt_uuid, ovl_parameter_uuid),
	fsparam_enum("nfs_export",          Opt_nfs_export, ovl_parameter_bool),
	fsparam_flag("userxattr",           Opt_userxattr),
	fsparam_enum("xino",                Opt_xino, ovl_parameter_xino),
	fsparam_enum("metacopy",            Opt_metacopy, ovl_parameter_bool),
	fsparam_enum("verity",              Opt_verity, ovl_parameter_verity),
	fsparam_flag("volatile",            Opt_volatile),
	fsparam_enum("override_creds",      Opt_override_creds, ovl_parameter_bool),
	{}
};

static char *ovl_next_opt(char **s)
{
	char *sbegin = *s;
	char *p;

	if (sbegin == NULL)
		return NULL;

	for (p = sbegin; *p; p++) {
		if (*p == '\\') {
			p++;
			if (!*p)
				break;
		} else if (*p == ',') {
			*p = '\0';
			*s = p + 1;
			return sbegin;
		}
	}
	*s = NULL;
	return sbegin;
}

static int ovl_parse_monolithic(struct fs_context *fc, void *data)
{
	return vfs_parse_monolithic_sep(fc, data, ovl_next_opt);
}

static ssize_t ovl_parse_param_split_lowerdirs(char *str)
{
	ssize_t nr_layers = 1, nr_colons = 0;
	char *s, *d;

	for (s = d = str;; s++, d++) {
		if (*s == '\\') {
			/* keep esc chars in split lowerdir */
			*d++ = *s++;
		} else if (*s == ':') {
			bool next_colon = (*(s + 1) == ':');

			nr_colons++;
			if (nr_colons == 2 && next_colon) {
				pr_err("only single ':' or double '::' sequences of unescaped colons in lowerdir mount option allowed.\n");
				return -EINVAL;
			}
			/* count layers, not colons */
			if (!next_colon)
				nr_layers++;

			*d = '\0';
			continue;
		}

		*d = *s;
		if (!*s) {
			/* trailing colons */
			if (nr_colons) {
				pr_err("unescaped trailing colons in lowerdir mount option.\n");
				return -EINVAL;
			}
			break;
		}
		nr_colons = 0;
	}

	return nr_layers;
}

static int ovl_mount_dir_noesc(const char *name, struct path *path)
{
	int err = -EINVAL;

	if (!*name) {
		pr_err("empty lowerdir\n");
		goto out;
	}
	err = kern_path(name, LOOKUP_FOLLOW, path);
	if (err) {
		pr_err("failed to resolve '%s': %i\n", name, err);
		goto out;
	}
	return 0;

out:
	return err;
}

static void ovl_unescape(char *s)
{
	char *d = s;

	for (;; s++, d++) {
		if (*s == '\\')
			s++;
		*d = *s;
		if (!*s)
			break;
	}
}

static int ovl_mount_dir(const char *name, struct path *path)
{
	int err = -ENOMEM;
	char *tmp = kstrdup(name, GFP_KERNEL);

	if (tmp) {
		ovl_unescape(tmp);
		err = ovl_mount_dir_noesc(tmp, path);
		kfree(tmp);
	}
	return err;
}

static int ovl_mount_dir_check(struct fs_context *fc, const struct path *path,
			       enum ovl_opt layer, const char *name, bool upper)
{
	if (ovl_dentry_weird(path->dentry))
		return invalfc(fc, "filesystem on %s not supported", name);

	if (!d_is_dir(path->dentry))
		return invalfc(fc, "%s is not a directory", name);

	/*
	 * Check whether upper path is read-only here to report failures
	 * early. Don't forget to recheck when the superblock is created
	 * as the mount attributes could change.
	 */
	if (upper) {
		if (path->dentry->d_flags & DCACHE_OP_REAL)
			return invalfc(fc, "filesystem on %s not supported as upperdir", name);
		if (__mnt_is_readonly(path->mnt))
			return invalfc(fc, "filesystem on %s is read-only", name);
	}
	return 0;
}

static void ovl_add_layer(struct fs_context *fc, enum ovl_opt layer,
			 struct path *path, char **pname)
{
	struct ovl_fs *ofs = fc->s_fs_info;
	struct ovl_config *config = &ofs->config;
	struct ovl_fs_context *ctx = fc->fs_private;

	switch (layer) {
	case Opt_workdir:
		swap(config->workdir, *pname);
		swap(ctx->work, *path);
		break;
	case Opt_upperdir:
		swap(config->upperdir, *pname);
		swap(ctx->upper, *path);
		break;
	default:
		WARN_ON(1);
	}
}

static int ovl_parse_layer(struct fs_context *fc, struct fs_parameter *param,
			   enum ovl_opt layer)
{
	char *name = kstrdup(param->string, GFP_KERNEL);
	bool upper = (layer == Opt_upperdir || layer == Opt_workdir);
	struct path path;
	int err;

	if (!name)
		return -ENOMEM;

	err = ovl_mount_dir(name, &path);
	if (err)
		goto out_free;

	err = ovl_mount_dir_check(fc, &path, layer, name, upper);
	if (err)
		goto out_put;

	/* Store the user provided path string in ctx to show in mountinfo */
	ovl_add_layer(fc, layer, &path, &name);

out_put:
	path_put(&path);
out_free:
	kfree(name);
	return err;
}

static void ovl_reset_lowerdirs(struct ovl_fs_context *ctx)
{
	struct ovl_fs_context_layer *l = ctx->lower;

	// Reset old user provided lowerdir string
	kfree(ctx->lowerdir_all);
	ctx->lowerdir_all = NULL;

	for (size_t nr = 0; nr < ctx->nr; nr++, l++) {
		path_put(&l->path);
		kfree(l->name);
		l->name = NULL;
	}
	ctx->nr = 0;
	ctx->nr_data = 0;
}

/*
 * Parse lowerdir= mount option:
 *
 * e.g.: lowerdir=/lower1:/lower2:/lower3::/data1::/data2
 *     Set "/lower1", "/lower2", and "/lower3" as lower layers and
 *     "/data1" and "/data2" as data lower layers. Any existing lower
 *     layers are replaced.
 */
static int ovl_parse_param_lowerdir(const char *name, struct fs_context *fc)
{
	int err;
	struct ovl_fs_context *ctx = fc->fs_private;
	struct ovl_fs_context_layer *l;
	char *dup = NULL, *iter;
	ssize_t nr_lower = 0, nr = 0, nr_data = 0;
	bool data_layer = false;

	/*
	 * Ensure we're backwards compatible with mount(2)
	 * by allowing relative paths.
	 */

	/* drop all existing lower layers */
	ovl_reset_lowerdirs(ctx);

	if (!*name)
		return 0;

	if (*name == ':') {
		pr_err("cannot append lower layer");
		return -EINVAL;
	}

	// Store user provided lowerdir string to show in mount options
	ctx->lowerdir_all = kstrdup(name, GFP_KERNEL);
	if (!ctx->lowerdir_all)
		return -ENOMEM;

	dup = kstrdup(name, GFP_KERNEL);
	if (!dup)
		return -ENOMEM;

	err = -EINVAL;
	nr_lower = ovl_parse_param_split_lowerdirs(dup);
	if (nr_lower < 0)
		goto out_err;

	if (nr_lower > OVL_MAX_STACK) {
		pr_err("too many lower directories, limit is %d\n", OVL_MAX_STACK);
		goto out_err;
	}

	if (nr_lower > ctx->capacity) {
		err = -ENOMEM;
		l = krealloc_array(ctx->lower, nr_lower, sizeof(*ctx->lower),
				   GFP_KERNEL_ACCOUNT);
		if (!l)
			goto out_err;

		ctx->lower = l;
		ctx->capacity = nr_lower;
	}

	iter = dup;
	l = ctx->lower;
	for (nr = 0; nr < nr_lower; nr++, l++) {
		memset(l, 0, sizeof(*l));

		err = ovl_mount_dir(iter, &l->path);
		if (err)
			goto out_put;

		err = ovl_mount_dir_check(fc, &l->path, Opt_lowerdir, iter, false);
		if (err)
			goto out_put;

		err = -ENOMEM;
		l->name = kstrdup(iter, GFP_KERNEL_ACCOUNT);
		if (!l->name)
			goto out_put;

		if (data_layer)
			nr_data++;

		/* Calling strchr() again would overrun. */
		if ((nr + 1) == nr_lower)
			break;

		err = -EINVAL;
		iter = strchr(iter, '\0') + 1;
		if (*iter) {
			/*
			 * This is a regular layer so we require that
			 * there are no data layers.
			 */
			if ((ctx->nr_data + nr_data) > 0) {
				pr_err("regular lower layers cannot follow data lower layers");
				goto out_put;
			}

			data_layer = false;
			continue;
		}

		/* This is a data lower layer. */
		data_layer = true;
		iter++;
	}
	ctx->nr = nr_lower;
	ctx->nr_data += nr_data;
	kfree(dup);
	return 0;

out_put:
	ovl_reset_lowerdirs(ctx);

out_err:
	kfree(dup);

	/* Intentionally don't realloc to a smaller size. */
	return err;
}

static int ovl_parse_param(struct fs_context *fc, struct fs_parameter *param)
{
	int err = 0;
	struct fs_parse_result result;
	struct ovl_fs *ofs = fc->s_fs_info;
	struct ovl_config *config = &ofs->config;
	struct ovl_fs_context *ctx = fc->fs_private;
	int opt;

	if (fc->purpose == FS_CONTEXT_FOR_RECONFIGURE) {
		/*
		 * On remount overlayfs has always ignored all mount
		 * options no matter if malformed or not so for
		 * backwards compatibility we do the same here.
		 */
		if (fc->oldapi)
			return 0;

		/*
		 * Give us the freedom to allow changing mount options
		 * with the new mount api in the future. So instead of
		 * silently ignoring everything we report a proper
		 * error. This is only visible for users of the new
		 * mount api.
		 */
		return invalfc(fc, "No changes allowed in reconfigure");
	}

	opt = fs_parse(fc, ovl_parameter_spec, param, &result);
	if (opt < 0)
		return opt;

	switch (opt) {
	case Opt_lowerdir:
		err = ovl_parse_param_lowerdir(param->string, fc);
		break;
	case Opt_upperdir:
	case Opt_workdir:
		err = ovl_parse_layer(fc, param, opt);
		break;
	case Opt_default_permissions:
		config->default_permissions = true;
		break;
	case Opt_redirect_dir:
		config->redirect_mode = result.uint_32;
		if (config->redirect_mode == OVL_REDIRECT_OFF) {
			config->redirect_mode = ovl_redirect_always_follow ?
						OVL_REDIRECT_FOLLOW :
						OVL_REDIRECT_NOFOLLOW;
		}
		ctx->set.redirect = true;
		break;
	case Opt_index:
		config->index = result.uint_32;
		ctx->set.index = true;
		break;
	case Opt_uuid:
		config->uuid = result.uint_32;
		break;
	case Opt_nfs_export:
		config->nfs_export = result.uint_32;
		ctx->set.nfs_export = true;
		break;
	case Opt_xino:
		config->xino = result.uint_32;
		break;
	case Opt_metacopy:
		config->metacopy = result.uint_32;
		ctx->set.metacopy = true;
		break;
	case Opt_verity:
		config->verity_mode = result.uint_32;
		break;
	case Opt_volatile:
		config->ovl_volatile = true;
		break;
	case Opt_userxattr:
		config->userxattr = true;
		break;
	case Opt_override_creds:
		config->override_creds = result.uint_32;
		break;
	default:
		pr_err("unrecognized mount option \"%s\" or missing value\n",
		       param->key);
		return -EINVAL;
	}

	return err;
}

static int ovl_get_tree(struct fs_context *fc)
{
	return get_tree_nodev(fc, ovl_fill_super);
}

static inline void ovl_fs_context_free(struct ovl_fs_context *ctx)
{
	ovl_reset_lowerdirs(ctx);
	path_put(&ctx->upper);
	path_put(&ctx->work);
	kfree(ctx->lower);
	kfree(ctx);
}

static void ovl_free(struct fs_context *fc)
{
	struct ovl_fs *ofs = fc->s_fs_info;
	struct ovl_fs_context *ctx = fc->fs_private;

	/*
	 * ofs is stored in the fs_context when it is initialized.
	 * ofs is transferred to the superblock on a successful mount,
	 * but if an error occurs before the transfer we have to free
	 * it here.
	 */
	if (ofs)
		ovl_free_fs(ofs);

	if (ctx)
		ovl_fs_context_free(ctx);
}

static int ovl_reconfigure(struct fs_context *fc)
{
	struct super_block *sb = fc->root->d_sb;
	struct ovl_fs *ofs = OVL_FS(sb);
	struct super_block *upper_sb;
	int ret = 0;

	if (!(fc->sb_flags & SB_RDONLY) && ovl_force_readonly(ofs))
		return -EROFS;

	if (fc->sb_flags & SB_RDONLY && !sb_rdonly(sb)) {
		upper_sb = ovl_upper_mnt(ofs)->mnt_sb;
		if (ovl_should_sync(ofs)) {
			down_read(&upper_sb->s_umount);
			ret = sync_filesystem(upper_sb);
			up_read(&upper_sb->s_umount);
		}
	}

	return ret;
}

static const struct fs_context_operations ovl_context_ops = {
	.parse_monolithic = ovl_parse_monolithic,
	.parse_param = ovl_parse_param,
	.get_tree    = ovl_get_tree,
	.reconfigure = ovl_reconfigure,
	.free        = ovl_free,
};

/*
 * This is called during fsopen() and will record the user namespace of
 * the caller in fc->user_ns since we've raised FS_USERNS_MOUNT. We'll
 * need it when we actually create the superblock to verify that the
 * process creating the superblock is in the same user namespace as
 * process that called fsopen().
 */
int ovl_init_fs_context(struct fs_context *fc)
{
	struct ovl_fs_context *ctx;
	struct ovl_fs *ofs;

	ctx = kzalloc(sizeof(*ctx), GFP_KERNEL_ACCOUNT);
	if (!ctx)
		return -ENOMEM;

	/*
	 * By default we allocate for three lower layers. It's likely
	 * that it'll cover most users.
	 */
	ctx->lower = kmalloc_array(3, sizeof(*ctx->lower), GFP_KERNEL_ACCOUNT);
	if (!ctx->lower)
		goto out_err;
	ctx->capacity = 3;

	ofs = kzalloc(sizeof(struct ovl_fs), GFP_KERNEL);
	if (!ofs)
		goto out_err;

	ofs->config.redirect_mode	= ovl_redirect_mode_def();
	ofs->config.index		= ovl_index_def;
	ofs->config.uuid		= ovl_uuid_def();
	ofs->config.nfs_export		= ovl_nfs_export_def;
	ofs->config.xino		= ovl_xino_def();
	ofs->config.metacopy		= ovl_metacopy_def;

	fc->s_fs_info		= ofs;
	fc->fs_private		= ctx;
	fc->ops			= &ovl_context_ops;
	return 0;

out_err:
	ovl_fs_context_free(ctx);
	return -ENOMEM;

}

void ovl_free_fs(struct ovl_fs *ofs)
{
	struct vfsmount **mounts;
	unsigned i;

	iput(ofs->workbasedir_trap);
	iput(ofs->indexdir_trap);
	iput(ofs->workdir_trap);
	dput(ofs->whiteout);
	dput(ofs->indexdir);
	dput(ofs->workdir);
	if (ofs->workdir_locked)
		ovl_inuse_unlock(ofs->workbasedir);
	dput(ofs->workbasedir);
	if (ofs->upperdir_locked)
		ovl_inuse_unlock(ovl_upper_mnt(ofs)->mnt_root);

	/* Reuse ofs->config.lowerdirs as a vfsmount array before freeing it */
	mounts = (struct vfsmount **) ofs->config.lowerdirs;
	for (i = 0; i < ofs->numlayer; i++) {
		iput(ofs->layers[i].trap);
		kfree(ofs->config.lowerdirs[i]);
		mounts[i] = ofs->layers[i].mnt;
	}
	kern_unmount_array(mounts, ofs->numlayer);
	kfree(ofs->layers);
	for (i = 0; i < ofs->numfs; i++)
		free_anon_bdev(ofs->fs[i].pseudo_dev);
	kfree(ofs->fs);

	kfree(ofs->config.lowerdirs);
	kfree(ofs->config.upperdir);
	kfree(ofs->config.workdir);
	if (ofs->creator_cred)
		put_cred(ofs->creator_cred);
	kfree(ofs);
}

int ovl_fs_params_verify(const struct ovl_fs_context *ctx,
			 struct ovl_config *config)
{
	struct ovl_opt_set set = ctx->set;

	if (ctx->nr_data > 0 && !config->metacopy) {
		pr_err("lower data-only dirs require metacopy support.\n");
		return -EINVAL;
	}

	/* Workdir/index are useless in non-upper mount */
	if (!config->upperdir) {
		if (config->workdir) {
			pr_info("option \"workdir=%s\" is useless in a non-upper mount, ignore\n",
				config->workdir);
			kfree(config->workdir);
			config->workdir = NULL;
		}
		if (config->index && set.index) {
			pr_info("option \"index=on\" is useless in a non-upper mount, ignore\n");
			set.index = false;
		}
		config->index = false;
	}

	if (!config->upperdir && config->ovl_volatile) {
		pr_info("option \"volatile\" is meaningless in a non-upper mount, ignoring it.\n");
		config->ovl_volatile = false;
	}

	if (!config->upperdir && config->uuid == OVL_UUID_ON) {
		pr_info("option \"uuid=on\" requires an upper fs, falling back to uuid=null.\n");
		config->uuid = OVL_UUID_NULL;
	}

	/* Resolve verity -> metacopy dependency */
	if (config->verity_mode && !config->metacopy) {
		/* Don't allow explicit specified conflicting combinations */
		if (set.metacopy) {
			pr_err("conflicting options: metacopy=off,verity=%s\n",
			       ovl_verity_mode(config));
			return -EINVAL;
		}
		/* Otherwise automatically enable metacopy. */
		config->metacopy = true;
	}

	/*
	 * This is to make the logic below simpler.  It doesn't make any other
	 * difference, since redirect_dir=on is only used for upper.
	 */
	if (!config->upperdir && config->redirect_mode == OVL_REDIRECT_FOLLOW)
		config->redirect_mode = OVL_REDIRECT_ON;

	/* Resolve verity -> metacopy -> redirect_dir dependency */
	if (config->metacopy && config->redirect_mode != OVL_REDIRECT_ON) {
		if (set.metacopy && set.redirect) {
			pr_err("conflicting options: metacopy=on,redirect_dir=%s\n",
			       ovl_redirect_mode(config));
			return -EINVAL;
		}
		if (config->verity_mode && set.redirect) {
			pr_err("conflicting options: verity=%s,redirect_dir=%s\n",
			       ovl_verity_mode(config), ovl_redirect_mode(config));
			return -EINVAL;
		}
		if (set.redirect) {
			/*
			 * There was an explicit redirect_dir=... that resulted
			 * in this conflict.
			 */
			pr_info("disabling metacopy due to redirect_dir=%s\n",
				ovl_redirect_mode(config));
			config->metacopy = false;
		} else {
			/* Automatically enable redirect otherwise. */
			config->redirect_mode = OVL_REDIRECT_ON;
		}
	}

	/* Resolve nfs_export -> index dependency */
	if (config->nfs_export && !config->index) {
		if (!config->upperdir &&
		    config->redirect_mode != OVL_REDIRECT_NOFOLLOW) {
			pr_info("NFS export requires \"redirect_dir=nofollow\" on non-upper mount, falling back to nfs_export=off.\n");
			config->nfs_export = false;
		} else if (set.nfs_export && set.index) {
			pr_err("conflicting options: nfs_export=on,index=off\n");
			return -EINVAL;
		} else if (set.index) {
			/*
			 * There was an explicit index=off that resulted
			 * in this conflict.
			 */
			pr_info("disabling nfs_export due to index=off\n");
			config->nfs_export = false;
		} else {
			/* Automatically enable index otherwise. */
			config->index = true;
		}
	}

	/* Resolve nfs_export -> !metacopy && !verity dependency */
	if (config->nfs_export && config->metacopy) {
		if (set.nfs_export && set.metacopy) {
			pr_err("conflicting options: nfs_export=on,metacopy=on\n");
			return -EINVAL;
		}
		if (set.metacopy) {
			/*
			 * There was an explicit metacopy=on that resulted
			 * in this conflict.
			 */
			pr_info("disabling nfs_export due to metacopy=on\n");
			config->nfs_export = false;
		} else if (config->verity_mode) {
			/*
			 * There was an explicit verity=.. that resulted
			 * in this conflict.
			 */
			pr_info("disabling nfs_export due to verity=%s\n",
				ovl_verity_mode(config));
			config->nfs_export = false;
		} else {
			/*
			 * There was an explicit nfs_export=on that resulted
			 * in this conflict.
			 */
			pr_info("disabling metacopy due to nfs_export=on\n");
			config->metacopy = false;
		}
	}


	/* Resolve userxattr -> !redirect && !metacopy && !verity dependency */
	if (config->userxattr) {
		if (set.redirect &&
		    config->redirect_mode != OVL_REDIRECT_NOFOLLOW) {
			pr_err("conflicting options: userxattr,redirect_dir=%s\n",
			       ovl_redirect_mode(config));
			return -EINVAL;
		}
		if (config->metacopy && set.metacopy) {
			pr_err("conflicting options: userxattr,metacopy=on\n");
			return -EINVAL;
		}
		if (config->verity_mode) {
			pr_err("conflicting options: userxattr,verity=%s\n",
			       ovl_verity_mode(config));
			return -EINVAL;
		}
		/*
		 * Silently disable default setting of redirect and metacopy.
		 * This shall be the default in the future as well: these
		 * options must be explicitly enabled if used together with
		 * userxattr.
		 */
		config->redirect_mode = OVL_REDIRECT_NOFOLLOW;
		config->metacopy = false;
	}

	return 0;
}

/**
 * ovl_show_options
 * @m: the seq_file handle
 * @dentry: The dentry to query
 *
 * Prints the mount options for a given superblock.
 * Returns zero; does not fail.
 */
int ovl_show_options(struct seq_file *m, struct dentry *dentry)
{
	struct super_block *sb = dentry->d_sb;
	struct ovl_fs *ofs = OVL_FS(sb);
	char **lowerdirs = ofs->config.lowerdirs;

	/*
	 * lowerdirs[0] holds the colon separated list that user provided
	 * with lowerdir mount option.
	 */
	seq_show_option(m, "lowerdir", lowerdirs[0]);
	if (ofs->config.upperdir) {
		seq_show_option(m, "upperdir", ofs->config.upperdir);
		seq_show_option(m, "workdir", ofs->config.workdir);
	}
	if (ofs->config.default_permissions)
		seq_puts(m, ",default_permissions");
	if (ofs->config.redirect_mode != ovl_redirect_mode_def())
		seq_printf(m, ",redirect_dir=%s",
			   ovl_redirect_mode(&ofs->config));
	if (ofs->config.index != ovl_index_def)
		seq_printf(m, ",index=%s", ofs->config.index ? "on" : "off");
	if (ofs->config.uuid != ovl_uuid_def())
		seq_printf(m, ",uuid=%s", ovl_uuid_mode(&ofs->config));
	if (ofs->config.nfs_export != ovl_nfs_export_def)
		seq_printf(m, ",nfs_export=%s", ofs->config.nfs_export ?
						"on" : "off");
	if (ofs->config.xino != ovl_xino_def() && !ovl_same_fs(ofs))
		seq_printf(m, ",xino=%s", ovl_xino_mode(&ofs->config));
	if (ofs->config.metacopy != ovl_metacopy_def)
		seq_printf(m, ",metacopy=%s",
			   ofs->config.metacopy ? "on" : "off");
	if (ofs->config.ovl_volatile)
		seq_puts(m, ",volatile");
	if (ofs->config.userxattr)
		seq_puts(m, ",userxattr");
	if (ofs->config.verity_mode != ovl_verity_mode_def())
		seq_printf(m, ",verity=%s",
			   ovl_verity_mode(&ofs->config));
	return 0;
}<|MERGE_RESOLUTION|>--- conflicted
+++ resolved
@@ -43,16 +43,12 @@
 MODULE_PARM_DESC(metacopy,
 		 "Default to on or off for the metadata only copy up feature");
 
-<<<<<<< HEAD
 static bool __read_mostly ovl_override_creds_def = true;
 module_param_named(override_creds, ovl_override_creds_def, bool, 0644);
 MODULE_PARM_DESC(ovl_override_creds_def,
 		 "Use mounter's credentials for accesses");
 
-enum {
-=======
 enum ovl_opt {
->>>>>>> 819829f0
 	Opt_lowerdir,
 	Opt_upperdir,
 	Opt_workdir,
