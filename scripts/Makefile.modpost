--- conflicted
+++ resolved
@@ -38,11 +38,9 @@
 include include/config/auto.conf
 include $(srctree)/scripts/Kbuild.include
 
-<<<<<<< HEAD
 mixed-build-prefix = $(if $(KBUILD_MIXED_TREE),$(KBUILD_MIXED_TREE)/)
-=======
+
 MODPOST = scripts/mod/modpost
->>>>>>> 6feb57c2
 
 modpost-args =										\
 	$(if $(CONFIG_MODVERSIONS),-m)							\
@@ -96,19 +94,21 @@
 	$(call if_changed,vmlinux_objs)
 endif
 
-<<<<<<< HEAD
-vmlinux.o-if-present := $(wildcard vmlinux.o)
-output-symdump := vmlinux.symvers
+ifeq ($(wildcard vmlinux.o),)
+missing-input := vmlinux.o
+output-symdump := modules-only.symvers
+else
+modpost-args += vmlinux.o
+modpost-deps += vmlinux.o
+output-symdump := $(if $(KBUILD_MODULES), Module.symvers, vmlinux.symvers)
+endif
 
 ifdef KBUILD_MODULES
-output-symdump := $(if $(vmlinux.o-if-present), Module.symvers, modules-only.symvers)
-missing-input := $(filter-out $(vmlinux.o-if-present),vmlinux.o)
-
 targets += vmlinux.symvers
 vmlinux.symvers: Module.symvers FORCE
 	$(call if_changed,vmlinux_symvers)
 
-__modpost: $(if $(vmlinux.o-if-present),vmlinux.symvers,)
+__modpost: $(if $(wildcard vmlinux.o),vmlinux.symvers,)
 endif
 
 # Overwrite values for mixed building (overwritting makes merges easier)
@@ -119,20 +119,15 @@
 
 __modpost: Module.symvers
 
-vmlinux.o-if-present :=
-vmlinux.symvers-if-present := $(wildcard $(mixed-build-prefix)vmlinux.symvers)
-modpost-args += $(addprefix -i ,$(vmlinux.symvers-if-present))
+ifeq ($(wildcard $(mixed-build-prefix)vmlinux.symvers),)
+missing-input := $(mixed-build-prefix)vmlinux.symvers
+else
+missing-input :=
+modpost-args += $(addprefix -i ,$(wildcard $(mixed-build-prefix)vmlinux.symvers))
+endif
+# Note: we don't want to include the vmlinux symbols here because we want to be
+# sure we only use the vmlinux symbols from the GKI kernel.
 output-symdump := modules-only.symvers
-missing-input := $(filter-out $(vmlinux.symvers-if-present),$(mixed-build-prefix)vmlinux.symvers)
-=======
-ifeq ($(wildcard vmlinux.o),)
-missing-input := vmlinux.o
-output-symdump := modules-only.symvers
-else
-modpost-args += vmlinux.o
-modpost-deps += vmlinux.o
-output-symdump := $(if $(KBUILD_MODULES), Module.symvers, vmlinux.symvers)
->>>>>>> 6feb57c2
 endif
 
 else
