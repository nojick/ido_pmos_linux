--- conflicted
+++ resolved
@@ -13,51 +13,6 @@
  * Thus most bits set go first.
  */
 
-<<<<<<< HEAD
-#define __def_gfpflag_names						\
-	{(unsigned long)GFP_TRANSHUGE,		"GFP_TRANSHUGE"},	\
-	{(unsigned long)GFP_TRANSHUGE_LIGHT,	"GFP_TRANSHUGE_LIGHT"}, \
-	{(unsigned long)GFP_HIGHUSER_MOVABLE,	"GFP_HIGHUSER_MOVABLE"},\
-	{(unsigned long)GFP_HIGHUSER,		"GFP_HIGHUSER"},	\
-	{(unsigned long)GFP_USER,		"GFP_USER"},		\
-	{(unsigned long)GFP_KERNEL_ACCOUNT,	"GFP_KERNEL_ACCOUNT"},	\
-	{(unsigned long)GFP_KERNEL,		"GFP_KERNEL"},		\
-	{(unsigned long)GFP_NOFS,		"GFP_NOFS"},		\
-	{(unsigned long)GFP_ATOMIC,		"GFP_ATOMIC"},		\
-	{(unsigned long)GFP_NOIO,		"GFP_NOIO"},		\
-	{(unsigned long)GFP_NOWAIT,		"GFP_NOWAIT"},		\
-	{(unsigned long)GFP_DMA,		"GFP_DMA"},		\
-	{(unsigned long)__GFP_HIGHMEM,		"__GFP_HIGHMEM"},	\
-	{(unsigned long)GFP_DMA32,		"GFP_DMA32"},		\
-	{(unsigned long)__GFP_HIGH,		"__GFP_HIGH"},		\
-	{(unsigned long)__GFP_ATOMIC,		"__GFP_ATOMIC"},	\
-	{(unsigned long)__GFP_IO,		"__GFP_IO"},		\
-	{(unsigned long)__GFP_FS,		"__GFP_FS"},		\
-	{(unsigned long)__GFP_NOWARN,		"__GFP_NOWARN"},	\
-	{(unsigned long)__GFP_RETRY_MAYFAIL,	"__GFP_RETRY_MAYFAIL"},	\
-	{(unsigned long)__GFP_NOFAIL,		"__GFP_NOFAIL"},	\
-	{(unsigned long)__GFP_NORETRY,		"__GFP_NORETRY"},	\
-	{(unsigned long)__GFP_COMP,		"__GFP_COMP"},		\
-	{(unsigned long)__GFP_ZERO,		"__GFP_ZERO"},		\
-	{(unsigned long)__GFP_NOMEMALLOC,	"__GFP_NOMEMALLOC"},	\
-	{(unsigned long)__GFP_MEMALLOC,		"__GFP_MEMALLOC"},	\
-	{(unsigned long)__GFP_HARDWALL,		"__GFP_HARDWALL"},	\
-	{(unsigned long)__GFP_THISNODE,		"__GFP_THISNODE"},	\
-	{(unsigned long)__GFP_RECLAIMABLE,	"__GFP_RECLAIMABLE"},	\
-	{(unsigned long)__GFP_MOVABLE,		"__GFP_MOVABLE"},	\
-	{(unsigned long)__GFP_ACCOUNT,		"__GFP_ACCOUNT"},	\
-	{(unsigned long)__GFP_WRITE,		"__GFP_WRITE"},		\
-	{(unsigned long)__GFP_RECLAIM,		"__GFP_RECLAIM"},	\
-	{(unsigned long)__GFP_DIRECT_RECLAIM,	"__GFP_DIRECT_RECLAIM"},\
-	{(unsigned long)__GFP_KSWAPD_RECLAIM,	"__GFP_KSWAPD_RECLAIM"},\
-	{(unsigned long)__GFP_ZEROTAGS,		"__GFP_ZEROTAGS"}	\
-
-#ifdef CONFIG_KASAN_HW_TAGS
-#define __def_gfpflag_names_kasan ,					       \
-	{(unsigned long)__GFP_SKIP_ZERO,	   "__GFP_SKIP_ZERO"},	       \
-	{(unsigned long)__GFP_SKIP_KASAN_POISON,   "__GFP_SKIP_KASAN_POISON"}, \
-	{(unsigned long)__GFP_SKIP_KASAN_UNPOISON, "__GFP_SKIP_KASAN_UNPOISON"}
-=======
 #define gfpflag_string(flag) {(__force unsigned long)flag, #flag}
 
 #define __def_gfpflag_names			\
@@ -103,7 +58,6 @@
 	gfpflag_string(__GFP_SKIP_ZERO),		\
 	gfpflag_string(__GFP_SKIP_KASAN_POISON),	\
 	gfpflag_string(__GFP_SKIP_KASAN_UNPOISON)
->>>>>>> 88084a3d
 #else
 #define __def_gfpflag_names_kasan
 #endif
