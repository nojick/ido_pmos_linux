--- conflicted
+++ resolved
@@ -128,14 +128,6 @@
 
 void blk_ksm_destroy(struct blk_keyslot_manager *ksm);
 
-<<<<<<< HEAD
-int blk_ksm_derive_raw_secret(struct blk_keyslot_manager *ksm,
-			      const u8 *wrapped_key,
-			      unsigned int wrapped_key_size,
-			      u8 *secret, unsigned int secret_size);
-
-=======
->>>>>>> 325b7640
 void blk_ksm_intersect_modes(struct blk_keyslot_manager *parent,
 			     const struct blk_keyslot_manager *child);
 
@@ -147,4 +139,9 @@
 void blk_ksm_update_capabilities(struct blk_keyslot_manager *target_ksm,
 				 struct blk_keyslot_manager *reference_ksm);
 
+int blk_ksm_derive_raw_secret(struct blk_keyslot_manager *ksm,
+			      const u8 *wrapped_key,
+			      unsigned int wrapped_key_size,
+			      u8 *secret, unsigned int secret_size);
+
 #endif /* __LINUX_KEYSLOT_MANAGER_H */