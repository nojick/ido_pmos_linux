--- conflicted
+++ resolved
@@ -58,13 +58,8 @@
 		},
 };
 
-<<<<<<< HEAD
 static struct ion_platform_data dummy_ion_pdata = {
-	.nr = 4,
-=======
-struct ion_platform_data dummy_ion_pdata = {
 	.nr = ARRAY_SIZE(dummy_heaps),
->>>>>>> a0f45252
 	.heaps = dummy_heaps,
 };
 
