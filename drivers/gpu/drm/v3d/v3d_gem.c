--- conflicted
+++ resolved
@@ -731,20 +731,12 @@
 
 	trace_v3d_submit_cl_ioctl(&v3d->drm, args->rcl_start, args->rcl_end);
 
-<<<<<<< HEAD
-	if (args->pad != 0)
-		return -EINVAL;
-
-	if (args->flags != 0 &&
-	    args->flags != DRM_V3D_SUBMIT_CL_FLUSH_CACHE) {
-=======
 	if (args->pad)
 		return -EINVAL;
 
 	if (args->flags &&
 	    args->flags & ~(DRM_V3D_SUBMIT_CL_FLUSH_CACHE |
 			    DRM_V3D_SUBMIT_EXTENSION)) {
->>>>>>> df0cc57e
 		DRM_INFO("invalid flags: %d\n", args->flags);
 		return -EINVAL;
 	}
@@ -814,13 +806,7 @@
 	if (bin) {
 		bin->base.perfmon = render->base.perfmon;
 		v3d_perfmon_get(bin->base.perfmon);
-<<<<<<< HEAD
-		ret = v3d_push_job(v3d_priv, &bin->base, V3D_BIN);
-		if (ret)
-			goto fail_unreserve;
-=======
 		v3d_push_job(&bin->base);
->>>>>>> df0cc57e
 
 		ret = drm_sched_job_add_dependency(&render->base.base,
 						   dma_fence_get(bin->base.done_fence));
@@ -833,17 +819,8 @@
 	if (clean_job) {
 		struct dma_fence *render_fence =
 			dma_fence_get(render->base.done_fence);
-<<<<<<< HEAD
-		ret = drm_gem_fence_array_add(&clean_job->deps, render_fence);
-		if (ret)
-			goto fail_unreserve;
-		clean_job->perfmon = render->base.perfmon;
-		v3d_perfmon_get(clean_job->perfmon);
-		ret = v3d_push_job(v3d_priv, clean_job, V3D_CACHE_CLEAN);
-=======
 		ret = drm_sched_job_add_dependency(&clean_job->base,
 						   render_fence);
->>>>>>> df0cc57e
 		if (ret)
 			goto fail_unreserve;
 		clean_job->perfmon = render->base.perfmon;
