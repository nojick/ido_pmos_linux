--- conflicted
+++ resolved
@@ -35,7 +35,6 @@
 	  Support for non-programmable RGB to VGA DAC bridges, such as ADI
 	  ADV7123, TI THS8134 and THS8135 or passive resistor ladder DACs.
 
-<<<<<<< HEAD
 config DRM_LONTIUM_LT9611
 	tristate "Lontium LT9611 DSI/HDMI bridge"
 	depends on OF
@@ -44,12 +43,8 @@
 	help
 	  Lontium LT9611 DSI/HDMI bridge chip driver.
 
-config DRM_LVDS_ENCODER
-	tristate "Transparent parallel to LVDS encoder support"
-=======
 config DRM_LVDS_CODEC
 	tristate "Transparent LVDS encoders and decoders support"
->>>>>>> 9f68e365
 	depends on OF
 	select DRM_KMS_HELPER
 	select DRM_PANEL_BRIDGE
