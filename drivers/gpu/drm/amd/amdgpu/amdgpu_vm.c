--- conflicted
+++ resolved
@@ -32,52 +32,6 @@
 #include <drm/amdgpu_drm.h>
 #include "amdgpu.h"
 #include "amdgpu_trace.h"
-
-/*
- * PASID manager
- *
- * PASIDs are global address space identifiers that can be shared
- * between the GPU, an IOMMU and the driver. VMs on different devices
- * may use the same PASID if they share the same address
- * space. Therefore PASIDs are allocated using a global IDA. VMs are
- * looked up from the PASID per amdgpu_device.
- */
-static DEFINE_IDA(amdgpu_vm_pasid_ida);
-
-/**
- * amdgpu_vm_alloc_pasid - Allocate a PASID
- * @bits: Maximum width of the PASID in bits, must be at least 1
- *
- * Allocates a PASID of the given width while keeping smaller PASIDs
- * available if possible.
- *
- * Returns a positive integer on success. Returns %-EINVAL if bits==0.
- * Returns %-ENOSPC if no PASID was available. Returns %-ENOMEM on
- * memory allocation failure.
- */
-int amdgpu_vm_alloc_pasid(unsigned int bits)
-{
-	int pasid = -EINVAL;
-
-	for (bits = min(bits, 31U); bits > 0; bits--) {
-		pasid = ida_simple_get(&amdgpu_vm_pasid_ida,
-				       1U << (bits - 1), 1U << bits,
-				       GFP_KERNEL);
-		if (pasid != -ENOSPC)
-			break;
-	}
-
-	return pasid;
-}
-
-/**
- * amdgpu_vm_free_pasid - Free a PASID
- * @pasid: PASID to free
- */
-void amdgpu_vm_free_pasid(unsigned int pasid)
-{
-	ida_simple_remove(&amdgpu_vm_pasid_ida, pasid);
-}
 
 /*
  * GPUVM
@@ -355,11 +309,7 @@
 
 	if (vm->pte_support_ats) {
 		init_value = AMDGPU_PTE_DEFAULT_ATC;
-<<<<<<< HEAD
-		if (level != adev->vm_manager.num_level - 1)
-=======
 		if (level != AMDGPU_VM_PTB)
->>>>>>> 661e50bc
 			init_value |= AMDGPU_PDE_PTE;
 
 	}
@@ -399,10 +349,6 @@
 			spin_lock(&vm->status_lock);
 			list_add(&entry->base.vm_status, &vm->relocated);
 			spin_unlock(&vm->status_lock);
-<<<<<<< HEAD
-			entry->addr = 0;
-=======
->>>>>>> 661e50bc
 		}
 
 		if (level < AMDGPU_VM_PTB) {
@@ -763,57 +709,13 @@
  *
  * Makes sure the requested entry in parent is up to date.
  */
-<<<<<<< HEAD
-static int amdgpu_vm_update_level(struct amdgpu_device *adev,
-				  struct amdgpu_vm *vm,
-				  struct amdgpu_vm_pt *parent)
-=======
 static void amdgpu_vm_update_pde(struct amdgpu_pte_update_params *params,
 				 struct amdgpu_vm *vm,
 				 struct amdgpu_vm_pt *parent,
 				 struct amdgpu_vm_pt *entry)
->>>>>>> 661e50bc
 {
 	struct amdgpu_bo *bo = entry->base.bo, *shadow = NULL, *pbo;
 	uint64_t pd_addr, shadow_addr = 0;
-<<<<<<< HEAD
-	uint64_t last_pde = ~0, last_pt = ~0, last_shadow = ~0;
-	unsigned count = 0, pt_idx, ndw = 0;
-	struct amdgpu_job *job;
-	struct amdgpu_pte_update_params params;
-	struct dma_fence *fence = NULL;
-	uint32_t incr;
-
-	int r;
-
-	if (!parent->entries)
-		return 0;
-
-	memset(&params, 0, sizeof(params));
-	params.adev = adev;
-	shadow = parent->base.bo->shadow;
-
-	if (vm->use_cpu_for_update) {
-		pd_addr = (unsigned long)amdgpu_bo_kptr(parent->base.bo);
-		r = amdgpu_vm_wait_pd(adev, vm, AMDGPU_FENCE_OWNER_VM);
-		if (unlikely(r))
-			return r;
-
-		params.func = amdgpu_vm_cpu_set_ptes;
-	} else {
-		ring = container_of(vm->entity.sched, struct amdgpu_ring,
-				    sched);
-
-		/* padding, etc. */
-		ndw = 64;
-
-		/* assume the worst case */
-		ndw += parent->last_entry_used * 6;
-
-		pd_addr = amdgpu_bo_gpu_offset(parent->base.bo);
-
-		if (shadow) {
-=======
 	uint64_t pde, pt, flags;
 	unsigned level;
 
@@ -827,104 +729,12 @@
 		pd_addr = amdgpu_bo_gpu_offset(parent->base.bo);
 		shadow = parent->base.bo->shadow;
 		if (shadow)
->>>>>>> 661e50bc
 			shadow_addr = amdgpu_bo_gpu_offset(shadow);
 	}
 
 	for (level = 0, pbo = parent->base.bo->parent; pbo; ++level)
 		pbo = pbo->parent;
 
-<<<<<<< HEAD
-	/* walk over the address space and update the directory */
-	for (pt_idx = 0; pt_idx <= parent->last_entry_used; ++pt_idx) {
-		struct amdgpu_vm_pt *entry = &parent->entries[pt_idx];
-		struct amdgpu_bo *bo = entry->base.bo;
-		uint64_t pde, pt;
-
-		if (bo == NULL)
-			continue;
-
-		spin_lock(&vm->status_lock);
-		list_del_init(&entry->base.vm_status);
-		spin_unlock(&vm->status_lock);
-
-		pt = amdgpu_bo_gpu_offset(bo);
-		pt = amdgpu_gart_get_vm_pde(adev, pt);
-		/* Don't update huge pages here */
-		if ((parent->entries[pt_idx].addr & AMDGPU_PDE_PTE) ||
-		    parent->entries[pt_idx].addr == (pt | AMDGPU_PTE_VALID))
-			continue;
-
-		parent->entries[pt_idx].addr = pt | AMDGPU_PTE_VALID;
-
-		pde = pd_addr + pt_idx * 8;
-		incr = amdgpu_bo_size(bo);
-		if (((last_pde + 8 * count) != pde) ||
-		    ((last_pt + incr * count) != pt) ||
-		    (count == AMDGPU_VM_MAX_UPDATE_SIZE)) {
-
-			if (count) {
-				if (shadow)
-					params.func(&params,
-						    last_shadow,
-						    last_pt, count,
-						    incr,
-						    AMDGPU_PTE_VALID);
-
-				params.func(&params, last_pde,
-					    last_pt, count, incr,
-					    AMDGPU_PTE_VALID);
-			}
-
-			count = 1;
-			last_pde = pde;
-			last_shadow = shadow_addr + pt_idx * 8;
-			last_pt = pt;
-		} else {
-			++count;
-		}
-	}
-
-	if (count) {
-		if (vm->root.base.bo->shadow)
-			params.func(&params, last_shadow, last_pt,
-				    count, incr, AMDGPU_PTE_VALID);
-
-		params.func(&params, last_pde, last_pt,
-			    count, incr, AMDGPU_PTE_VALID);
-	}
-
-	if (!vm->use_cpu_for_update) {
-		if (params.ib->length_dw == 0) {
-			amdgpu_job_free(job);
-		} else {
-			amdgpu_ring_pad_ib(ring, params.ib);
-			amdgpu_sync_resv(adev, &job->sync,
-					 parent->base.bo->tbo.resv,
-					 AMDGPU_FENCE_OWNER_VM, false);
-			if (shadow)
-				amdgpu_sync_resv(adev, &job->sync,
-						 shadow->tbo.resv,
-						 AMDGPU_FENCE_OWNER_VM, false);
-
-			WARN_ON(params.ib->length_dw > ndw);
-			r = amdgpu_job_submit(job, ring, &vm->entity,
-					AMDGPU_FENCE_OWNER_VM, &fence);
-			if (r)
-				goto error_free;
-
-			amdgpu_bo_fence(parent->base.bo, fence, true);
-			dma_fence_put(vm->last_update);
-			vm->last_update = fence;
-		}
-	}
-
-	return 0;
-
-error_free:
-	amdgpu_job_free(job);
-	return r;
-=======
 	level += params->adev->vm_manager.root_level;
 	pt = amdgpu_bo_gpu_offset(bo);
 	flags = AMDGPU_PTE_VALID;
@@ -936,7 +746,6 @@
 
 	pde = pd_addr + (entry - parent->entries) * 8;
 	params->func(params, pde, pt, 1, 0, flags);
->>>>>>> 661e50bc
 }
 
 /*
@@ -946,15 +755,10 @@
  *
  * Mark all PD level as invalid after an error.
  */
-<<<<<<< HEAD
-static void amdgpu_vm_invalidate_level(struct amdgpu_vm *vm,
-				       struct amdgpu_vm_pt *parent)
-=======
 static void amdgpu_vm_invalidate_level(struct amdgpu_device *adev,
 				       struct amdgpu_vm *vm,
 				       struct amdgpu_vm_pt *parent,
 				       unsigned level)
->>>>>>> 661e50bc
 {
 	unsigned pt_idx, num_entries;
 
@@ -969,19 +773,11 @@
 		if (!entry->base.bo)
 			continue;
 
-<<<<<<< HEAD
-		entry->addr = ~0ULL;
-=======
->>>>>>> 661e50bc
 		spin_lock(&vm->status_lock);
 		if (list_empty(&entry->base.vm_status))
 			list_add(&entry->base.vm_status, &vm->relocated);
 		spin_unlock(&vm->status_lock);
-<<<<<<< HEAD
-		amdgpu_vm_invalidate_level(vm, entry);
-=======
 		amdgpu_vm_invalidate_level(adev, vm, entry, level + 1);
->>>>>>> 661e50bc
 	}
 }
 
@@ -997,13 +793,6 @@
 int amdgpu_vm_update_directories(struct amdgpu_device *adev,
 				 struct amdgpu_vm *vm)
 {
-<<<<<<< HEAD
-	int r = 0;
-
-	spin_lock(&vm->status_lock);
-	while (!list_empty(&vm->relocated)) {
-		struct amdgpu_vm_bo_base *bo_base;
-=======
 	struct amdgpu_pte_update_params params;
 	struct amdgpu_job *job;
 	unsigned ndw = 0;
@@ -1036,36 +825,11 @@
 	while (!list_empty(&vm->relocated)) {
 		struct amdgpu_vm_bo_base *bo_base, *parent;
 		struct amdgpu_vm_pt *pt, *entry;
->>>>>>> 661e50bc
 		struct amdgpu_bo *bo;
 
 		bo_base = list_first_entry(&vm->relocated,
 					   struct amdgpu_vm_bo_base,
 					   vm_status);
-<<<<<<< HEAD
-		spin_unlock(&vm->status_lock);
-
-		bo = bo_base->bo->parent;
-		if (bo) {
-			struct amdgpu_vm_bo_base *parent;
-			struct amdgpu_vm_pt *pt;
-
-			parent = list_first_entry(&bo->va,
-						  struct amdgpu_vm_bo_base,
-						  bo_list);
-			pt = container_of(parent, struct amdgpu_vm_pt, base);
-
-			r = amdgpu_vm_update_level(adev, vm, pt);
-			if (r) {
-				amdgpu_vm_invalidate_level(vm, &vm->root);
-				return r;
-			}
-			spin_lock(&vm->status_lock);
-		} else {
-			spin_lock(&vm->status_lock);
-			list_del_init(&bo_base->vm_status);
-		}
-=======
 		list_del_init(&bo_base->vm_status);
 		spin_unlock(&vm->status_lock);
 
@@ -1086,7 +850,6 @@
 		if (!vm->use_cpu_for_update &&
 		    (ndw - params.ib->length_dw) < 32)
 			break;
->>>>>>> 661e50bc
 	}
 	spin_unlock(&vm->status_lock);
 
@@ -1154,13 +917,8 @@
 	*parent = NULL;
 	*entry = &p->vm->root;
 	while ((*entry)->entries) {
-<<<<<<< HEAD
-		idx = addr >> (p->adev->vm_manager.block_size * level--);
-		idx %= amdgpu_bo_size((*entry)->base.bo) / 8;
-=======
 		unsigned shift = amdgpu_vm_level_shift(p->adev, level++);
 
->>>>>>> 661e50bc
 		*parent = *entry;
 		*entry = &(*entry)->entries[addr >> shift];
 		addr &= (1ULL << shift) - 1;
@@ -1191,20 +949,8 @@
 	uint64_t pd_addr, pde;
 
 	/* In the case of a mixed PT the PDE must point to it*/
-<<<<<<< HEAD
-	if (p->adev->asic_type < CHIP_VEGA10 ||
-	    nptes != AMDGPU_VM_PTE_COUNT(p->adev) ||
-	    p->src ||
-	    !(flags & AMDGPU_PTE_VALID)) {
-
-		dst = amdgpu_bo_gpu_offset(entry->base.bo);
-		dst = amdgpu_gart_get_vm_pde(p->adev, dst);
-		flags = AMDGPU_PTE_VALID;
-	} else {
-=======
 	if (p->adev->asic_type >= CHIP_VEGA10 && !p->src &&
 	    nptes == AMDGPU_VM_PTE_COUNT(p->adev)) {
->>>>>>> 661e50bc
 		/* Set the huge page flag to stop scanning at this PDE */
 		flags |= AMDGPU_PDE_PTE;
 	}
@@ -1220,30 +966,9 @@
 		return;
 	}
 
-<<<<<<< HEAD
-	entry->addr = (dst | flags);
-
-	if (use_cpu_update) {
-		/* In case a huge page is replaced with a system
-		 * memory mapping, p->pages_addr != NULL and
-		 * amdgpu_vm_cpu_set_ptes would try to translate dst
-		 * through amdgpu_vm_map_gart. But dst is already a
-		 * GPU address (of the page table). Disable
-		 * amdgpu_vm_map_gart temporarily.
-		 */
-		dma_addr_t *tmp;
-
-		tmp = p->pages_addr;
-		p->pages_addr = NULL;
-
-		pd_addr = (unsigned long)amdgpu_bo_kptr(parent->base.bo);
-		pde = pd_addr + (entry - parent->entries) * 8;
-		amdgpu_vm_cpu_set_ptes(p, pde, dst, 1, 0, flags);
-=======
 	entry->huge = true;
 	amdgpu_gart_get_vm_pde(p->adev, AMDGPU_VM_PDB0,
 			       &dst, &flags);
->>>>>>> 661e50bc
 
 	if (p->func == amdgpu_vm_cpu_set_ptes) {
 		pd_addr = (unsigned long)amdgpu_bo_kptr(parent->base.bo);
@@ -1254,11 +979,6 @@
 			p->func(p, pde, dst, 1, 0, flags);
 		}
 		pd_addr = amdgpu_bo_gpu_offset(parent->base.bo);
-<<<<<<< HEAD
-		pde = pd_addr + (entry - parent->entries) * 8;
-		amdgpu_vm_do_set_ptes(p, pde, dst, 1, 0, flags);
-=======
->>>>>>> 661e50bc
 	}
 	pde = pd_addr + (entry - parent->entries) * 8;
 	p->func(p, pde, dst, 1, 0, flags);
@@ -1465,24 +1185,14 @@
          *
          * The second command is for the shadow pagetables.
 	 */
-<<<<<<< HEAD
-	ncmds = ((nptes >> min(adev->vm_manager.block_size, 11u)) + 1) * 2;
-=======
 	if (vm->root.base.bo->shadow)
 		ncmds = ((nptes >> min(adev->vm_manager.block_size, 11u)) + 1) * 2;
 	else
 		ncmds = ((nptes >> min(adev->vm_manager.block_size, 11u)) + 1);
->>>>>>> 661e50bc
 
 	/* padding, etc. */
 	ndw = 64;
 
-<<<<<<< HEAD
-	/* one PDE write for each huge page */
-	ndw += ((nptes >> adev->vm_manager.block_size) + 1) * 6;
-
-=======
->>>>>>> 661e50bc
 	if (pages_addr) {
 		/* copy commands needed */
 		ndw += ncmds * adev->vm_manager.vm_pte_funcs->copy_pte_num_dw;
@@ -1557,10 +1267,6 @@
 
 error_free:
 	amdgpu_job_free(job);
-<<<<<<< HEAD
-	amdgpu_vm_invalidate_level(vm, &vm->root);
-=======
->>>>>>> 661e50bc
 	return r;
 }
 
@@ -1971,19 +1677,12 @@
 	spin_lock(&vm->status_lock);
 	while (!list_empty(&vm->moved)) {
 		struct amdgpu_bo_va *bo_va;
-<<<<<<< HEAD
-=======
 		struct reservation_object *resv;
->>>>>>> 661e50bc
 
 		bo_va = list_first_entry(&vm->moved,
 			struct amdgpu_bo_va, base.vm_status);
 		spin_unlock(&vm->status_lock);
 
-<<<<<<< HEAD
-		/* Per VM BOs never need to bo cleared in the page tables */
-		clear = bo_va->base.bo->tbo.resv != vm->root.base.bo->tbo.resv;
-=======
 		resv = bo_va->base.bo->tbo.resv;
 
 		/* Per VM BOs never need to bo cleared in the page tables */
@@ -1995,7 +1694,6 @@
 		/* Somebody else is using the BO right now */
 		else
 			clear = true;
->>>>>>> 661e50bc
 
 		r = amdgpu_vm_bo_update(adev, bo_va, clear);
 		if (r)
@@ -2485,37 +2183,14 @@
 }
 
 /**
-<<<<<<< HEAD
- * amdgpu_vm_set_fragment_size - adjust fragment size in PTE
- *
- * @adev: amdgpu_device pointer
- * @fragment_size_default: the default fragment size if it's set auto
- */
-void amdgpu_vm_set_fragment_size(struct amdgpu_device *adev,
-				 uint32_t fragment_size_default)
-{
-	if (amdgpu_vm_fragment_size == -1)
-		adev->vm_manager.fragment_size = fragment_size_default;
-	else
-		adev->vm_manager.fragment_size = amdgpu_vm_fragment_size;
-}
-
-/**
-=======
->>>>>>> 661e50bc
  * amdgpu_vm_adjust_size - adjust vm size, block size and fragment size
  *
  * @adev: amdgpu_device pointer
  * @vm_size: the default vm size if it's set auto
  */
-<<<<<<< HEAD
-void amdgpu_vm_adjust_size(struct amdgpu_device *adev, uint64_t vm_size,
-			   uint32_t fragment_size_default)
-=======
 void amdgpu_vm_adjust_size(struct amdgpu_device *adev, uint32_t vm_size,
 			   uint32_t fragment_size_default, unsigned max_level,
 			   unsigned max_bits)
->>>>>>> 661e50bc
 {
 	uint64_t tmp;
 
@@ -2643,27 +2318,6 @@
 		flags |= (AMDGPU_GEM_CREATE_NO_CPU_ACCESS |
 				AMDGPU_GEM_CREATE_SHADOW);
 
-<<<<<<< HEAD
-	r = amdgpu_bo_create(adev, amdgpu_vm_bo_size(adev, 0), align, true,
-			     AMDGPU_GEM_DOMAIN_VRAM,
-			     flags,
-			     NULL, NULL, init_pde_value, &vm->root.base.bo);
-	if (r)
-		goto error_free_sched_entity;
-
-	vm->root.base.vm = vm;
-	list_add_tail(&vm->root.base.bo_list, &vm->root.base.bo->va);
-	INIT_LIST_HEAD(&vm->root.base.vm_status);
-
-	if (vm->use_cpu_for_update) {
-		r = amdgpu_bo_reserve(vm->root.base.bo, false);
-		if (r)
-			goto error_free_root;
-
-		r = amdgpu_bo_kmap(vm->root.base.bo, NULL);
-		amdgpu_bo_unreserve(vm->root.base.bo);
-		if (r)
-=======
 	size = amdgpu_vm_bo_size(adev, adev->vm_manager.root_level);
 	r = amdgpu_bo_create(adev, size, align, true, AMDGPU_GEM_DOMAIN_VRAM,
 			     flags, NULL, NULL, init_pde_value,
@@ -2688,28 +2342,11 @@
 			      GFP_ATOMIC);
 		spin_unlock_irqrestore(&adev->vm_manager.pasid_lock, flags);
 		if (r < 0)
->>>>>>> 661e50bc
 			goto error_free_root;
 
 		vm->pasid = pasid;
 	}
 
-<<<<<<< HEAD
-	if (pasid) {
-		unsigned long flags;
-
-		spin_lock_irqsave(&adev->vm_manager.pasid_lock, flags);
-		r = idr_alloc(&adev->vm_manager.pasid_idr, vm, pasid, pasid + 1,
-			      GFP_ATOMIC);
-		spin_unlock_irqrestore(&adev->vm_manager.pasid_lock, flags);
-		if (r < 0)
-			goto error_free_root;
-
-		vm->pasid = pasid;
-	}
-
-=======
->>>>>>> 661e50bc
 	INIT_KFIFO(vm->faults);
 	vm->fault_credit = 16;
 
@@ -2741,19 +2378,11 @@
 {
 	unsigned i, num_entries = amdgpu_vm_num_entries(adev, level);
 
-<<<<<<< HEAD
-	if (level->base.bo) {
-		list_del(&level->base.bo_list);
-		list_del(&level->base.vm_status);
-		amdgpu_bo_unref(&level->base.bo->shadow);
-		amdgpu_bo_unref(&level->base.bo);
-=======
 	if (parent->base.bo) {
 		list_del(&parent->base.bo_list);
 		list_del(&parent->base.vm_status);
 		amdgpu_bo_unref(&parent->base.bo->shadow);
 		amdgpu_bo_unref(&parent->base.bo);
->>>>>>> 661e50bc
 	}
 
 	if (parent->entries)
@@ -2784,17 +2413,6 @@
 	/* Clear pending page faults from IH when the VM is destroyed */
 	while (kfifo_get(&vm->faults, &fault))
 		amdgpu_ih_clear_fault(adev, fault);
-<<<<<<< HEAD
-
-	if (vm->pasid) {
-		unsigned long flags;
-
-		spin_lock_irqsave(&adev->vm_manager.pasid_lock, flags);
-		idr_remove(&adev->vm_manager.pasid_idr, vm->pasid);
-		spin_unlock_irqrestore(&adev->vm_manager.pasid_lock, flags);
-	}
-=======
->>>>>>> 661e50bc
 
 	if (vm->pasid) {
 		unsigned long flags;
@@ -2830,12 +2448,8 @@
 	if (r) {
 		dev_err(adev->dev, "Leaking page tables because BO reservation failed\n");
 	} else {
-<<<<<<< HEAD
-		amdgpu_vm_free_levels(&vm->root);
-=======
 		amdgpu_vm_free_levels(adev, &vm->root,
 				      adev->vm_manager.root_level);
->>>>>>> 661e50bc
 		amdgpu_bo_unreserve(root);
 	}
 	amdgpu_bo_unref(&root);
@@ -2875,36 +2489,6 @@
 
 	vm->fault_credit--;
 	spin_unlock(&adev->vm_manager.pasid_lock);
-	return true;
-}
-
-/**
- * amdgpu_vm_pasid_fault_credit - Check fault credit for given PASID
- *
- * @adev: amdgpu_device pointer
- * @pasid: PASID do identify the VM
- *
- * This function is expected to be called in interrupt context. Returns
- * true if there was fault credit, false otherwise
- */
-bool amdgpu_vm_pasid_fault_credit(struct amdgpu_device *adev,
-				  unsigned int pasid)
-{
-	struct amdgpu_vm *vm;
-
-	spin_lock(&adev->vm_manager.pasid_lock);
-	vm = idr_find(&adev->vm_manager.pasid_idr, pasid);
-	spin_unlock(&adev->vm_manager.pasid_lock);
-	if (!vm)
-		/* VM not found, can't track fault credit */
-		return true;
-
-	/* No lock needed. only accessed by IRQ handler */
-	if (!vm->fault_credit)
-		/* Too many faults in this VM */
-		return false;
-
-	vm->fault_credit--;
 	return true;
 }
 
@@ -2959,19 +2543,8 @@
  */
 void amdgpu_vm_manager_fini(struct amdgpu_device *adev)
 {
-<<<<<<< HEAD
-	unsigned i, j;
-
 	WARN_ON(!idr_is_empty(&adev->vm_manager.pasid_idr));
 	idr_destroy(&adev->vm_manager.pasid_idr);
-
-	for (i = 0; i < AMDGPU_MAX_VMHUBS; ++i) {
-		struct amdgpu_vm_id_manager *id_mgr =
-			&adev->vm_manager.id_mgr[i];
-=======
-	WARN_ON(!idr_is_empty(&adev->vm_manager.pasid_idr));
-	idr_destroy(&adev->vm_manager.pasid_idr);
->>>>>>> 661e50bc
 
 	amdgpu_vmid_mgr_fini(adev);
 }
