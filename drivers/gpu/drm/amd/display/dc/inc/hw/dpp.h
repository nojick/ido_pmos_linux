/*
 * Copyright 2012-15 Advanced Micro Devices, Inc.
 *
 * Permission is hereby granted, free of charge, to any person obtaining a
 * copy of this software and associated documentation files (the "Software"),
 * to deal in the Software without restriction, including without limitation
 * the rights to use, copy, modify, merge, publish, distribute, sublicense,
 * and/or sell copies of the Software, and to permit persons to whom the
 * Software is furnished to do so, subject to the following conditions:
 *
 * The above copyright notice and this permission notice shall be included in
 * all copies or substantial portions of the Software.
 *
 * THE SOFTWARE IS PROVIDED "AS IS", WITHOUT WARRANTY OF ANY KIND, EXPRESS OR
 * IMPLIED, INCLUDING BUT NOT LIMITED TO THE WARRANTIES OF MERCHANTABILITY,
 * FITNESS FOR A PARTICULAR PURPOSE AND NONINFRINGEMENT.  IN NO EVENT SHALL
 * THE COPYRIGHT HOLDER(S) OR AUTHOR(S) BE LIABLE FOR ANY CLAIM, DAMAGES OR
 * OTHER LIABILITY, WHETHER IN AN ACTION OF CONTRACT, TORT OR OTHERWISE,
 * ARISING FROM, OUT OF OR IN CONNECTION WITH THE SOFTWARE OR THE USE OR
 * OTHER DEALINGS IN THE SOFTWARE.
 *
 * Authors: AMD
 *
 */


#ifndef __DAL_DPP_H__
#define __DAL_DPP_H__

#include "transform.h"

union defer_reg_writes {
	struct {
		bool disable_blnd_lut:1;
		bool disable_3dlut:1;
		bool disable_shaper:1;
<<<<<<< HEAD
=======
		bool disable_gamcor:1;
		bool disable_dscl:1;
>>>>>>> 56d33754
	} bits;
	uint32_t raw;
};

struct dpp {
	const struct dpp_funcs *funcs;
	struct dc_context *ctx;
	/**
	 * @inst:
	 *
	 * inst stands for "instance," and it is an id number that references a
	 * specific DPP.
	 */
	int inst;
	struct dpp_caps *caps;
	struct pwl_params regamma_params;
	struct pwl_params degamma_params;
	struct dpp_cursor_attributes cur_attr;
	union defer_reg_writes deferred_reg_writes;

	struct pwl_params shaper_params;
	bool cm_bypass_mode;
};

struct dpp_input_csc_matrix {
	enum dc_color_space color_space;
	uint16_t regval[12];
};

static const struct dpp_input_csc_matrix __maybe_unused dpp_input_csc_matrix[] = {
	{COLOR_SPACE_SRGB,
		{0x2000, 0, 0, 0, 0, 0x2000, 0, 0, 0, 0, 0x2000, 0} },
	{COLOR_SPACE_SRGB_LIMITED,
		{0x2000, 0, 0, 0, 0, 0x2000, 0, 0, 0, 0, 0x2000, 0} },
	{COLOR_SPACE_YCBCR601,
		{0x2cdd, 0x2000, 0, 0xe991, 0xe926, 0x2000, 0xf4fd, 0x10ef,
						0, 0x2000, 0x38b4, 0xe3a6} },
	{COLOR_SPACE_YCBCR601_LIMITED,
		{0x3353, 0x2568, 0, 0xe400, 0xe5dc, 0x2568, 0xf367, 0x1108,
						0, 0x2568, 0x40de, 0xdd3a} },
	{COLOR_SPACE_YCBCR709,
		{0x3265, 0x2000, 0, 0xe6ce, 0xf105, 0x2000, 0xfa01, 0xa7d, 0,
						0x2000, 0x3b61, 0xe24f} },

	{COLOR_SPACE_YCBCR709_LIMITED,
		{0x39a6, 0x2568, 0, 0xe0d6, 0xeedd, 0x2568, 0xf925, 0x9a8, 0,
						0x2568, 0x43ee, 0xdbb2} }
};

struct dpp_grph_csc_adjustment {
	struct fixed31_32 temperature_matrix[CSC_TEMPERATURE_MATRIX_SIZE];
	enum graphics_gamut_adjust_type gamut_adjust_type;
};

struct cnv_color_keyer_params {
	int color_keyer_en;
	int color_keyer_mode;
	int color_keyer_alpha_low;
	int color_keyer_alpha_high;
	int color_keyer_red_low;
	int color_keyer_red_high;
	int color_keyer_green_low;
	int color_keyer_green_high;
	int color_keyer_blue_low;
	int color_keyer_blue_high;
};

/* new for dcn2: set the 8bit alpha values based on the 2 bit alpha
 *ALPHA_2BIT_LUT. ALPHA_2BIT_LUT0   default: 0b00000000
 *ALPHA_2BIT_LUT. ALPHA_2BIT_LUT1   default: 0b01010101
 *ALPHA_2BIT_LUT. ALPHA_2BIT_LUT2   default: 0b10101010
 *ALPHA_2BIT_LUT. ALPHA_2BIT_LUT3   default: 0b11111111
 */
struct cnv_alpha_2bit_lut {
	int lut0;
	int lut1;
	int lut2;
	int lut3;
};

struct dcn_dpp_state {
	uint32_t is_enabled;
	uint32_t igam_lut_mode;
	uint32_t igam_input_format;
	uint32_t dgam_lut_mode;
	uint32_t rgam_lut_mode;
	uint32_t gamut_remap_mode;
	uint32_t gamut_remap_c11_c12;
	uint32_t gamut_remap_c13_c14;
	uint32_t gamut_remap_c21_c22;
	uint32_t gamut_remap_c23_c24;
	uint32_t gamut_remap_c31_c32;
	uint32_t gamut_remap_c33_c34;
};

struct CM_bias_params {
	uint32_t cm_bias_cr_r;
	uint32_t cm_bias_y_g;
	uint32_t cm_bias_cb_b;
	uint32_t cm_bias_format;
};

struct dpp_funcs {
	bool (*dpp_program_gamcor_lut)(
		struct dpp *dpp_base, const struct pwl_params *params);

	void (*dpp_set_pre_degam)(struct dpp *dpp_base,
			enum dc_transfer_func_predefined tr);

	void (*dpp_program_cm_dealpha)(struct dpp *dpp_base,
		uint32_t enable, uint32_t additive_blending);

	void (*dpp_program_cm_bias)(
		struct dpp *dpp_base,
		struct CM_bias_params *bias_params);

	void (*dpp_read_state)(struct dpp *dpp, struct dcn_dpp_state *s);

	void (*dpp_reset)(struct dpp *dpp);

	void (*dpp_set_scaler)(struct dpp *dpp,
			const struct scaler_data *scl_data);

	void (*dpp_set_pixel_storage_depth)(
			struct dpp *dpp,
			enum lb_pixel_depth depth,
			const struct bit_depth_reduction_params *bit_depth_params);

	bool (*dpp_get_optimal_number_of_taps)(
			struct dpp *dpp,
			struct scaler_data *scl_data,
			const struct scaling_taps *in_taps);

	void (*dpp_set_gamut_remap)(
			struct dpp *dpp,
			const struct dpp_grph_csc_adjustment *adjust);

	void (*dpp_set_csc_default)(
		struct dpp *dpp,
		enum dc_color_space colorspace);

	void (*dpp_set_csc_adjustment)(
		struct dpp *dpp,
		const uint16_t *regval);

	void (*dpp_power_on_regamma_lut)(
		struct dpp *dpp,
		bool power_on);

	void (*dpp_program_regamma_lut)(
			struct dpp *dpp,
			const struct pwl_result_data *rgb,
			uint32_t num);

	void (*dpp_configure_regamma_lut)(
			struct dpp *dpp,
			bool is_ram_a);

	void (*dpp_program_regamma_lutb_settings)(
			struct dpp *dpp,
			const struct pwl_params *params);

	void (*dpp_program_regamma_luta_settings)(
			struct dpp *dpp,
			const struct pwl_params *params);

	void (*dpp_program_regamma_pwl)(
		struct dpp *dpp,
		const struct pwl_params *params,
		enum opp_regamma mode);

	void (*dpp_program_bias_and_scale)(
			struct dpp *dpp,
			struct dc_bias_and_scale *params);

	void (*dpp_set_degamma)(
			struct dpp *dpp_base,
			enum ipp_degamma_mode mode);

	void (*dpp_program_input_lut)(
			struct dpp *dpp_base,
			const struct dc_gamma *gamma);

	void (*dpp_program_degamma_pwl)(struct dpp *dpp_base,
									 const struct pwl_params *params);

	void (*dpp_setup)(
			struct dpp *dpp_base,
			enum surface_pixel_format format,
			enum expansion_mode mode,
			struct dc_csc_transform input_csc_color_matrix,
			enum dc_color_space input_color_space,
			struct cnv_alpha_2bit_lut *alpha_2bit_lut);

	void (*dpp_full_bypass)(struct dpp *dpp_base);

	void (*set_cursor_attributes)(
			struct dpp *dpp_base,
			struct dc_cursor_attributes *cursor_attributes);

	void (*set_cursor_position)(
			struct dpp *dpp_base,
			const struct dc_cursor_position *pos,
			const struct dc_cursor_mi_param *param,
			uint32_t width,
			uint32_t height
			);

	void (*dpp_set_hdr_multiplier)(
			struct dpp *dpp_base,
			uint32_t multiplier);

	void (*set_optional_cursor_attributes)(
			struct dpp *dpp_base,
			struct dpp_cursor_attributes *attr);

	void (*dpp_dppclk_control)(
			struct dpp *dpp_base,
			bool dppclk_div,
			bool enable);

	void (*dpp_deferred_update)(
			struct dpp *dpp);
	bool (*dpp_program_blnd_lut)(
			struct dpp *dpp,
			const struct pwl_params *params);
	bool (*dpp_program_shaper_lut)(
			struct dpp *dpp,
			const struct pwl_params *params);
	bool (*dpp_program_3dlut)(
			struct dpp *dpp,
			struct tetrahedral_params *params);
	void (*dpp_cnv_set_alpha_keyer)(
			struct dpp *dpp_base,
			struct cnv_color_keyer_params *color_keyer);
};



#endif<|MERGE_RESOLUTION|>--- conflicted
+++ resolved
@@ -34,11 +34,8 @@
 		bool disable_blnd_lut:1;
 		bool disable_3dlut:1;
 		bool disable_shaper:1;
-<<<<<<< HEAD
-=======
 		bool disable_gamcor:1;
 		bool disable_dscl:1;
->>>>>>> 56d33754
 	} bits;
 	uint32_t raw;
 };
