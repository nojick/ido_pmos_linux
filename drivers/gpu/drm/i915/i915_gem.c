/*
 * Copyright © 2008 Intel Corporation
 *
 * Permission is hereby granted, free of charge, to any person obtaining a
 * copy of this software and associated documentation files (the "Software"),
 * to deal in the Software without restriction, including without limitation
 * the rights to use, copy, modify, merge, publish, distribute, sublicense,
 * and/or sell copies of the Software, and to permit persons to whom the
 * Software is furnished to do so, subject to the following conditions:
 *
 * The above copyright notice and this permission notice (including the next
 * paragraph) shall be included in all copies or substantial portions of the
 * Software.
 *
 * THE SOFTWARE IS PROVIDED "AS IS", WITHOUT WARRANTY OF ANY KIND, EXPRESS OR
 * IMPLIED, INCLUDING BUT NOT LIMITED TO THE WARRANTIES OF MERCHANTABILITY,
 * FITNESS FOR A PARTICULAR PURPOSE AND NONINFRINGEMENT.  IN NO EVENT SHALL
 * THE AUTHORS OR COPYRIGHT HOLDERS BE LIABLE FOR ANY CLAIM, DAMAGES OR OTHER
 * LIABILITY, WHETHER IN AN ACTION OF CONTRACT, TORT OR OTHERWISE, ARISING
 * FROM, OUT OF OR IN CONNECTION WITH THE SOFTWARE OR THE USE OR OTHER DEALINGS
 * IN THE SOFTWARE.
 *
 * Authors:
 *    Eric Anholt <eric@anholt.net>
 *
 */

#include "drmP.h"
#include "drm.h"
#include "i915_drm.h"
#include "i915_drv.h"
#include "i915_trace.h"
#include "intel_drv.h"
#include <linux/slab.h>
#include <linux/swap.h>
#include <linux/pci.h>
#include <linux/intel-gtt.h>

struct change_domains {
	uint32_t invalidate_domains;
	uint32_t flush_domains;
	uint32_t flush_rings;
};

static uint32_t i915_gem_get_gtt_alignment(struct drm_i915_gem_object *obj_priv);
static uint32_t i915_gem_get_gtt_size(struct drm_i915_gem_object *obj_priv);

static int i915_gem_object_flush_gpu_write_domain(struct drm_gem_object *obj,
						  bool pipelined);
static void i915_gem_object_flush_gtt_write_domain(struct drm_gem_object *obj);
static void i915_gem_object_flush_cpu_write_domain(struct drm_gem_object *obj);
static int i915_gem_object_set_to_cpu_domain(struct drm_gem_object *obj,
					     int write);
static int i915_gem_object_set_cpu_read_domain_range(struct drm_gem_object *obj,
						     uint64_t offset,
						     uint64_t size);
static void i915_gem_object_set_to_full_cpu_read_domain(struct drm_gem_object *obj);
static int i915_gem_object_wait_rendering(struct drm_gem_object *obj,
					  bool interruptible);
static int i915_gem_object_bind_to_gtt(struct drm_gem_object *obj,
				       unsigned alignment,
				       bool map_and_fenceable);
static void i915_gem_clear_fence_reg(struct drm_gem_object *obj);
static int i915_gem_phys_pwrite(struct drm_device *dev, struct drm_gem_object *obj,
				struct drm_i915_gem_pwrite *args,
				struct drm_file *file_priv);
static void i915_gem_free_object_tail(struct drm_gem_object *obj);

static int i915_gem_inactive_shrink(struct shrinker *shrinker,
				    int nr_to_scan,
				    gfp_t gfp_mask);


/* some bookkeeping */
static void i915_gem_info_add_obj(struct drm_i915_private *dev_priv,
				  size_t size)
{
	dev_priv->mm.object_count++;
	dev_priv->mm.object_memory += size;
}

static void i915_gem_info_remove_obj(struct drm_i915_private *dev_priv,
				     size_t size)
{
	dev_priv->mm.object_count--;
	dev_priv->mm.object_memory -= size;
}

static void i915_gem_info_add_gtt(struct drm_i915_private *dev_priv,
				  struct drm_i915_gem_object *obj)
{
	dev_priv->mm.gtt_count++;
	dev_priv->mm.gtt_memory += obj->gtt_space->size;
	if (obj->gtt_offset < dev_priv->mm.gtt_mappable_end) {
		dev_priv->mm.mappable_gtt_used +=
			min_t(size_t, obj->gtt_space->size,
			      dev_priv->mm.gtt_mappable_end - obj->gtt_offset);
	}
}

static void i915_gem_info_remove_gtt(struct drm_i915_private *dev_priv,
				     struct drm_i915_gem_object *obj)
{
	dev_priv->mm.gtt_count--;
	dev_priv->mm.gtt_memory -= obj->gtt_space->size;
	if (obj->gtt_offset < dev_priv->mm.gtt_mappable_end) {
		dev_priv->mm.mappable_gtt_used -=
			min_t(size_t, obj->gtt_space->size,
			      dev_priv->mm.gtt_mappable_end - obj->gtt_offset);
	}
}

/**
 * Update the mappable working set counters. Call _only_ when there is a change
 * in one of (pin|fault)_mappable and update *_mappable _before_ calling.
 * @mappable: new state the changed mappable flag (either pin_ or fault_).
 */
static void
i915_gem_info_update_mappable(struct drm_i915_private *dev_priv,
			      struct drm_i915_gem_object *obj,
			      bool mappable)
{
	if (mappable) {
		if (obj->pin_mappable && obj->fault_mappable)
			/* Combined state was already mappable. */
			return;
		dev_priv->mm.gtt_mappable_count++;
		dev_priv->mm.gtt_mappable_memory += obj->gtt_space->size;
	} else {
		if (obj->pin_mappable || obj->fault_mappable)
			/* Combined state still mappable. */
			return;
		dev_priv->mm.gtt_mappable_count--;
		dev_priv->mm.gtt_mappable_memory -= obj->gtt_space->size;
	}
}

static void i915_gem_info_add_pin(struct drm_i915_private *dev_priv,
				  struct drm_i915_gem_object *obj,
				  bool mappable)
{
	dev_priv->mm.pin_count++;
	dev_priv->mm.pin_memory += obj->gtt_space->size;
	if (mappable) {
		obj->pin_mappable = true;
		i915_gem_info_update_mappable(dev_priv, obj, true);
	}
}

static void i915_gem_info_remove_pin(struct drm_i915_private *dev_priv,
				     struct drm_i915_gem_object *obj)
{
	dev_priv->mm.pin_count--;
	dev_priv->mm.pin_memory -= obj->gtt_space->size;
	if (obj->pin_mappable) {
		obj->pin_mappable = false;
		i915_gem_info_update_mappable(dev_priv, obj, false);
	}
}

int
i915_gem_check_is_wedged(struct drm_device *dev)
{
	struct drm_i915_private *dev_priv = dev->dev_private;
	struct completion *x = &dev_priv->error_completion;
	unsigned long flags;
	int ret;

	if (!atomic_read(&dev_priv->mm.wedged))
		return 0;

	ret = wait_for_completion_interruptible(x);
	if (ret)
		return ret;

	/* Success, we reset the GPU! */
	if (!atomic_read(&dev_priv->mm.wedged))
		return 0;

	/* GPU is hung, bump the completion count to account for
	 * the token we just consumed so that we never hit zero and
	 * end up waiting upon a subsequent completion event that
	 * will never happen.
	 */
	spin_lock_irqsave(&x->wait.lock, flags);
	x->done++;
	spin_unlock_irqrestore(&x->wait.lock, flags);
	return -EIO;
}

static int i915_mutex_lock_interruptible(struct drm_device *dev)
{
	struct drm_i915_private *dev_priv = dev->dev_private;
	int ret;

	ret = i915_gem_check_is_wedged(dev);
	if (ret)
		return ret;

	ret = mutex_lock_interruptible(&dev->struct_mutex);
	if (ret)
		return ret;

	if (atomic_read(&dev_priv->mm.wedged)) {
		mutex_unlock(&dev->struct_mutex);
		return -EAGAIN;
	}

	WARN_ON(i915_verify_lists(dev));
	return 0;
}

static inline bool
i915_gem_object_is_inactive(struct drm_i915_gem_object *obj_priv)
{
	return obj_priv->gtt_space &&
		!obj_priv->active &&
		obj_priv->pin_count == 0;
}

int i915_gem_do_init(struct drm_device *dev,
		     unsigned long start,
		     unsigned long mappable_end,
		     unsigned long end)
{
	drm_i915_private_t *dev_priv = dev->dev_private;

	if (start >= end ||
	    (start & (PAGE_SIZE - 1)) != 0 ||
	    (end & (PAGE_SIZE - 1)) != 0) {
		return -EINVAL;
	}

	drm_mm_init(&dev_priv->mm.gtt_space, start,
		    end - start);

	dev_priv->mm.gtt_total = end - start;
	dev_priv->mm.mappable_gtt_total = min(end, mappable_end) - start;
	dev_priv->mm.gtt_mappable_end = mappable_end;

	return 0;
}

int
i915_gem_init_ioctl(struct drm_device *dev, void *data,
		    struct drm_file *file_priv)
{
	struct drm_i915_gem_init *args = data;
	int ret;

	mutex_lock(&dev->struct_mutex);
	ret = i915_gem_do_init(dev, args->gtt_start, args->gtt_end, args->gtt_end);
	mutex_unlock(&dev->struct_mutex);

	return ret;
}

int
i915_gem_get_aperture_ioctl(struct drm_device *dev, void *data,
			    struct drm_file *file_priv)
{
	struct drm_i915_private *dev_priv = dev->dev_private;
	struct drm_i915_gem_get_aperture *args = data;

	if (!(dev->driver->driver_features & DRIVER_GEM))
		return -ENODEV;

	mutex_lock(&dev->struct_mutex);
	args->aper_size = dev_priv->mm.gtt_total;
	args->aper_available_size = args->aper_size - dev_priv->mm.pin_memory;
	mutex_unlock(&dev->struct_mutex);

	return 0;
}


/**
 * Creates a new mm object and returns a handle to it.
 */
int
i915_gem_create_ioctl(struct drm_device *dev, void *data,
		      struct drm_file *file_priv)
{
	struct drm_i915_gem_create *args = data;
	struct drm_gem_object *obj;
	int ret;
	u32 handle;

	args->size = roundup(args->size, PAGE_SIZE);

	/* Allocate the new object */
	obj = i915_gem_alloc_object(dev, args->size);
	if (obj == NULL)
		return -ENOMEM;

	ret = drm_gem_handle_create(file_priv, obj, &handle);
	if (ret) {
		drm_gem_object_release(obj);
		i915_gem_info_remove_obj(dev->dev_private, obj->size);
		kfree(obj);
		return ret;
	}

	/* drop reference from allocate - handle holds it now */
	drm_gem_object_unreference(obj);
	trace_i915_gem_object_create(obj);

	args->handle = handle;
	return 0;
}

static int i915_gem_object_needs_bit17_swizzle(struct drm_gem_object *obj)
{
	drm_i915_private_t *dev_priv = obj->dev->dev_private;
	struct drm_i915_gem_object *obj_priv = to_intel_bo(obj);

	return dev_priv->mm.bit_6_swizzle_x == I915_BIT_6_SWIZZLE_9_10_17 &&
		obj_priv->tiling_mode != I915_TILING_NONE;
}

static inline void
slow_shmem_copy(struct page *dst_page,
		int dst_offset,
		struct page *src_page,
		int src_offset,
		int length)
{
	char *dst_vaddr, *src_vaddr;

	dst_vaddr = kmap(dst_page);
	src_vaddr = kmap(src_page);

	memcpy(dst_vaddr + dst_offset, src_vaddr + src_offset, length);

	kunmap(src_page);
	kunmap(dst_page);
}

static inline void
slow_shmem_bit17_copy(struct page *gpu_page,
		      int gpu_offset,
		      struct page *cpu_page,
		      int cpu_offset,
		      int length,
		      int is_read)
{
	char *gpu_vaddr, *cpu_vaddr;

	/* Use the unswizzled path if this page isn't affected. */
	if ((page_to_phys(gpu_page) & (1 << 17)) == 0) {
		if (is_read)
			return slow_shmem_copy(cpu_page, cpu_offset,
					       gpu_page, gpu_offset, length);
		else
			return slow_shmem_copy(gpu_page, gpu_offset,
					       cpu_page, cpu_offset, length);
	}

	gpu_vaddr = kmap(gpu_page);
	cpu_vaddr = kmap(cpu_page);

	/* Copy the data, XORing A6 with A17 (1). The user already knows he's
	 * XORing with the other bits (A9 for Y, A9 and A10 for X)
	 */
	while (length > 0) {
		int cacheline_end = ALIGN(gpu_offset + 1, 64);
		int this_length = min(cacheline_end - gpu_offset, length);
		int swizzled_gpu_offset = gpu_offset ^ 64;

		if (is_read) {
			memcpy(cpu_vaddr + cpu_offset,
			       gpu_vaddr + swizzled_gpu_offset,
			       this_length);
		} else {
			memcpy(gpu_vaddr + swizzled_gpu_offset,
			       cpu_vaddr + cpu_offset,
			       this_length);
		}
		cpu_offset += this_length;
		gpu_offset += this_length;
		length -= this_length;
	}

	kunmap(cpu_page);
	kunmap(gpu_page);
}

/**
 * This is the fast shmem pread path, which attempts to copy_from_user directly
 * from the backing pages of the object to the user's address space.  On a
 * fault, it fails so we can fall back to i915_gem_shmem_pwrite_slow().
 */
static int
i915_gem_shmem_pread_fast(struct drm_device *dev, struct drm_gem_object *obj,
			  struct drm_i915_gem_pread *args,
			  struct drm_file *file_priv)
{
	struct drm_i915_gem_object *obj_priv = to_intel_bo(obj);
	struct address_space *mapping = obj->filp->f_path.dentry->d_inode->i_mapping;
	ssize_t remain;
	loff_t offset;
	char __user *user_data;
	int page_offset, page_length;

	user_data = (char __user *) (uintptr_t) args->data_ptr;
	remain = args->size;

	obj_priv = to_intel_bo(obj);
	offset = args->offset;

	while (remain > 0) {
		struct page *page;
		char *vaddr;
		int ret;

		/* Operation in this page
		 *
		 * page_offset = offset within page
		 * page_length = bytes to copy for this page
		 */
		page_offset = offset & (PAGE_SIZE-1);
		page_length = remain;
		if ((page_offset + remain) > PAGE_SIZE)
			page_length = PAGE_SIZE - page_offset;

		page = read_cache_page_gfp(mapping, offset >> PAGE_SHIFT,
					   GFP_HIGHUSER | __GFP_RECLAIMABLE);
		if (IS_ERR(page))
			return PTR_ERR(page);

		vaddr = kmap_atomic(page);
		ret = __copy_to_user_inatomic(user_data,
					      vaddr + page_offset,
					      page_length);
		kunmap_atomic(vaddr);

		mark_page_accessed(page);
		page_cache_release(page);
		if (ret)
			return -EFAULT;

		remain -= page_length;
		user_data += page_length;
		offset += page_length;
	}

	return 0;
}

/**
 * This is the fallback shmem pread path, which allocates temporary storage
 * in kernel space to copy_to_user into outside of the struct_mutex, so we
 * can copy out of the object's backing pages while holding the struct mutex
 * and not take page faults.
 */
static int
i915_gem_shmem_pread_slow(struct drm_device *dev, struct drm_gem_object *obj,
			  struct drm_i915_gem_pread *args,
			  struct drm_file *file_priv)
{
	struct address_space *mapping = obj->filp->f_path.dentry->d_inode->i_mapping;
	struct drm_i915_gem_object *obj_priv = to_intel_bo(obj);
	struct mm_struct *mm = current->mm;
	struct page **user_pages;
	ssize_t remain;
	loff_t offset, pinned_pages, i;
	loff_t first_data_page, last_data_page, num_pages;
	int shmem_page_offset;
	int data_page_index, data_page_offset;
	int page_length;
	int ret;
	uint64_t data_ptr = args->data_ptr;
	int do_bit17_swizzling;

	remain = args->size;

	/* Pin the user pages containing the data.  We can't fault while
	 * holding the struct mutex, yet we want to hold it while
	 * dereferencing the user data.
	 */
	first_data_page = data_ptr / PAGE_SIZE;
	last_data_page = (data_ptr + args->size - 1) / PAGE_SIZE;
	num_pages = last_data_page - first_data_page + 1;

	user_pages = drm_malloc_ab(num_pages, sizeof(struct page *));
	if (user_pages == NULL)
		return -ENOMEM;

	mutex_unlock(&dev->struct_mutex);
	down_read(&mm->mmap_sem);
	pinned_pages = get_user_pages(current, mm, (uintptr_t)args->data_ptr,
				      num_pages, 1, 0, user_pages, NULL);
	up_read(&mm->mmap_sem);
	mutex_lock(&dev->struct_mutex);
	if (pinned_pages < num_pages) {
		ret = -EFAULT;
		goto out;
	}

	ret = i915_gem_object_set_cpu_read_domain_range(obj,
							args->offset,
							args->size);
	if (ret)
		goto out;

	do_bit17_swizzling = i915_gem_object_needs_bit17_swizzle(obj);

	obj_priv = to_intel_bo(obj);
	offset = args->offset;

	while (remain > 0) {
		struct page *page;

		/* Operation in this page
		 *
		 * shmem_page_offset = offset within page in shmem file
		 * data_page_index = page number in get_user_pages return
		 * data_page_offset = offset with data_page_index page.
		 * page_length = bytes to copy for this page
		 */
		shmem_page_offset = offset & ~PAGE_MASK;
		data_page_index = data_ptr / PAGE_SIZE - first_data_page;
		data_page_offset = data_ptr & ~PAGE_MASK;

		page_length = remain;
		if ((shmem_page_offset + page_length) > PAGE_SIZE)
			page_length = PAGE_SIZE - shmem_page_offset;
		if ((data_page_offset + page_length) > PAGE_SIZE)
			page_length = PAGE_SIZE - data_page_offset;

		page = read_cache_page_gfp(mapping, offset >> PAGE_SHIFT,
					   GFP_HIGHUSER | __GFP_RECLAIMABLE);
		if (IS_ERR(page))
			return PTR_ERR(page);

		if (do_bit17_swizzling) {
			slow_shmem_bit17_copy(page,
					      shmem_page_offset,
					      user_pages[data_page_index],
					      data_page_offset,
					      page_length,
					      1);
		} else {
			slow_shmem_copy(user_pages[data_page_index],
					data_page_offset,
					page,
					shmem_page_offset,
					page_length);
		}

		mark_page_accessed(page);
		page_cache_release(page);

		remain -= page_length;
		data_ptr += page_length;
		offset += page_length;
	}

out:
	for (i = 0; i < pinned_pages; i++) {
		SetPageDirty(user_pages[i]);
		mark_page_accessed(user_pages[i]);
		page_cache_release(user_pages[i]);
	}
	drm_free_large(user_pages);

	return ret;
}

/**
 * Reads data from the object referenced by handle.
 *
 * On error, the contents of *data are undefined.
 */
int
i915_gem_pread_ioctl(struct drm_device *dev, void *data,
		     struct drm_file *file_priv)
{
	struct drm_i915_gem_pread *args = data;
	struct drm_gem_object *obj;
	struct drm_i915_gem_object *obj_priv;
	int ret = 0;

	if (args->size == 0)
		return 0;

	if (!access_ok(VERIFY_WRITE,
		       (char __user *)(uintptr_t)args->data_ptr,
		       args->size))
		return -EFAULT;

	ret = fault_in_pages_writeable((char __user *)(uintptr_t)args->data_ptr,
				       args->size);
	if (ret)
		return -EFAULT;

	ret = i915_mutex_lock_interruptible(dev);
	if (ret)
		return ret;

	obj = drm_gem_object_lookup(dev, file_priv, args->handle);
	if (obj == NULL) {
		ret = -ENOENT;
		goto unlock;
	}
	obj_priv = to_intel_bo(obj);

	/* Bounds check source.  */
	if (args->offset > obj->size || args->size > obj->size - args->offset) {
		ret = -EINVAL;
		goto out;
	}

<<<<<<< HEAD
	if (args->size == 0)
		goto out;

	if (!access_ok(VERIFY_WRITE,
		       (char __user *)(uintptr_t)args->data_ptr,
		       args->size)) {
		ret = -EFAULT;
		goto out;
	}

	ret = fault_in_pages_writeable((char __user *)(uintptr_t)args->data_ptr,
				       args->size);
	if (ret) {
		ret = -EFAULT;
		goto out;
	}

=======
	ret = i915_gem_object_get_pages_or_evict(obj);
	if (ret)
		goto out;

>>>>>>> 4ab0fbd3
	ret = i915_gem_object_set_cpu_read_domain_range(obj,
							args->offset,
							args->size);
	if (ret)
		goto out;

	ret = -EFAULT;
	if (!i915_gem_object_needs_bit17_swizzle(obj))
		ret = i915_gem_shmem_pread_fast(dev, obj, args, file_priv);
	if (ret == -EFAULT)
		ret = i915_gem_shmem_pread_slow(dev, obj, args, file_priv);

out:
	drm_gem_object_unreference(obj);
unlock:
	mutex_unlock(&dev->struct_mutex);
	return ret;
}

/* This is the fast write path which cannot handle
 * page faults in the source data
 */

static inline int
fast_user_write(struct io_mapping *mapping,
		loff_t page_base, int page_offset,
		char __user *user_data,
		int length)
{
	char *vaddr_atomic;
	unsigned long unwritten;

	vaddr_atomic = io_mapping_map_atomic_wc(mapping, page_base);
	unwritten = __copy_from_user_inatomic_nocache(vaddr_atomic + page_offset,
						      user_data, length);
	io_mapping_unmap_atomic(vaddr_atomic);
	return unwritten;
}

/* Here's the write path which can sleep for
 * page faults
 */

static inline void
slow_kernel_write(struct io_mapping *mapping,
		  loff_t gtt_base, int gtt_offset,
		  struct page *user_page, int user_offset,
		  int length)
{
	char __iomem *dst_vaddr;
	char *src_vaddr;

	dst_vaddr = io_mapping_map_wc(mapping, gtt_base);
	src_vaddr = kmap(user_page);

	memcpy_toio(dst_vaddr + gtt_offset,
		    src_vaddr + user_offset,
		    length);

	kunmap(user_page);
	io_mapping_unmap(dst_vaddr);
}

/**
 * This is the fast pwrite path, where we copy the data directly from the
 * user into the GTT, uncached.
 */
static int
i915_gem_gtt_pwrite_fast(struct drm_device *dev, struct drm_gem_object *obj,
			 struct drm_i915_gem_pwrite *args,
			 struct drm_file *file_priv)
{
	struct drm_i915_gem_object *obj_priv = to_intel_bo(obj);
	drm_i915_private_t *dev_priv = dev->dev_private;
	ssize_t remain;
	loff_t offset, page_base;
	char __user *user_data;
	int page_offset, page_length;

	user_data = (char __user *) (uintptr_t) args->data_ptr;
	remain = args->size;

	obj_priv = to_intel_bo(obj);
	offset = obj_priv->gtt_offset + args->offset;

	while (remain > 0) {
		/* Operation in this page
		 *
		 * page_base = page offset within aperture
		 * page_offset = offset within page
		 * page_length = bytes to copy for this page
		 */
		page_base = (offset & ~(PAGE_SIZE-1));
		page_offset = offset & (PAGE_SIZE-1);
		page_length = remain;
		if ((page_offset + remain) > PAGE_SIZE)
			page_length = PAGE_SIZE - page_offset;

		/* If we get a fault while copying data, then (presumably) our
		 * source page isn't available.  Return the error and we'll
		 * retry in the slow path.
		 */
		if (fast_user_write(dev_priv->mm.gtt_mapping, page_base,
				    page_offset, user_data, page_length))

			return -EFAULT;

		remain -= page_length;
		user_data += page_length;
		offset += page_length;
	}

	return 0;
}

/**
 * This is the fallback GTT pwrite path, which uses get_user_pages to pin
 * the memory and maps it using kmap_atomic for copying.
 *
 * This code resulted in x11perf -rgb10text consuming about 10% more CPU
 * than using i915_gem_gtt_pwrite_fast on a G45 (32-bit).
 */
static int
i915_gem_gtt_pwrite_slow(struct drm_device *dev, struct drm_gem_object *obj,
			 struct drm_i915_gem_pwrite *args,
			 struct drm_file *file_priv)
{
	struct drm_i915_gem_object *obj_priv = to_intel_bo(obj);
	drm_i915_private_t *dev_priv = dev->dev_private;
	ssize_t remain;
	loff_t gtt_page_base, offset;
	loff_t first_data_page, last_data_page, num_pages;
	loff_t pinned_pages, i;
	struct page **user_pages;
	struct mm_struct *mm = current->mm;
	int gtt_page_offset, data_page_offset, data_page_index, page_length;
	int ret;
	uint64_t data_ptr = args->data_ptr;

	remain = args->size;

	/* Pin the user pages containing the data.  We can't fault while
	 * holding the struct mutex, and all of the pwrite implementations
	 * want to hold it while dereferencing the user data.
	 */
	first_data_page = data_ptr / PAGE_SIZE;
	last_data_page = (data_ptr + args->size - 1) / PAGE_SIZE;
	num_pages = last_data_page - first_data_page + 1;

	user_pages = drm_malloc_ab(num_pages, sizeof(struct page *));
	if (user_pages == NULL)
		return -ENOMEM;

	mutex_unlock(&dev->struct_mutex);
	down_read(&mm->mmap_sem);
	pinned_pages = get_user_pages(current, mm, (uintptr_t)args->data_ptr,
				      num_pages, 0, 0, user_pages, NULL);
	up_read(&mm->mmap_sem);
	mutex_lock(&dev->struct_mutex);
	if (pinned_pages < num_pages) {
		ret = -EFAULT;
		goto out_unpin_pages;
	}

	ret = i915_gem_object_set_to_gtt_domain(obj, 1);
	if (ret)
		goto out_unpin_pages;

	obj_priv = to_intel_bo(obj);
	offset = obj_priv->gtt_offset + args->offset;

	while (remain > 0) {
		/* Operation in this page
		 *
		 * gtt_page_base = page offset within aperture
		 * gtt_page_offset = offset within page in aperture
		 * data_page_index = page number in get_user_pages return
		 * data_page_offset = offset with data_page_index page.
		 * page_length = bytes to copy for this page
		 */
		gtt_page_base = offset & PAGE_MASK;
		gtt_page_offset = offset & ~PAGE_MASK;
		data_page_index = data_ptr / PAGE_SIZE - first_data_page;
		data_page_offset = data_ptr & ~PAGE_MASK;

		page_length = remain;
		if ((gtt_page_offset + page_length) > PAGE_SIZE)
			page_length = PAGE_SIZE - gtt_page_offset;
		if ((data_page_offset + page_length) > PAGE_SIZE)
			page_length = PAGE_SIZE - data_page_offset;

		slow_kernel_write(dev_priv->mm.gtt_mapping,
				  gtt_page_base, gtt_page_offset,
				  user_pages[data_page_index],
				  data_page_offset,
				  page_length);

		remain -= page_length;
		offset += page_length;
		data_ptr += page_length;
	}

out_unpin_pages:
	for (i = 0; i < pinned_pages; i++)
		page_cache_release(user_pages[i]);
	drm_free_large(user_pages);

	return ret;
}

/**
 * This is the fast shmem pwrite path, which attempts to directly
 * copy_from_user into the kmapped pages backing the object.
 */
static int
i915_gem_shmem_pwrite_fast(struct drm_device *dev, struct drm_gem_object *obj,
			   struct drm_i915_gem_pwrite *args,
			   struct drm_file *file_priv)
{
	struct address_space *mapping = obj->filp->f_path.dentry->d_inode->i_mapping;
	struct drm_i915_gem_object *obj_priv = to_intel_bo(obj);
	ssize_t remain;
	loff_t offset;
	char __user *user_data;
	int page_offset, page_length;

	user_data = (char __user *) (uintptr_t) args->data_ptr;
	remain = args->size;

	obj_priv = to_intel_bo(obj);
	offset = args->offset;
	obj_priv->dirty = 1;

	while (remain > 0) {
		struct page *page;
		char *vaddr;
		int ret;

		/* Operation in this page
		 *
		 * page_offset = offset within page
		 * page_length = bytes to copy for this page
		 */
		page_offset = offset & (PAGE_SIZE-1);
		page_length = remain;
		if ((page_offset + remain) > PAGE_SIZE)
			page_length = PAGE_SIZE - page_offset;

		page = read_cache_page_gfp(mapping, offset >> PAGE_SHIFT,
					   GFP_HIGHUSER | __GFP_RECLAIMABLE);
		if (IS_ERR(page))
			return PTR_ERR(page);

		vaddr = kmap_atomic(page, KM_USER0);
		ret = __copy_from_user_inatomic(vaddr + page_offset,
						user_data,
						page_length);
		kunmap_atomic(vaddr, KM_USER0);

		set_page_dirty(page);
		mark_page_accessed(page);
		page_cache_release(page);

		/* If we get a fault while copying data, then (presumably) our
		 * source page isn't available.  Return the error and we'll
		 * retry in the slow path.
		 */
		if (ret)
			return -EFAULT;

		remain -= page_length;
		user_data += page_length;
		offset += page_length;
	}

	return 0;
}

/**
 * This is the fallback shmem pwrite path, which uses get_user_pages to pin
 * the memory and maps it using kmap_atomic for copying.
 *
 * This avoids taking mmap_sem for faulting on the user's address while the
 * struct_mutex is held.
 */
static int
i915_gem_shmem_pwrite_slow(struct drm_device *dev, struct drm_gem_object *obj,
			   struct drm_i915_gem_pwrite *args,
			   struct drm_file *file_priv)
{
	struct address_space *mapping = obj->filp->f_path.dentry->d_inode->i_mapping;
	struct drm_i915_gem_object *obj_priv = to_intel_bo(obj);
	struct mm_struct *mm = current->mm;
	struct page **user_pages;
	ssize_t remain;
	loff_t offset, pinned_pages, i;
	loff_t first_data_page, last_data_page, num_pages;
	int shmem_page_offset;
	int data_page_index,  data_page_offset;
	int page_length;
	int ret;
	uint64_t data_ptr = args->data_ptr;
	int do_bit17_swizzling;

	remain = args->size;

	/* Pin the user pages containing the data.  We can't fault while
	 * holding the struct mutex, and all of the pwrite implementations
	 * want to hold it while dereferencing the user data.
	 */
	first_data_page = data_ptr / PAGE_SIZE;
	last_data_page = (data_ptr + args->size - 1) / PAGE_SIZE;
	num_pages = last_data_page - first_data_page + 1;

	user_pages = drm_malloc_ab(num_pages, sizeof(struct page *));
	if (user_pages == NULL)
		return -ENOMEM;

	mutex_unlock(&dev->struct_mutex);
	down_read(&mm->mmap_sem);
	pinned_pages = get_user_pages(current, mm, (uintptr_t)args->data_ptr,
				      num_pages, 0, 0, user_pages, NULL);
	up_read(&mm->mmap_sem);
	mutex_lock(&dev->struct_mutex);
	if (pinned_pages < num_pages) {
		ret = -EFAULT;
		goto out;
	}

	ret = i915_gem_object_set_to_cpu_domain(obj, 1);
	if (ret)
		goto out;

	do_bit17_swizzling = i915_gem_object_needs_bit17_swizzle(obj);

	obj_priv = to_intel_bo(obj);
	offset = args->offset;
	obj_priv->dirty = 1;

	while (remain > 0) {
		struct page *page;

		/* Operation in this page
		 *
		 * shmem_page_offset = offset within page in shmem file
		 * data_page_index = page number in get_user_pages return
		 * data_page_offset = offset with data_page_index page.
		 * page_length = bytes to copy for this page
		 */
		shmem_page_offset = offset & ~PAGE_MASK;
		data_page_index = data_ptr / PAGE_SIZE - first_data_page;
		data_page_offset = data_ptr & ~PAGE_MASK;

		page_length = remain;
		if ((shmem_page_offset + page_length) > PAGE_SIZE)
			page_length = PAGE_SIZE - shmem_page_offset;
		if ((data_page_offset + page_length) > PAGE_SIZE)
			page_length = PAGE_SIZE - data_page_offset;

		page = read_cache_page_gfp(mapping, offset >> PAGE_SHIFT,
					   GFP_HIGHUSER | __GFP_RECLAIMABLE);
		if (IS_ERR(page)) {
			ret = PTR_ERR(page);
			goto out;
		}

		if (do_bit17_swizzling) {
			slow_shmem_bit17_copy(page,
					      shmem_page_offset,
					      user_pages[data_page_index],
					      data_page_offset,
					      page_length,
					      0);
		} else {
			slow_shmem_copy(page,
					shmem_page_offset,
					user_pages[data_page_index],
					data_page_offset,
					page_length);
		}

		set_page_dirty(page);
		mark_page_accessed(page);
		page_cache_release(page);

		remain -= page_length;
		data_ptr += page_length;
		offset += page_length;
	}

out:
	for (i = 0; i < pinned_pages; i++)
		page_cache_release(user_pages[i]);
	drm_free_large(user_pages);

	return ret;
}

/**
 * Writes data to the object referenced by handle.
 *
 * On error, the contents of the buffer that were to be modified are undefined.
 */
int
i915_gem_pwrite_ioctl(struct drm_device *dev, void *data,
		      struct drm_file *file)
{
	struct drm_i915_gem_pwrite *args = data;
	struct drm_gem_object *obj;
	struct drm_i915_gem_object *obj_priv;
	int ret;

	if (args->size == 0)
		return 0;

	if (!access_ok(VERIFY_READ,
		       (char __user *)(uintptr_t)args->data_ptr,
		       args->size))
		return -EFAULT;

	ret = fault_in_pages_readable((char __user *)(uintptr_t)args->data_ptr,
				      args->size);
	if (ret)
		return -EFAULT;

	ret = i915_mutex_lock_interruptible(dev);
	if (ret)
		return ret;

	obj = drm_gem_object_lookup(dev, file, args->handle);
	if (obj == NULL) {
		ret = -ENOENT;
		goto unlock;
	}
	obj_priv = to_intel_bo(obj);

	/* Bounds check destination. */
	if (args->offset > obj->size || args->size > obj->size - args->offset) {
		ret = -EINVAL;
		goto out;
	}

	/* We can only do the GTT pwrite on untiled buffers, as otherwise
	 * it would end up going through the fenced access, and we'll get
	 * different detiling behavior between reading and writing.
	 * pread/pwrite currently are reading and writing from the CPU
	 * perspective, requiring manual detiling by the client.
	 */
	if (obj_priv->phys_obj)
		ret = i915_gem_phys_pwrite(dev, obj, args, file);
	else if (obj_priv->tiling_mode == I915_TILING_NONE &&
		 obj_priv->gtt_space &&
		 obj->write_domain != I915_GEM_DOMAIN_CPU) {
		ret = i915_gem_object_pin(obj, 0, true);
		if (ret)
			goto out;

		ret = i915_gem_object_set_to_gtt_domain(obj, 1);
		if (ret)
			goto out_unpin;

		ret = i915_gem_gtt_pwrite_fast(dev, obj, args, file);
		if (ret == -EFAULT)
			ret = i915_gem_gtt_pwrite_slow(dev, obj, args, file);

out_unpin:
		i915_gem_object_unpin(obj);
	} else {
		ret = i915_gem_object_set_to_cpu_domain(obj, 1);
		if (ret)
			goto out;

		ret = -EFAULT;
		if (!i915_gem_object_needs_bit17_swizzle(obj))
			ret = i915_gem_shmem_pwrite_fast(dev, obj, args, file);
		if (ret == -EFAULT)
			ret = i915_gem_shmem_pwrite_slow(dev, obj, args, file);
	}

out:
	drm_gem_object_unreference(obj);
unlock:
	mutex_unlock(&dev->struct_mutex);
	return ret;
}

/**
 * Called when user space prepares to use an object with the CPU, either
 * through the mmap ioctl's mapping or a GTT mapping.
 */
int
i915_gem_set_domain_ioctl(struct drm_device *dev, void *data,
			  struct drm_file *file_priv)
{
	struct drm_i915_private *dev_priv = dev->dev_private;
	struct drm_i915_gem_set_domain *args = data;
	struct drm_gem_object *obj;
	struct drm_i915_gem_object *obj_priv;
	uint32_t read_domains = args->read_domains;
	uint32_t write_domain = args->write_domain;
	int ret;

	if (!(dev->driver->driver_features & DRIVER_GEM))
		return -ENODEV;

	/* Only handle setting domains to types used by the CPU. */
	if (write_domain & I915_GEM_GPU_DOMAINS)
		return -EINVAL;

	if (read_domains & I915_GEM_GPU_DOMAINS)
		return -EINVAL;

	/* Having something in the write domain implies it's in the read
	 * domain, and only that read domain.  Enforce that in the request.
	 */
	if (write_domain != 0 && read_domains != write_domain)
		return -EINVAL;

	ret = i915_mutex_lock_interruptible(dev);
	if (ret)
		return ret;

	obj = drm_gem_object_lookup(dev, file_priv, args->handle);
	if (obj == NULL) {
		ret = -ENOENT;
		goto unlock;
	}
	obj_priv = to_intel_bo(obj);

	intel_mark_busy(dev, obj);

	if (read_domains & I915_GEM_DOMAIN_GTT) {
		ret = i915_gem_object_set_to_gtt_domain(obj, write_domain != 0);

		/* Update the LRU on the fence for the CPU access that's
		 * about to occur.
		 */
		if (obj_priv->fence_reg != I915_FENCE_REG_NONE) {
			struct drm_i915_fence_reg *reg =
				&dev_priv->fence_regs[obj_priv->fence_reg];
			list_move_tail(&reg->lru_list,
				       &dev_priv->mm.fence_list);
		}

		/* Silently promote "you're not bound, there was nothing to do"
		 * to success, since the client was just asking us to
		 * make sure everything was done.
		 */
		if (ret == -EINVAL)
			ret = 0;
	} else {
		ret = i915_gem_object_set_to_cpu_domain(obj, write_domain != 0);
	}

	/* Maintain LRU order of "inactive" objects */
	if (ret == 0 && i915_gem_object_is_inactive(obj_priv))
		list_move_tail(&obj_priv->mm_list, &dev_priv->mm.inactive_list);

	drm_gem_object_unreference(obj);
unlock:
	mutex_unlock(&dev->struct_mutex);
	return ret;
}

/**
 * Called when user space has done writes to this buffer
 */
int
i915_gem_sw_finish_ioctl(struct drm_device *dev, void *data,
		      struct drm_file *file_priv)
{
	struct drm_i915_gem_sw_finish *args = data;
	struct drm_gem_object *obj;
	int ret = 0;

	if (!(dev->driver->driver_features & DRIVER_GEM))
		return -ENODEV;

	ret = i915_mutex_lock_interruptible(dev);
	if (ret)
		return ret;

	obj = drm_gem_object_lookup(dev, file_priv, args->handle);
	if (obj == NULL) {
		ret = -ENOENT;
		goto unlock;
	}

	/* Pinned buffers may be scanout, so flush the cache */
	if (to_intel_bo(obj)->pin_count)
		i915_gem_object_flush_cpu_write_domain(obj);

	drm_gem_object_unreference(obj);
unlock:
	mutex_unlock(&dev->struct_mutex);
	return ret;
}

/**
 * Maps the contents of an object, returning the address it is mapped
 * into.
 *
 * While the mapping holds a reference on the contents of the object, it doesn't
 * imply a ref on the object itself.
 */
int
i915_gem_mmap_ioctl(struct drm_device *dev, void *data,
		   struct drm_file *file_priv)
{
	struct drm_i915_private *dev_priv = dev->dev_private;
	struct drm_i915_gem_mmap *args = data;
	struct drm_gem_object *obj;
	loff_t offset;
	unsigned long addr;

	if (!(dev->driver->driver_features & DRIVER_GEM))
		return -ENODEV;

	obj = drm_gem_object_lookup(dev, file_priv, args->handle);
	if (obj == NULL)
		return -ENOENT;

	if (obj->size > dev_priv->mm.gtt_mappable_end) {
		drm_gem_object_unreference_unlocked(obj);
		return -E2BIG;
	}

	offset = args->offset;

	down_write(&current->mm->mmap_sem);
	addr = do_mmap(obj->filp, 0, args->size,
		       PROT_READ | PROT_WRITE, MAP_SHARED,
		       args->offset);
	up_write(&current->mm->mmap_sem);
	drm_gem_object_unreference_unlocked(obj);
	if (IS_ERR((void *)addr))
		return addr;

	args->addr_ptr = (uint64_t) addr;

	return 0;
}

/**
 * i915_gem_fault - fault a page into the GTT
 * vma: VMA in question
 * vmf: fault info
 *
 * The fault handler is set up by drm_gem_mmap() when a object is GTT mapped
 * from userspace.  The fault handler takes care of binding the object to
 * the GTT (if needed), allocating and programming a fence register (again,
 * only if needed based on whether the old reg is still valid or the object
 * is tiled) and inserting a new PTE into the faulting process.
 *
 * Note that the faulting process may involve evicting existing objects
 * from the GTT and/or fence registers to make room.  So performance may
 * suffer if the GTT working set is large or there are few fence registers
 * left.
 */
int i915_gem_fault(struct vm_area_struct *vma, struct vm_fault *vmf)
{
	struct drm_gem_object *obj = vma->vm_private_data;
	struct drm_device *dev = obj->dev;
	drm_i915_private_t *dev_priv = dev->dev_private;
	struct drm_i915_gem_object *obj_priv = to_intel_bo(obj);
	pgoff_t page_offset;
	unsigned long pfn;
	int ret = 0;
	bool write = !!(vmf->flags & FAULT_FLAG_WRITE);

	/* We don't use vmf->pgoff since that has the fake offset */
	page_offset = ((unsigned long)vmf->virtual_address - vma->vm_start) >>
		PAGE_SHIFT;

	/* Now bind it into the GTT if needed */
	mutex_lock(&dev->struct_mutex);
	BUG_ON(obj_priv->pin_count && !obj_priv->pin_mappable);

	if (obj_priv->gtt_space) {
		if (!obj_priv->map_and_fenceable) {
			ret = i915_gem_object_unbind(obj);
			if (ret)
				goto unlock;
		}
	}

	if (!obj_priv->gtt_space) {
		ret = i915_gem_object_bind_to_gtt(obj, 0, true);
		if (ret)
			goto unlock;
	}

	ret = i915_gem_object_set_to_gtt_domain(obj, write);
	if (ret)
		goto unlock;

	if (!obj_priv->fault_mappable) {
		obj_priv->fault_mappable = true;
		i915_gem_info_update_mappable(dev_priv, obj_priv, true);
	}

	/* Need a new fence register? */
	if (obj_priv->tiling_mode != I915_TILING_NONE) {
		ret = i915_gem_object_get_fence_reg(obj, true);
		if (ret)
			goto unlock;
	}

	if (i915_gem_object_is_inactive(obj_priv))
		list_move_tail(&obj_priv->mm_list, &dev_priv->mm.inactive_list);

	pfn = ((dev->agp->base + obj_priv->gtt_offset) >> PAGE_SHIFT) +
		page_offset;

	/* Finally, remap it using the new GTT offset */
	ret = vm_insert_pfn(vma, (unsigned long)vmf->virtual_address, pfn);
unlock:
	mutex_unlock(&dev->struct_mutex);

	switch (ret) {
	case -EAGAIN:
		set_need_resched();
	case 0:
	case -ERESTARTSYS:
		return VM_FAULT_NOPAGE;
	case -ENOMEM:
		return VM_FAULT_OOM;
	default:
		return VM_FAULT_SIGBUS;
	}
}

/**
 * i915_gem_create_mmap_offset - create a fake mmap offset for an object
 * @obj: obj in question
 *
 * GEM memory mapping works by handing back to userspace a fake mmap offset
 * it can use in a subsequent mmap(2) call.  The DRM core code then looks
 * up the object based on the offset and sets up the various memory mapping
 * structures.
 *
 * This routine allocates and attaches a fake offset for @obj.
 */
static int
i915_gem_create_mmap_offset(struct drm_gem_object *obj)
{
	struct drm_device *dev = obj->dev;
	struct drm_gem_mm *mm = dev->mm_private;
	struct drm_map_list *list;
	struct drm_local_map *map;
	int ret = 0;

	/* Set the object up for mmap'ing */
	list = &obj->map_list;
	list->map = kzalloc(sizeof(struct drm_map_list), GFP_KERNEL);
	if (!list->map)
		return -ENOMEM;

	map = list->map;
	map->type = _DRM_GEM;
	map->size = obj->size;
	map->handle = obj;

	/* Get a DRM GEM mmap offset allocated... */
	list->file_offset_node = drm_mm_search_free(&mm->offset_manager,
						    obj->size / PAGE_SIZE, 0, 0);
	if (!list->file_offset_node) {
		DRM_ERROR("failed to allocate offset for bo %d\n", obj->name);
		ret = -ENOSPC;
		goto out_free_list;
	}

	list->file_offset_node = drm_mm_get_block(list->file_offset_node,
						  obj->size / PAGE_SIZE, 0);
	if (!list->file_offset_node) {
		ret = -ENOMEM;
		goto out_free_list;
	}

	list->hash.key = list->file_offset_node->start;
	ret = drm_ht_insert_item(&mm->offset_hash, &list->hash);
	if (ret) {
		DRM_ERROR("failed to add to map hash\n");
		goto out_free_mm;
	}

	return 0;

out_free_mm:
	drm_mm_put_block(list->file_offset_node);
out_free_list:
	kfree(list->map);
	list->map = NULL;

	return ret;
}

/**
 * i915_gem_release_mmap - remove physical page mappings
 * @obj: obj in question
 *
 * Preserve the reservation of the mmapping with the DRM core code, but
 * relinquish ownership of the pages back to the system.
 *
 * It is vital that we remove the page mapping if we have mapped a tiled
 * object through the GTT and then lose the fence register due to
 * resource pressure. Similarly if the object has been moved out of the
 * aperture, than pages mapped into userspace must be revoked. Removing the
 * mapping will then trigger a page fault on the next user access, allowing
 * fixup by i915_gem_fault().
 */
void
i915_gem_release_mmap(struct drm_gem_object *obj)
{
	struct drm_device *dev = obj->dev;
	struct drm_i915_private *dev_priv = dev->dev_private;
	struct drm_i915_gem_object *obj_priv = to_intel_bo(obj);

	if (unlikely(obj->map_list.map && dev->dev_mapping))
		unmap_mapping_range(dev->dev_mapping,
				    (loff_t)obj->map_list.hash.key<<PAGE_SHIFT,
				    obj->size, 1);

	if (obj_priv->fault_mappable) {
		obj_priv->fault_mappable = false;
		i915_gem_info_update_mappable(dev_priv, obj_priv, false);
	}
}

static void
i915_gem_free_mmap_offset(struct drm_gem_object *obj)
{
	struct drm_device *dev = obj->dev;
	struct drm_gem_mm *mm = dev->mm_private;
	struct drm_map_list *list = &obj->map_list;

	drm_ht_remove_item(&mm->offset_hash, &list->hash);
	drm_mm_put_block(list->file_offset_node);
	kfree(list->map);
	list->map = NULL;
}

/**
 * i915_gem_get_gtt_alignment - return required GTT alignment for an object
 * @obj: object to check
 *
 * Return the required GTT alignment for an object, taking into account
 * potential fence register mapping.
 */
static uint32_t
i915_gem_get_gtt_alignment(struct drm_i915_gem_object *obj_priv)
{
	struct drm_device *dev = obj_priv->base.dev;

	/*
	 * Minimum alignment is 4k (GTT page size), but might be greater
	 * if a fence register is needed for the object.
	 */
	if (INTEL_INFO(dev)->gen >= 4 ||
	    obj_priv->tiling_mode == I915_TILING_NONE)
		return 4096;

	/*
	 * Previous chips need to be aligned to the size of the smallest
	 * fence register that can contain the object.
	 */
	return i915_gem_get_gtt_size(obj_priv);
}

/**
 * i915_gem_get_unfenced_gtt_alignment - return required GTT alignment for an
 *					 unfenced object
 * @obj: object to check
 *
 * Return the required GTT alignment for an object, only taking into account
 * unfenced tiled surface requirements.
 */
static uint32_t
i915_gem_get_unfenced_gtt_alignment(struct drm_i915_gem_object *obj_priv)
{
	struct drm_device *dev = obj_priv->base.dev;
	int tile_height;

	/*
	 * Minimum alignment is 4k (GTT page size) for sane hw.
	 */
	if (INTEL_INFO(dev)->gen >= 4 || IS_G33(dev) ||
	    obj_priv->tiling_mode == I915_TILING_NONE)
		return 4096;

	/*
	 * Older chips need unfenced tiled buffers to be aligned to the left
	 * edge of an even tile row (where tile rows are counted as if the bo is
	 * placed in a fenced gtt region).
	 */
	if (IS_GEN2(dev) ||
	    (obj_priv->tiling_mode == I915_TILING_Y && HAS_128_BYTE_Y_TILING(dev)))
		tile_height = 32;
	else
		tile_height = 8;

	return tile_height * obj_priv->stride * 2;
}

static uint32_t
i915_gem_get_gtt_size(struct drm_i915_gem_object *obj_priv)
{
	struct drm_device *dev = obj_priv->base.dev;
	uint32_t size;

	/*
	 * Minimum alignment is 4k (GTT page size), but might be greater
	 * if a fence register is needed for the object.
	 */
	if (INTEL_INFO(dev)->gen >= 4)
		return obj_priv->base.size;

	/*
	 * Previous chips need to be aligned to the size of the smallest
	 * fence register that can contain the object.
	 */
	if (INTEL_INFO(dev)->gen == 3)
		size = 1024*1024;
	else
		size = 512*1024;

	while (size < obj_priv->base.size)
		size <<= 1;

	return size;
}

/**
 * i915_gem_mmap_gtt_ioctl - prepare an object for GTT mmap'ing
 * @dev: DRM device
 * @data: GTT mapping ioctl data
 * @file_priv: GEM object info
 *
 * Simply returns the fake offset to userspace so it can mmap it.
 * The mmap call will end up in drm_gem_mmap(), which will set things
 * up so we can get faults in the handler above.
 *
 * The fault handler will take care of binding the object into the GTT
 * (since it may have been evicted to make room for something), allocating
 * a fence register, and mapping the appropriate aperture address into
 * userspace.
 */
int
i915_gem_mmap_gtt_ioctl(struct drm_device *dev, void *data,
			struct drm_file *file_priv)
{
	struct drm_i915_private *dev_priv = dev->dev_private;
	struct drm_i915_gem_mmap_gtt *args = data;
	struct drm_gem_object *obj;
	struct drm_i915_gem_object *obj_priv;
	int ret;

	if (!(dev->driver->driver_features & DRIVER_GEM))
		return -ENODEV;

	ret = i915_mutex_lock_interruptible(dev);
	if (ret)
		return ret;

	obj = drm_gem_object_lookup(dev, file_priv, args->handle);
	if (obj == NULL) {
		ret = -ENOENT;
		goto unlock;
	}
	obj_priv = to_intel_bo(obj);

	if (obj->size > dev_priv->mm.gtt_mappable_end) {
		ret = -E2BIG;
		goto unlock;
	}

	if (obj_priv->madv != I915_MADV_WILLNEED) {
		DRM_ERROR("Attempting to mmap a purgeable buffer\n");
		ret = -EINVAL;
		goto out;
	}

	if (!obj->map_list.map) {
		ret = i915_gem_create_mmap_offset(obj);
		if (ret)
			goto out;
	}

	args->offset = (u64)obj->map_list.hash.key << PAGE_SHIFT;

out:
	drm_gem_object_unreference(obj);
unlock:
	mutex_unlock(&dev->struct_mutex);
	return ret;
}

static int
i915_gem_object_get_pages_gtt(struct drm_gem_object *obj,
			      gfp_t gfpmask)
{
	struct drm_i915_gem_object *obj_priv = to_intel_bo(obj);
	int page_count, i;
	struct address_space *mapping;
	struct inode *inode;
	struct page *page;

	/* Get the list of pages out of our struct file.  They'll be pinned
	 * at this point until we release them.
	 */
	page_count = obj->size / PAGE_SIZE;
	BUG_ON(obj_priv->pages != NULL);
	obj_priv->pages = drm_malloc_ab(page_count, sizeof(struct page *));
	if (obj_priv->pages == NULL)
		return -ENOMEM;

	inode = obj->filp->f_path.dentry->d_inode;
	mapping = inode->i_mapping;
	for (i = 0; i < page_count; i++) {
		page = read_cache_page_gfp(mapping, i,
					   GFP_HIGHUSER |
					   __GFP_COLD |
					   __GFP_RECLAIMABLE |
					   gfpmask);
		if (IS_ERR(page))
			goto err_pages;

		obj_priv->pages[i] = page;
	}

	if (obj_priv->tiling_mode != I915_TILING_NONE)
		i915_gem_object_do_bit_17_swizzle(obj);

	return 0;

err_pages:
	while (i--)
		page_cache_release(obj_priv->pages[i]);

	drm_free_large(obj_priv->pages);
	obj_priv->pages = NULL;
	return PTR_ERR(page);
}

static void
i915_gem_object_put_pages_gtt(struct drm_gem_object *obj)
{
	struct drm_i915_gem_object *obj_priv = to_intel_bo(obj);
	int page_count = obj->size / PAGE_SIZE;
	int i;

	BUG_ON(obj_priv->madv == __I915_MADV_PURGED);

	if (obj_priv->tiling_mode != I915_TILING_NONE)
		i915_gem_object_save_bit_17_swizzle(obj);

	if (obj_priv->madv == I915_MADV_DONTNEED)
		obj_priv->dirty = 0;

	for (i = 0; i < page_count; i++) {
		if (obj_priv->dirty)
			set_page_dirty(obj_priv->pages[i]);

		if (obj_priv->madv == I915_MADV_WILLNEED)
			mark_page_accessed(obj_priv->pages[i]);

		page_cache_release(obj_priv->pages[i]);
	}
	obj_priv->dirty = 0;

	drm_free_large(obj_priv->pages);
	obj_priv->pages = NULL;
}

static uint32_t
i915_gem_next_request_seqno(struct drm_device *dev,
			    struct intel_ring_buffer *ring)
{
	drm_i915_private_t *dev_priv = dev->dev_private;
	return ring->outstanding_lazy_request = dev_priv->next_seqno;
}

static void
i915_gem_object_move_to_active(struct drm_gem_object *obj,
			       struct intel_ring_buffer *ring)
{
	struct drm_device *dev = obj->dev;
	struct drm_i915_private *dev_priv = dev->dev_private;
	struct drm_i915_gem_object *obj_priv = to_intel_bo(obj);
	uint32_t seqno = i915_gem_next_request_seqno(dev, ring);

	BUG_ON(ring == NULL);
	obj_priv->ring = ring;

	/* Add a reference if we're newly entering the active list. */
	if (!obj_priv->active) {
		drm_gem_object_reference(obj);
		obj_priv->active = 1;
	}

	/* Move from whatever list we were on to the tail of execution. */
	list_move_tail(&obj_priv->mm_list, &dev_priv->mm.active_list);
	list_move_tail(&obj_priv->ring_list, &ring->active_list);
	obj_priv->last_rendering_seqno = seqno;
}

static void
i915_gem_object_move_to_flushing(struct drm_gem_object *obj)
{
	struct drm_device *dev = obj->dev;
	drm_i915_private_t *dev_priv = dev->dev_private;
	struct drm_i915_gem_object *obj_priv = to_intel_bo(obj);

	BUG_ON(!obj_priv->active);
	list_move_tail(&obj_priv->mm_list, &dev_priv->mm.flushing_list);
	list_del_init(&obj_priv->ring_list);
	obj_priv->last_rendering_seqno = 0;
}

/* Immediately discard the backing storage */
static void
i915_gem_object_truncate(struct drm_gem_object *obj)
{
	struct drm_i915_gem_object *obj_priv = to_intel_bo(obj);
	struct inode *inode;

	/* Our goal here is to return as much of the memory as
	 * is possible back to the system as we are called from OOM.
	 * To do this we must instruct the shmfs to drop all of its
	 * backing pages, *now*. Here we mirror the actions taken
	 * when by shmem_delete_inode() to release the backing store.
	 */
	inode = obj->filp->f_path.dentry->d_inode;
	truncate_inode_pages(inode->i_mapping, 0);
	if (inode->i_op->truncate_range)
		inode->i_op->truncate_range(inode, 0, (loff_t)-1);

	obj_priv->madv = __I915_MADV_PURGED;
}

static inline int
i915_gem_object_is_purgeable(struct drm_i915_gem_object *obj_priv)
{
	return obj_priv->madv == I915_MADV_DONTNEED;
}

static void
i915_gem_object_move_to_inactive(struct drm_gem_object *obj)
{
	struct drm_device *dev = obj->dev;
	drm_i915_private_t *dev_priv = dev->dev_private;
	struct drm_i915_gem_object *obj_priv = to_intel_bo(obj);

	if (obj_priv->pin_count != 0)
		list_move_tail(&obj_priv->mm_list, &dev_priv->mm.pinned_list);
	else
		list_move_tail(&obj_priv->mm_list, &dev_priv->mm.inactive_list);
	list_del_init(&obj_priv->ring_list);

	BUG_ON(!list_empty(&obj_priv->gpu_write_list));

	obj_priv->last_rendering_seqno = 0;
	obj_priv->ring = NULL;
	if (obj_priv->active) {
		obj_priv->active = 0;
		drm_gem_object_unreference(obj);
	}
	WARN_ON(i915_verify_lists(dev));
}

static void
i915_gem_process_flushing_list(struct drm_device *dev,
			       uint32_t flush_domains,
			       struct intel_ring_buffer *ring)
{
	drm_i915_private_t *dev_priv = dev->dev_private;
	struct drm_i915_gem_object *obj_priv, *next;

	list_for_each_entry_safe(obj_priv, next,
				 &ring->gpu_write_list,
				 gpu_write_list) {
		struct drm_gem_object *obj = &obj_priv->base;

		if (obj->write_domain & flush_domains) {
			uint32_t old_write_domain = obj->write_domain;

			obj->write_domain = 0;
			list_del_init(&obj_priv->gpu_write_list);
			i915_gem_object_move_to_active(obj, ring);

			/* update the fence lru list */
			if (obj_priv->fence_reg != I915_FENCE_REG_NONE) {
				struct drm_i915_fence_reg *reg =
					&dev_priv->fence_regs[obj_priv->fence_reg];
				list_move_tail(&reg->lru_list,
						&dev_priv->mm.fence_list);
			}

			trace_i915_gem_object_change_domain(obj,
							    obj->read_domains,
							    old_write_domain);
		}
	}
}

int
i915_add_request(struct drm_device *dev,
		 struct drm_file *file,
		 struct drm_i915_gem_request *request,
		 struct intel_ring_buffer *ring)
{
	drm_i915_private_t *dev_priv = dev->dev_private;
	struct drm_i915_file_private *file_priv = NULL;
	uint32_t seqno;
	int was_empty;
	int ret;

	BUG_ON(request == NULL);

	if (file != NULL)
		file_priv = file->driver_priv;

	ret = ring->add_request(ring, &seqno);
	if (ret)
	    return ret;

	ring->outstanding_lazy_request = false;

	request->seqno = seqno;
	request->ring = ring;
	request->emitted_jiffies = jiffies;
	was_empty = list_empty(&ring->request_list);
	list_add_tail(&request->list, &ring->request_list);

	if (file_priv) {
		spin_lock(&file_priv->mm.lock);
		request->file_priv = file_priv;
		list_add_tail(&request->client_list,
			      &file_priv->mm.request_list);
		spin_unlock(&file_priv->mm.lock);
	}

	if (!dev_priv->mm.suspended) {
		mod_timer(&dev_priv->hangcheck_timer,
			  jiffies + msecs_to_jiffies(DRM_I915_HANGCHECK_PERIOD));
		if (was_empty)
			queue_delayed_work(dev_priv->wq,
					   &dev_priv->mm.retire_work, HZ);
	}
	return 0;
}

/**
 * Command execution barrier
 *
 * Ensures that all commands in the ring are finished
 * before signalling the CPU
 */
static void
i915_retire_commands(struct drm_device *dev, struct intel_ring_buffer *ring)
{
	uint32_t flush_domains = 0;

	/* The sampler always gets flushed on i965 (sigh) */
	if (INTEL_INFO(dev)->gen >= 4)
		flush_domains |= I915_GEM_DOMAIN_SAMPLER;

	ring->flush(ring, I915_GEM_DOMAIN_COMMAND, flush_domains);
}

static inline void
i915_gem_request_remove_from_client(struct drm_i915_gem_request *request)
{
	struct drm_i915_file_private *file_priv = request->file_priv;

	if (!file_priv)
		return;

	spin_lock(&file_priv->mm.lock);
	list_del(&request->client_list);
	request->file_priv = NULL;
	spin_unlock(&file_priv->mm.lock);
}

static void i915_gem_reset_ring_lists(struct drm_i915_private *dev_priv,
				      struct intel_ring_buffer *ring)
{
	while (!list_empty(&ring->request_list)) {
		struct drm_i915_gem_request *request;

		request = list_first_entry(&ring->request_list,
					   struct drm_i915_gem_request,
					   list);

		list_del(&request->list);
		i915_gem_request_remove_from_client(request);
		kfree(request);
	}

	while (!list_empty(&ring->active_list)) {
		struct drm_i915_gem_object *obj_priv;

		obj_priv = list_first_entry(&ring->active_list,
					    struct drm_i915_gem_object,
					    ring_list);

		obj_priv->base.write_domain = 0;
		list_del_init(&obj_priv->gpu_write_list);
		i915_gem_object_move_to_inactive(&obj_priv->base);
	}
}

void i915_gem_reset(struct drm_device *dev)
{
	struct drm_i915_private *dev_priv = dev->dev_private;
	struct drm_i915_gem_object *obj_priv;
	int i;

	i915_gem_reset_ring_lists(dev_priv, &dev_priv->render_ring);
	i915_gem_reset_ring_lists(dev_priv, &dev_priv->bsd_ring);
	i915_gem_reset_ring_lists(dev_priv, &dev_priv->blt_ring);

	/* Remove anything from the flushing lists. The GPU cache is likely
	 * to be lost on reset along with the data, so simply move the
	 * lost bo to the inactive list.
	 */
	while (!list_empty(&dev_priv->mm.flushing_list)) {
		obj_priv = list_first_entry(&dev_priv->mm.flushing_list,
					    struct drm_i915_gem_object,
					    mm_list);

		obj_priv->base.write_domain = 0;
		list_del_init(&obj_priv->gpu_write_list);
		i915_gem_object_move_to_inactive(&obj_priv->base);
	}

	/* Move everything out of the GPU domains to ensure we do any
	 * necessary invalidation upon reuse.
	 */
	list_for_each_entry(obj_priv,
			    &dev_priv->mm.inactive_list,
			    mm_list)
	{
		obj_priv->base.read_domains &= ~I915_GEM_GPU_DOMAINS;
	}

	/* The fence registers are invalidated so clear them out */
	for (i = 0; i < 16; i++) {
		struct drm_i915_fence_reg *reg;

		reg = &dev_priv->fence_regs[i];
		if (!reg->obj)
			continue;

		i915_gem_clear_fence_reg(reg->obj);
	}
}

/**
 * This function clears the request list as sequence numbers are passed.
 */
static void
i915_gem_retire_requests_ring(struct drm_device *dev,
			      struct intel_ring_buffer *ring)
{
	drm_i915_private_t *dev_priv = dev->dev_private;
	uint32_t seqno;

	if (!ring->status_page.page_addr ||
	    list_empty(&ring->request_list))
		return;

	WARN_ON(i915_verify_lists(dev));

	seqno = ring->get_seqno(ring);
	while (!list_empty(&ring->request_list)) {
		struct drm_i915_gem_request *request;

		request = list_first_entry(&ring->request_list,
					   struct drm_i915_gem_request,
					   list);

		if (!i915_seqno_passed(seqno, request->seqno))
			break;

		trace_i915_gem_request_retire(dev, request->seqno);

		list_del(&request->list);
		i915_gem_request_remove_from_client(request);
		kfree(request);
	}

	/* Move any buffers on the active list that are no longer referenced
	 * by the ringbuffer to the flushing/inactive lists as appropriate.
	 */
	while (!list_empty(&ring->active_list)) {
		struct drm_gem_object *obj;
		struct drm_i915_gem_object *obj_priv;

		obj_priv = list_first_entry(&ring->active_list,
					    struct drm_i915_gem_object,
					    ring_list);

		if (!i915_seqno_passed(seqno, obj_priv->last_rendering_seqno))
			break;

		obj = &obj_priv->base;
		if (obj->write_domain != 0)
			i915_gem_object_move_to_flushing(obj);
		else
			i915_gem_object_move_to_inactive(obj);
	}

	if (unlikely (dev_priv->trace_irq_seqno &&
		      i915_seqno_passed(dev_priv->trace_irq_seqno, seqno))) {
		ring->user_irq_put(ring);
		dev_priv->trace_irq_seqno = 0;
	}

	WARN_ON(i915_verify_lists(dev));
}

void
i915_gem_retire_requests(struct drm_device *dev)
{
	drm_i915_private_t *dev_priv = dev->dev_private;

	if (!list_empty(&dev_priv->mm.deferred_free_list)) {
	    struct drm_i915_gem_object *obj_priv, *tmp;

	    /* We must be careful that during unbind() we do not
	     * accidentally infinitely recurse into retire requests.
	     * Currently:
	     *   retire -> free -> unbind -> wait -> retire_ring
	     */
	    list_for_each_entry_safe(obj_priv, tmp,
				     &dev_priv->mm.deferred_free_list,
				     mm_list)
		    i915_gem_free_object_tail(&obj_priv->base);
	}

	i915_gem_retire_requests_ring(dev, &dev_priv->render_ring);
	i915_gem_retire_requests_ring(dev, &dev_priv->bsd_ring);
	i915_gem_retire_requests_ring(dev, &dev_priv->blt_ring);
}

static void
i915_gem_retire_work_handler(struct work_struct *work)
{
	drm_i915_private_t *dev_priv;
	struct drm_device *dev;

	dev_priv = container_of(work, drm_i915_private_t,
				mm.retire_work.work);
	dev = dev_priv->dev;

	/* Come back later if the device is busy... */
	if (!mutex_trylock(&dev->struct_mutex)) {
		queue_delayed_work(dev_priv->wq, &dev_priv->mm.retire_work, HZ);
		return;
	}

	i915_gem_retire_requests(dev);

	if (!dev_priv->mm.suspended &&
		(!list_empty(&dev_priv->render_ring.request_list) ||
		 !list_empty(&dev_priv->bsd_ring.request_list) ||
		 !list_empty(&dev_priv->blt_ring.request_list)))
		queue_delayed_work(dev_priv->wq, &dev_priv->mm.retire_work, HZ);
	mutex_unlock(&dev->struct_mutex);
}

int
i915_do_wait_request(struct drm_device *dev, uint32_t seqno,
		     bool interruptible, struct intel_ring_buffer *ring)
{
	drm_i915_private_t *dev_priv = dev->dev_private;
	u32 ier;
	int ret = 0;

	BUG_ON(seqno == 0);

	if (atomic_read(&dev_priv->mm.wedged))
		return -EAGAIN;

	if (seqno == ring->outstanding_lazy_request) {
		struct drm_i915_gem_request *request;

		request = kzalloc(sizeof(*request), GFP_KERNEL);
		if (request == NULL)
			return -ENOMEM;

		ret = i915_add_request(dev, NULL, request, ring);
		if (ret) {
			kfree(request);
			return ret;
		}

		seqno = request->seqno;
	}

	if (!i915_seqno_passed(ring->get_seqno(ring), seqno)) {
		if (HAS_PCH_SPLIT(dev))
			ier = I915_READ(DEIER) | I915_READ(GTIER);
		else
			ier = I915_READ(IER);
		if (!ier) {
			DRM_ERROR("something (likely vbetool) disabled "
				  "interrupts, re-enabling\n");
			i915_driver_irq_preinstall(dev);
			i915_driver_irq_postinstall(dev);
		}

		trace_i915_gem_request_wait_begin(dev, seqno);

		ring->waiting_seqno = seqno;
		ring->user_irq_get(ring);
		if (interruptible)
			ret = wait_event_interruptible(ring->irq_queue,
				i915_seqno_passed(ring->get_seqno(ring), seqno)
				|| atomic_read(&dev_priv->mm.wedged));
		else
			wait_event(ring->irq_queue,
				i915_seqno_passed(ring->get_seqno(ring), seqno)
				|| atomic_read(&dev_priv->mm.wedged));

		ring->user_irq_put(ring);
		ring->waiting_seqno = 0;

		trace_i915_gem_request_wait_end(dev, seqno);
	}
	if (atomic_read(&dev_priv->mm.wedged))
		ret = -EAGAIN;

	if (ret && ret != -ERESTARTSYS)
		DRM_ERROR("%s returns %d (awaiting %d at %d, next %d)\n",
			  __func__, ret, seqno, ring->get_seqno(ring),
			  dev_priv->next_seqno);

	/* Directly dispatch request retiring.  While we have the work queue
	 * to handle this, the waiter on a request often wants an associated
	 * buffer to have made it to the inactive list, and we would need
	 * a separate wait queue to handle that.
	 */
	if (ret == 0)
		i915_gem_retire_requests_ring(dev, ring);

	return ret;
}

/**
 * Waits for a sequence number to be signaled, and cleans up the
 * request and object lists appropriately for that event.
 */
static int
i915_wait_request(struct drm_device *dev, uint32_t seqno,
		  struct intel_ring_buffer *ring)
{
	return i915_do_wait_request(dev, seqno, 1, ring);
}

static void
i915_gem_flush_ring(struct drm_device *dev,
		    struct drm_file *file_priv,
		    struct intel_ring_buffer *ring,
		    uint32_t invalidate_domains,
		    uint32_t flush_domains)
{
	ring->flush(ring, invalidate_domains, flush_domains);
	i915_gem_process_flushing_list(dev, flush_domains, ring);
}

static void
i915_gem_flush(struct drm_device *dev,
	       struct drm_file *file_priv,
	       uint32_t invalidate_domains,
	       uint32_t flush_domains,
	       uint32_t flush_rings)
{
	drm_i915_private_t *dev_priv = dev->dev_private;

	if (flush_domains & I915_GEM_DOMAIN_CPU)
		drm_agp_chipset_flush(dev);

	if ((flush_domains | invalidate_domains) & I915_GEM_GPU_DOMAINS) {
		if (flush_rings & RING_RENDER)
			i915_gem_flush_ring(dev, file_priv,
					    &dev_priv->render_ring,
					    invalidate_domains, flush_domains);
		if (flush_rings & RING_BSD)
			i915_gem_flush_ring(dev, file_priv,
					    &dev_priv->bsd_ring,
					    invalidate_domains, flush_domains);
		if (flush_rings & RING_BLT)
			i915_gem_flush_ring(dev, file_priv,
					    &dev_priv->blt_ring,
					    invalidate_domains, flush_domains);
	}
}

/**
 * Ensures that all rendering to the object has completed and the object is
 * safe to unbind from the GTT or access from the CPU.
 */
static int
i915_gem_object_wait_rendering(struct drm_gem_object *obj,
			       bool interruptible)
{
	struct drm_device *dev = obj->dev;
	struct drm_i915_gem_object *obj_priv = to_intel_bo(obj);
	int ret;

	/* This function only exists to support waiting for existing rendering,
	 * not for emitting required flushes.
	 */
	BUG_ON((obj->write_domain & I915_GEM_GPU_DOMAINS) != 0);

	/* If there is rendering queued on the buffer being evicted, wait for
	 * it.
	 */
	if (obj_priv->active) {
		ret = i915_do_wait_request(dev,
					   obj_priv->last_rendering_seqno,
					   interruptible,
					   obj_priv->ring);
		if (ret)
			return ret;
	}

	return 0;
}

/**
 * Unbinds an object from the GTT aperture.
 */
int
i915_gem_object_unbind(struct drm_gem_object *obj)
{
	struct drm_device *dev = obj->dev;
	struct drm_i915_private *dev_priv = dev->dev_private;
	struct drm_i915_gem_object *obj_priv = to_intel_bo(obj);
	int ret = 0;

	if (obj_priv->gtt_space == NULL)
		return 0;

	if (obj_priv->pin_count != 0) {
		DRM_ERROR("Attempting to unbind pinned buffer\n");
		return -EINVAL;
	}

	/* blow away mappings if mapped through GTT */
	i915_gem_release_mmap(obj);

	/* Move the object to the CPU domain to ensure that
	 * any possible CPU writes while it's not in the GTT
	 * are flushed when we go to remap it. This will
	 * also ensure that all pending GPU writes are finished
	 * before we unbind.
	 */
	ret = i915_gem_object_set_to_cpu_domain(obj, 1);
	if (ret == -ERESTARTSYS)
		return ret;
	/* Continue on if we fail due to EIO, the GPU is hung so we
	 * should be safe and we need to cleanup or else we might
	 * cause memory corruption through use-after-free.
	 */
	if (ret) {
		i915_gem_clflush_object(obj);
		obj->read_domains = obj->write_domain = I915_GEM_DOMAIN_CPU;
	}

	/* release the fence reg _after_ flushing */
	if (obj_priv->fence_reg != I915_FENCE_REG_NONE)
		i915_gem_clear_fence_reg(obj);

	drm_unbind_agp(obj_priv->agp_mem);
	drm_free_agp(obj_priv->agp_mem, obj->size / PAGE_SIZE);

	i915_gem_object_put_pages_gtt(obj);

	i915_gem_info_remove_gtt(dev_priv, obj_priv);
	list_del_init(&obj_priv->mm_list);
	/* Avoid an unnecessary call to unbind on rebind. */
	obj_priv->map_and_fenceable = true;

	drm_mm_put_block(obj_priv->gtt_space);
	obj_priv->gtt_space = NULL;
	obj_priv->gtt_offset = 0;

	if (i915_gem_object_is_purgeable(obj_priv))
		i915_gem_object_truncate(obj);

	trace_i915_gem_object_unbind(obj);

	return ret;
}

static int i915_ring_idle(struct drm_device *dev,
			  struct intel_ring_buffer *ring)
{
	if (list_empty(&ring->gpu_write_list) && list_empty(&ring->active_list))
		return 0;

	i915_gem_flush_ring(dev, NULL, ring,
			    I915_GEM_GPU_DOMAINS, I915_GEM_GPU_DOMAINS);
	return i915_wait_request(dev,
				 i915_gem_next_request_seqno(dev, ring),
				 ring);
}

int
i915_gpu_idle(struct drm_device *dev)
{
	drm_i915_private_t *dev_priv = dev->dev_private;
	bool lists_empty;
	int ret;

	lists_empty = (list_empty(&dev_priv->mm.flushing_list) &&
		       list_empty(&dev_priv->mm.active_list));
	if (lists_empty)
		return 0;

	/* Flush everything onto the inactive list. */
	ret = i915_ring_idle(dev, &dev_priv->render_ring);
	if (ret)
		return ret;

	ret = i915_ring_idle(dev, &dev_priv->bsd_ring);
	if (ret)
		return ret;

	ret = i915_ring_idle(dev, &dev_priv->blt_ring);
	if (ret)
		return ret;

	return 0;
}

static void sandybridge_write_fence_reg(struct drm_gem_object *obj)
{
	struct drm_device *dev = obj->dev;
	drm_i915_private_t *dev_priv = dev->dev_private;
	struct drm_i915_gem_object *obj_priv = to_intel_bo(obj);
	u32 size = i915_gem_get_gtt_size(obj_priv);
	int regnum = obj_priv->fence_reg;
	uint64_t val;

	val = (uint64_t)((obj_priv->gtt_offset + size - 4096) &
		    0xfffff000) << 32;
	val |= obj_priv->gtt_offset & 0xfffff000;
	val |= (uint64_t)((obj_priv->stride / 128) - 1) <<
		SANDYBRIDGE_FENCE_PITCH_SHIFT;

	if (obj_priv->tiling_mode == I915_TILING_Y)
		val |= 1 << I965_FENCE_TILING_Y_SHIFT;
	val |= I965_FENCE_REG_VALID;

	I915_WRITE64(FENCE_REG_SANDYBRIDGE_0 + (regnum * 8), val);
}

static void i965_write_fence_reg(struct drm_gem_object *obj)
{
	struct drm_device *dev = obj->dev;
	drm_i915_private_t *dev_priv = dev->dev_private;
	struct drm_i915_gem_object *obj_priv = to_intel_bo(obj);
	u32 size = i915_gem_get_gtt_size(obj_priv);
	int regnum = obj_priv->fence_reg;
	uint64_t val;

	val = (uint64_t)((obj_priv->gtt_offset + size - 4096) &
		    0xfffff000) << 32;
	val |= obj_priv->gtt_offset & 0xfffff000;
	val |= ((obj_priv->stride / 128) - 1) << I965_FENCE_PITCH_SHIFT;
	if (obj_priv->tiling_mode == I915_TILING_Y)
		val |= 1 << I965_FENCE_TILING_Y_SHIFT;
	val |= I965_FENCE_REG_VALID;

	I915_WRITE64(FENCE_REG_965_0 + (regnum * 8), val);
}

static void i915_write_fence_reg(struct drm_gem_object *obj)
{
	struct drm_device *dev = obj->dev;
	drm_i915_private_t *dev_priv = dev->dev_private;
	struct drm_i915_gem_object *obj_priv = to_intel_bo(obj);
	u32 size = i915_gem_get_gtt_size(obj_priv);
	uint32_t fence_reg, val, pitch_val;
	int tile_width;

	if ((obj_priv->gtt_offset & ~I915_FENCE_START_MASK) ||
	    (obj_priv->gtt_offset & (size - 1))) {
		WARN(1, "%s: object 0x%08x [fenceable? %d] not 1M or size (0x%08x) aligned [gtt_space offset=%lx, size=%lx]\n",
		     __func__, obj_priv->gtt_offset, obj_priv->map_and_fenceable, size,
		     obj_priv->gtt_space->start, obj_priv->gtt_space->size);
		return;
	}

	if (obj_priv->tiling_mode == I915_TILING_Y &&
	    HAS_128_BYTE_Y_TILING(dev))
		tile_width = 128;
	else
		tile_width = 512;

	/* Note: pitch better be a power of two tile widths */
	pitch_val = obj_priv->stride / tile_width;
	pitch_val = ffs(pitch_val) - 1;

	if (obj_priv->tiling_mode == I915_TILING_Y &&
	    HAS_128_BYTE_Y_TILING(dev))
		WARN_ON(pitch_val > I830_FENCE_MAX_PITCH_VAL);
	else
		WARN_ON(pitch_val > I915_FENCE_MAX_PITCH_VAL);

	val = obj_priv->gtt_offset;
	if (obj_priv->tiling_mode == I915_TILING_Y)
		val |= 1 << I830_FENCE_TILING_Y_SHIFT;
	val |= I915_FENCE_SIZE_BITS(size);
	val |= pitch_val << I830_FENCE_PITCH_SHIFT;
	val |= I830_FENCE_REG_VALID;

	fence_reg = obj_priv->fence_reg;
	if (fence_reg < 8)
		fence_reg = FENCE_REG_830_0 + fence_reg * 4;
	else
		fence_reg = FENCE_REG_945_8 + (fence_reg - 8) * 4;
	I915_WRITE(fence_reg, val);
}

static void i830_write_fence_reg(struct drm_gem_object *obj)
{
	struct drm_device *dev = obj->dev;
	drm_i915_private_t *dev_priv = dev->dev_private;
	struct drm_i915_gem_object *obj_priv = to_intel_bo(obj);
	u32 size = i915_gem_get_gtt_size(obj_priv);
	int regnum = obj_priv->fence_reg;
	uint32_t val;
	uint32_t pitch_val;
	uint32_t fence_size_bits;

	if ((obj_priv->gtt_offset & ~I830_FENCE_START_MASK) ||
	    (obj_priv->gtt_offset & (obj->size - 1))) {
		WARN(1, "%s: object 0x%08x not 512K or size aligned\n",
		     __func__, obj_priv->gtt_offset);
		return;
	}

	pitch_val = obj_priv->stride / 128;
	pitch_val = ffs(pitch_val) - 1;
	WARN_ON(pitch_val > I830_FENCE_MAX_PITCH_VAL);

	val = obj_priv->gtt_offset;
	if (obj_priv->tiling_mode == I915_TILING_Y)
		val |= 1 << I830_FENCE_TILING_Y_SHIFT;
	fence_size_bits = I830_FENCE_SIZE_BITS(size);
	WARN_ON(fence_size_bits & ~0x00000f00);
	val |= fence_size_bits;
	val |= pitch_val << I830_FENCE_PITCH_SHIFT;
	val |= I830_FENCE_REG_VALID;

	I915_WRITE(FENCE_REG_830_0 + (regnum * 4), val);
}

static int i915_find_fence_reg(struct drm_device *dev,
			       bool interruptible)
{
	struct drm_i915_private *dev_priv = dev->dev_private;
	struct drm_i915_fence_reg *reg;
	struct drm_i915_gem_object *obj_priv = NULL;
	int i, avail, ret;

	/* First try to find a free reg */
	avail = 0;
	for (i = dev_priv->fence_reg_start; i < dev_priv->num_fence_regs; i++) {
		reg = &dev_priv->fence_regs[i];
		if (!reg->obj)
			return i;

		obj_priv = to_intel_bo(reg->obj);
		if (!obj_priv->pin_count)
		    avail++;
	}

	if (avail == 0)
		return -ENOSPC;

	/* None available, try to steal one or wait for a user to finish */
	avail = I915_FENCE_REG_NONE;
	list_for_each_entry(reg, &dev_priv->mm.fence_list,
			    lru_list) {
		obj_priv = to_intel_bo(reg->obj);
		if (obj_priv->pin_count)
			continue;

		/* found one! */
		avail = obj_priv->fence_reg;
		break;
	}

	BUG_ON(avail == I915_FENCE_REG_NONE);

	/* We only have a reference on obj from the active list. put_fence_reg
	 * might drop that one, causing a use-after-free in it. So hold a
	 * private reference to obj like the other callers of put_fence_reg
	 * (set_tiling ioctl) do. */
	drm_gem_object_reference(&obj_priv->base);
	ret = i915_gem_object_put_fence_reg(&obj_priv->base, interruptible);
	drm_gem_object_unreference(&obj_priv->base);
	if (ret != 0)
		return ret;

	return avail;
}

/**
 * i915_gem_object_get_fence_reg - set up a fence reg for an object
 * @obj: object to map through a fence reg
 *
 * When mapping objects through the GTT, userspace wants to be able to write
 * to them without having to worry about swizzling if the object is tiled.
 *
 * This function walks the fence regs looking for a free one for @obj,
 * stealing one if it can't find any.
 *
 * It then sets up the reg based on the object's properties: address, pitch
 * and tiling format.
 */
int
i915_gem_object_get_fence_reg(struct drm_gem_object *obj,
			      bool interruptible)
{
	struct drm_device *dev = obj->dev;
	struct drm_i915_private *dev_priv = dev->dev_private;
	struct drm_i915_gem_object *obj_priv = to_intel_bo(obj);
	struct drm_i915_fence_reg *reg = NULL;
	int ret;

	/* Just update our place in the LRU if our fence is getting used. */
	if (obj_priv->fence_reg != I915_FENCE_REG_NONE) {
		reg = &dev_priv->fence_regs[obj_priv->fence_reg];
		list_move_tail(&reg->lru_list, &dev_priv->mm.fence_list);
		return 0;
	}

	switch (obj_priv->tiling_mode) {
	case I915_TILING_NONE:
		WARN(1, "allocating a fence for non-tiled object?\n");
		break;
	case I915_TILING_X:
		if (!obj_priv->stride)
			return -EINVAL;
		WARN((obj_priv->stride & (512 - 1)),
		     "object 0x%08x is X tiled but has non-512B pitch\n",
		     obj_priv->gtt_offset);
		break;
	case I915_TILING_Y:
		if (!obj_priv->stride)
			return -EINVAL;
		WARN((obj_priv->stride & (128 - 1)),
		     "object 0x%08x is Y tiled but has non-128B pitch\n",
		     obj_priv->gtt_offset);
		break;
	}

	ret = i915_find_fence_reg(dev, interruptible);
	if (ret < 0)
		return ret;

	obj_priv->fence_reg = ret;
	reg = &dev_priv->fence_regs[obj_priv->fence_reg];
	list_add_tail(&reg->lru_list, &dev_priv->mm.fence_list);

	reg->obj = obj;

	switch (INTEL_INFO(dev)->gen) {
	case 6:
		sandybridge_write_fence_reg(obj);
		break;
	case 5:
	case 4:
		i965_write_fence_reg(obj);
		break;
	case 3:
		i915_write_fence_reg(obj);
		break;
	case 2:
		i830_write_fence_reg(obj);
		break;
	}

	trace_i915_gem_object_get_fence(obj,
					obj_priv->fence_reg,
					obj_priv->tiling_mode);

	return 0;
}

/**
 * i915_gem_clear_fence_reg - clear out fence register info
 * @obj: object to clear
 *
 * Zeroes out the fence register itself and clears out the associated
 * data structures in dev_priv and obj_priv.
 */
static void
i915_gem_clear_fence_reg(struct drm_gem_object *obj)
{
	struct drm_device *dev = obj->dev;
	drm_i915_private_t *dev_priv = dev->dev_private;
	struct drm_i915_gem_object *obj_priv = to_intel_bo(obj);
	struct drm_i915_fence_reg *reg =
		&dev_priv->fence_regs[obj_priv->fence_reg];
	uint32_t fence_reg;

	switch (INTEL_INFO(dev)->gen) {
	case 6:
		I915_WRITE64(FENCE_REG_SANDYBRIDGE_0 +
			     (obj_priv->fence_reg * 8), 0);
		break;
	case 5:
	case 4:
		I915_WRITE64(FENCE_REG_965_0 + (obj_priv->fence_reg * 8), 0);
		break;
	case 3:
		if (obj_priv->fence_reg >= 8)
			fence_reg = FENCE_REG_945_8 + (obj_priv->fence_reg - 8) * 4;
		else
	case 2:
			fence_reg = FENCE_REG_830_0 + obj_priv->fence_reg * 4;

		I915_WRITE(fence_reg, 0);
		break;
	}

	reg->obj = NULL;
	obj_priv->fence_reg = I915_FENCE_REG_NONE;
	list_del_init(&reg->lru_list);
}

/**
 * i915_gem_object_put_fence_reg - waits on outstanding fenced access
 * to the buffer to finish, and then resets the fence register.
 * @obj: tiled object holding a fence register.
 * @bool: whether the wait upon the fence is interruptible
 *
 * Zeroes out the fence register itself and clears out the associated
 * data structures in dev_priv and obj_priv.
 */
int
i915_gem_object_put_fence_reg(struct drm_gem_object *obj,
			      bool interruptible)
{
	struct drm_device *dev = obj->dev;
	struct drm_i915_private *dev_priv = dev->dev_private;
	struct drm_i915_gem_object *obj_priv = to_intel_bo(obj);
	struct drm_i915_fence_reg *reg;

	if (obj_priv->fence_reg == I915_FENCE_REG_NONE)
		return 0;

	/* If we've changed tiling, GTT-mappings of the object
	 * need to re-fault to ensure that the correct fence register
	 * setup is in place.
	 */
	i915_gem_release_mmap(obj);

	/* On the i915, GPU access to tiled buffers is via a fence,
	 * therefore we must wait for any outstanding access to complete
	 * before clearing the fence.
	 */
	reg = &dev_priv->fence_regs[obj_priv->fence_reg];
	if (reg->gpu) {
		int ret;

		ret = i915_gem_object_flush_gpu_write_domain(obj, true);
		if (ret)
			return ret;

		ret = i915_gem_object_wait_rendering(obj, interruptible);
		if (ret)
			return ret;

		reg->gpu = false;
	}

	i915_gem_object_flush_gtt_write_domain(obj);
	i915_gem_clear_fence_reg(obj);

	return 0;
}

/**
 * Finds free space in the GTT aperture and binds the object there.
 */
static int
i915_gem_object_bind_to_gtt(struct drm_gem_object *obj,
			    unsigned alignment,
			    bool map_and_fenceable)
{
	struct drm_device *dev = obj->dev;
	drm_i915_private_t *dev_priv = dev->dev_private;
	struct drm_i915_gem_object *obj_priv = to_intel_bo(obj);
	struct drm_mm_node *free_space;
	gfp_t gfpmask = __GFP_NORETRY | __GFP_NOWARN;
	u32 size, fence_size, fence_alignment, unfenced_alignment;
	bool mappable, fenceable;
	int ret;

	if (obj_priv->madv != I915_MADV_WILLNEED) {
		DRM_ERROR("Attempting to bind a purgeable object\n");
		return -EINVAL;
	}

	fence_size = i915_gem_get_gtt_size(obj_priv);
	fence_alignment = i915_gem_get_gtt_alignment(obj_priv);
	unfenced_alignment = i915_gem_get_unfenced_gtt_alignment(obj_priv);

	if (alignment == 0)
		alignment = map_and_fenceable ? fence_alignment :
						unfenced_alignment;
	if (map_and_fenceable && alignment & (fence_alignment - 1)) {
		DRM_ERROR("Invalid object alignment requested %u\n", alignment);
		return -EINVAL;
	}

	size = map_and_fenceable ? fence_size : obj->size;

	/* If the object is bigger than the entire aperture, reject it early
	 * before evicting everything in a vain attempt to find space.
	 */
	if (obj->size >
	    (map_and_fenceable ? dev_priv->mm.gtt_mappable_end : dev_priv->mm.gtt_total)) {
		DRM_ERROR("Attempting to bind an object larger than the aperture\n");
		return -E2BIG;
	}

 search_free:
	if (map_and_fenceable)
		free_space =
			drm_mm_search_free_in_range(&dev_priv->mm.gtt_space,
						    size, alignment, 0,
						    dev_priv->mm.gtt_mappable_end,
						    0);
	else
		free_space = drm_mm_search_free(&dev_priv->mm.gtt_space,
						size, alignment, 0);

	if (free_space != NULL) {
		if (map_and_fenceable)
			obj_priv->gtt_space =
				drm_mm_get_block_range_generic(free_space,
							       size, alignment, 0,
							       dev_priv->mm.gtt_mappable_end,
							       0);
		else
			obj_priv->gtt_space =
				drm_mm_get_block(free_space, size, alignment);
	}
	if (obj_priv->gtt_space == NULL) {
		/* If the gtt is empty and we're still having trouble
		 * fitting our object in, we're out of memory.
		 */
		ret = i915_gem_evict_something(dev, size, alignment,
					       map_and_fenceable);
		if (ret)
			return ret;

		goto search_free;
	}

	ret = i915_gem_object_get_pages_gtt(obj, gfpmask);
	if (ret) {
		drm_mm_put_block(obj_priv->gtt_space);
		obj_priv->gtt_space = NULL;

		if (ret == -ENOMEM) {
			/* first try to clear up some space from the GTT */
			ret = i915_gem_evict_something(dev, size,
						       alignment,
						       map_and_fenceable);
			if (ret) {
				/* now try to shrink everyone else */
				if (gfpmask) {
					gfpmask = 0;
					goto search_free;
				}

				return ret;
			}

			goto search_free;
		}

		return ret;
	}

	/* Create an AGP memory structure pointing at our pages, and bind it
	 * into the GTT.
	 */
	obj_priv->agp_mem = drm_agp_bind_pages(dev,
					       obj_priv->pages,
					       obj->size >> PAGE_SHIFT,
					       obj_priv->gtt_space->start,
					       obj_priv->agp_type);
	if (obj_priv->agp_mem == NULL) {
		i915_gem_object_put_pages_gtt(obj);
		drm_mm_put_block(obj_priv->gtt_space);
		obj_priv->gtt_space = NULL;

		ret = i915_gem_evict_something(dev, size,
					       alignment, map_and_fenceable);
		if (ret)
			return ret;

		goto search_free;
	}

	obj_priv->gtt_offset = obj_priv->gtt_space->start;

	/* keep track of bounds object by adding it to the inactive list */
	list_add_tail(&obj_priv->mm_list, &dev_priv->mm.inactive_list);
	i915_gem_info_add_gtt(dev_priv, obj_priv);

	/* Assert that the object is not currently in any GPU domain. As it
	 * wasn't in the GTT, there shouldn't be any way it could have been in
	 * a GPU cache
	 */
	BUG_ON(obj->read_domains & I915_GEM_GPU_DOMAINS);
	BUG_ON(obj->write_domain & I915_GEM_GPU_DOMAINS);

	trace_i915_gem_object_bind(obj, obj_priv->gtt_offset, map_and_fenceable);

	fenceable =
		obj_priv->gtt_space->size == fence_size &&
		(obj_priv->gtt_space->start & (fence_alignment -1)) == 0;

	mappable =
		obj_priv->gtt_offset + obj->size <= dev_priv->mm.gtt_mappable_end;

	obj_priv->map_and_fenceable = mappable && fenceable;

	return 0;
}

void
i915_gem_clflush_object(struct drm_gem_object *obj)
{
	struct drm_i915_gem_object	*obj_priv = to_intel_bo(obj);

	/* If we don't have a page list set up, then we're not pinned
	 * to GPU, and we can ignore the cache flush because it'll happen
	 * again at bind time.
	 */
	if (obj_priv->pages == NULL)
		return;

	trace_i915_gem_object_clflush(obj);

	drm_clflush_pages(obj_priv->pages, obj->size / PAGE_SIZE);
}

/** Flushes any GPU write domain for the object if it's dirty. */
static int
i915_gem_object_flush_gpu_write_domain(struct drm_gem_object *obj,
				       bool pipelined)
{
	struct drm_device *dev = obj->dev;

	if ((obj->write_domain & I915_GEM_GPU_DOMAINS) == 0)
		return 0;

	/* Queue the GPU write cache flushing we need. */
	i915_gem_flush_ring(dev, NULL,
			    to_intel_bo(obj)->ring,
			    0, obj->write_domain);
	BUG_ON(obj->write_domain);

	if (pipelined)
		return 0;

	return i915_gem_object_wait_rendering(obj, true);
}

/** Flushes the GTT write domain for the object if it's dirty. */
static void
i915_gem_object_flush_gtt_write_domain(struct drm_gem_object *obj)
{
	uint32_t old_write_domain;

	if (obj->write_domain != I915_GEM_DOMAIN_GTT)
		return;

	/* No actual flushing is required for the GTT write domain.   Writes
	 * to it immediately go to main memory as far as we know, so there's
	 * no chipset flush.  It also doesn't land in render cache.
	 */
	i915_gem_release_mmap(obj);

	old_write_domain = obj->write_domain;
	obj->write_domain = 0;

	trace_i915_gem_object_change_domain(obj,
					    obj->read_domains,
					    old_write_domain);
}

/** Flushes the CPU write domain for the object if it's dirty. */
static void
i915_gem_object_flush_cpu_write_domain(struct drm_gem_object *obj)
{
	struct drm_device *dev = obj->dev;
	uint32_t old_write_domain;

	if (obj->write_domain != I915_GEM_DOMAIN_CPU)
		return;

	i915_gem_clflush_object(obj);
	drm_agp_chipset_flush(dev);
	old_write_domain = obj->write_domain;
	obj->write_domain = 0;

	trace_i915_gem_object_change_domain(obj,
					    obj->read_domains,
					    old_write_domain);
}

/**
 * Moves a single object to the GTT read, and possibly write domain.
 *
 * This function returns when the move is complete, including waiting on
 * flushes to occur.
 */
int
i915_gem_object_set_to_gtt_domain(struct drm_gem_object *obj, int write)
{
	struct drm_i915_gem_object *obj_priv = to_intel_bo(obj);
	uint32_t old_write_domain, old_read_domains;
	int ret;

	/* Not valid to be called on unbound objects. */
	if (obj_priv->gtt_space == NULL)
		return -EINVAL;

	ret = i915_gem_object_flush_gpu_write_domain(obj, false);
	if (ret != 0)
		return ret;

	i915_gem_object_flush_cpu_write_domain(obj);

	if (write) {
		ret = i915_gem_object_wait_rendering(obj, true);
		if (ret)
			return ret;
	}

	old_write_domain = obj->write_domain;
	old_read_domains = obj->read_domains;

	/* It should now be out of any other write domains, and we can update
	 * the domain values for our changes.
	 */
	BUG_ON((obj->write_domain & ~I915_GEM_DOMAIN_GTT) != 0);
	obj->read_domains |= I915_GEM_DOMAIN_GTT;
	if (write) {
		obj->read_domains = I915_GEM_DOMAIN_GTT;
		obj->write_domain = I915_GEM_DOMAIN_GTT;
		obj_priv->dirty = 1;
	}

	trace_i915_gem_object_change_domain(obj,
					    old_read_domains,
					    old_write_domain);

	return 0;
}

/*
 * Prepare buffer for display plane. Use uninterruptible for possible flush
 * wait, as in modesetting process we're not supposed to be interrupted.
 */
int
i915_gem_object_set_to_display_plane(struct drm_gem_object *obj,
				     bool pipelined)
{
	struct drm_i915_gem_object *obj_priv = to_intel_bo(obj);
	uint32_t old_read_domains;
	int ret;

	/* Not valid to be called on unbound objects. */
	if (obj_priv->gtt_space == NULL)
		return -EINVAL;

	ret = i915_gem_object_flush_gpu_write_domain(obj, true);
	if (ret)
		return ret;

	/* Currently, we are always called from an non-interruptible context. */
	if (!pipelined) {
		ret = i915_gem_object_wait_rendering(obj, false);
		if (ret)
			return ret;
	}

	i915_gem_object_flush_cpu_write_domain(obj);

	old_read_domains = obj->read_domains;
	obj->read_domains |= I915_GEM_DOMAIN_GTT;

	trace_i915_gem_object_change_domain(obj,
					    old_read_domains,
					    obj->write_domain);

	return 0;
}

int
i915_gem_object_flush_gpu(struct drm_i915_gem_object *obj,
			  bool interruptible)
{
	if (!obj->active)
		return 0;

	if (obj->base.write_domain & I915_GEM_GPU_DOMAINS)
		i915_gem_flush_ring(obj->base.dev, NULL, obj->ring,
				    0, obj->base.write_domain);

	return i915_gem_object_wait_rendering(&obj->base, interruptible);
}

/**
 * Moves a single object to the CPU read, and possibly write domain.
 *
 * This function returns when the move is complete, including waiting on
 * flushes to occur.
 */
static int
i915_gem_object_set_to_cpu_domain(struct drm_gem_object *obj, int write)
{
	uint32_t old_write_domain, old_read_domains;
	int ret;

	ret = i915_gem_object_flush_gpu_write_domain(obj, false);
	if (ret != 0)
		return ret;

	i915_gem_object_flush_gtt_write_domain(obj);

	/* If we have a partially-valid cache of the object in the CPU,
	 * finish invalidating it and free the per-page flags.
	 */
	i915_gem_object_set_to_full_cpu_read_domain(obj);

	if (write) {
		ret = i915_gem_object_wait_rendering(obj, true);
		if (ret)
			return ret;
	}

	old_write_domain = obj->write_domain;
	old_read_domains = obj->read_domains;

	/* Flush the CPU cache if it's still invalid. */
	if ((obj->read_domains & I915_GEM_DOMAIN_CPU) == 0) {
		i915_gem_clflush_object(obj);

		obj->read_domains |= I915_GEM_DOMAIN_CPU;
	}

	/* It should now be out of any other write domains, and we can update
	 * the domain values for our changes.
	 */
	BUG_ON((obj->write_domain & ~I915_GEM_DOMAIN_CPU) != 0);

	/* If we're writing through the CPU, then the GPU read domains will
	 * need to be invalidated at next use.
	 */
	if (write) {
		obj->read_domains = I915_GEM_DOMAIN_CPU;
		obj->write_domain = I915_GEM_DOMAIN_CPU;
	}

	trace_i915_gem_object_change_domain(obj,
					    old_read_domains,
					    old_write_domain);

	return 0;
}

/*
 * Set the next domain for the specified object. This
 * may not actually perform the necessary flushing/invaliding though,
 * as that may want to be batched with other set_domain operations
 *
 * This is (we hope) the only really tricky part of gem. The goal
 * is fairly simple -- track which caches hold bits of the object
 * and make sure they remain coherent. A few concrete examples may
 * help to explain how it works. For shorthand, we use the notation
 * (read_domains, write_domain), e.g. (CPU, CPU) to indicate the
 * a pair of read and write domain masks.
 *
 * Case 1: the batch buffer
 *
 *	1. Allocated
 *	2. Written by CPU
 *	3. Mapped to GTT
 *	4. Read by GPU
 *	5. Unmapped from GTT
 *	6. Freed
 *
 *	Let's take these a step at a time
 *
 *	1. Allocated
 *		Pages allocated from the kernel may still have
 *		cache contents, so we set them to (CPU, CPU) always.
 *	2. Written by CPU (using pwrite)
 *		The pwrite function calls set_domain (CPU, CPU) and
 *		this function does nothing (as nothing changes)
 *	3. Mapped by GTT
 *		This function asserts that the object is not
 *		currently in any GPU-based read or write domains
 *	4. Read by GPU
 *		i915_gem_execbuffer calls set_domain (COMMAND, 0).
 *		As write_domain is zero, this function adds in the
 *		current read domains (CPU+COMMAND, 0).
 *		flush_domains is set to CPU.
 *		invalidate_domains is set to COMMAND
 *		clflush is run to get data out of the CPU caches
 *		then i915_dev_set_domain calls i915_gem_flush to
 *		emit an MI_FLUSH and drm_agp_chipset_flush
 *	5. Unmapped from GTT
 *		i915_gem_object_unbind calls set_domain (CPU, CPU)
 *		flush_domains and invalidate_domains end up both zero
 *		so no flushing/invalidating happens
 *	6. Freed
 *		yay, done
 *
 * Case 2: The shared render buffer
 *
 *	1. Allocated
 *	2. Mapped to GTT
 *	3. Read/written by GPU
 *	4. set_domain to (CPU,CPU)
 *	5. Read/written by CPU
 *	6. Read/written by GPU
 *
 *	1. Allocated
 *		Same as last example, (CPU, CPU)
 *	2. Mapped to GTT
 *		Nothing changes (assertions find that it is not in the GPU)
 *	3. Read/written by GPU
 *		execbuffer calls set_domain (RENDER, RENDER)
 *		flush_domains gets CPU
 *		invalidate_domains gets GPU
 *		clflush (obj)
 *		MI_FLUSH and drm_agp_chipset_flush
 *	4. set_domain (CPU, CPU)
 *		flush_domains gets GPU
 *		invalidate_domains gets CPU
 *		wait_rendering (obj) to make sure all drawing is complete.
 *		This will include an MI_FLUSH to get the data from GPU
 *		to memory
 *		clflush (obj) to invalidate the CPU cache
 *		Another MI_FLUSH in i915_gem_flush (eliminate this somehow?)
 *	5. Read/written by CPU
 *		cache lines are loaded and dirtied
 *	6. Read written by GPU
 *		Same as last GPU access
 *
 * Case 3: The constant buffer
 *
 *	1. Allocated
 *	2. Written by CPU
 *	3. Read by GPU
 *	4. Updated (written) by CPU again
 *	5. Read by GPU
 *
 *	1. Allocated
 *		(CPU, CPU)
 *	2. Written by CPU
 *		(CPU, CPU)
 *	3. Read by GPU
 *		(CPU+RENDER, 0)
 *		flush_domains = CPU
 *		invalidate_domains = RENDER
 *		clflush (obj)
 *		MI_FLUSH
 *		drm_agp_chipset_flush
 *	4. Updated (written) by CPU again
 *		(CPU, CPU)
 *		flush_domains = 0 (no previous write domain)
 *		invalidate_domains = 0 (no new read domains)
 *	5. Read by GPU
 *		(CPU+RENDER, 0)
 *		flush_domains = CPU
 *		invalidate_domains = RENDER
 *		clflush (obj)
 *		MI_FLUSH
 *		drm_agp_chipset_flush
 */
static void
i915_gem_object_set_to_gpu_domain(struct drm_gem_object *obj,
				  struct intel_ring_buffer *ring,
				  struct change_domains *cd)
{
	struct drm_i915_gem_object	*obj_priv = to_intel_bo(obj);
	uint32_t			invalidate_domains = 0;
	uint32_t			flush_domains = 0;

	/*
	 * If the object isn't moving to a new write domain,
	 * let the object stay in multiple read domains
	 */
	if (obj->pending_write_domain == 0)
		obj->pending_read_domains |= obj->read_domains;

	/*
	 * Flush the current write domain if
	 * the new read domains don't match. Invalidate
	 * any read domains which differ from the old
	 * write domain
	 */
	if (obj->write_domain &&
	    (obj->write_domain != obj->pending_read_domains ||
	     obj_priv->ring != ring)) {
		flush_domains |= obj->write_domain;
		invalidate_domains |=
			obj->pending_read_domains & ~obj->write_domain;
	}
	/*
	 * Invalidate any read caches which may have
	 * stale data. That is, any new read domains.
	 */
	invalidate_domains |= obj->pending_read_domains & ~obj->read_domains;
	if ((flush_domains | invalidate_domains) & I915_GEM_DOMAIN_CPU)
		i915_gem_clflush_object(obj);

	/* blow away mappings if mapped through GTT */
	if ((flush_domains | invalidate_domains) & I915_GEM_DOMAIN_GTT)
		i915_gem_release_mmap(obj);

	/* The actual obj->write_domain will be updated with
	 * pending_write_domain after we emit the accumulated flush for all
	 * of our domain changes in execbuffers (which clears objects'
	 * write_domains).  So if we have a current write domain that we
	 * aren't changing, set pending_write_domain to that.
	 */
	if (flush_domains == 0 && obj->pending_write_domain == 0)
		obj->pending_write_domain = obj->write_domain;

	cd->invalidate_domains |= invalidate_domains;
	cd->flush_domains |= flush_domains;
	if (flush_domains & I915_GEM_GPU_DOMAINS)
		cd->flush_rings |= obj_priv->ring->id;
	if (invalidate_domains & I915_GEM_GPU_DOMAINS)
		cd->flush_rings |= ring->id;
}

/**
 * Moves the object from a partially CPU read to a full one.
 *
 * Note that this only resolves i915_gem_object_set_cpu_read_domain_range(),
 * and doesn't handle transitioning from !(read_domains & I915_GEM_DOMAIN_CPU).
 */
static void
i915_gem_object_set_to_full_cpu_read_domain(struct drm_gem_object *obj)
{
	struct drm_i915_gem_object *obj_priv = to_intel_bo(obj);

	if (!obj_priv->page_cpu_valid)
		return;

	/* If we're partially in the CPU read domain, finish moving it in.
	 */
	if (obj->read_domains & I915_GEM_DOMAIN_CPU) {
		int i;

		for (i = 0; i <= (obj->size - 1) / PAGE_SIZE; i++) {
			if (obj_priv->page_cpu_valid[i])
				continue;
			drm_clflush_pages(obj_priv->pages + i, 1);
		}
	}

	/* Free the page_cpu_valid mappings which are now stale, whether
	 * or not we've got I915_GEM_DOMAIN_CPU.
	 */
	kfree(obj_priv->page_cpu_valid);
	obj_priv->page_cpu_valid = NULL;
}

/**
 * Set the CPU read domain on a range of the object.
 *
 * The object ends up with I915_GEM_DOMAIN_CPU in its read flags although it's
 * not entirely valid.  The page_cpu_valid member of the object flags which
 * pages have been flushed, and will be respected by
 * i915_gem_object_set_to_cpu_domain() if it's called on to get a valid mapping
 * of the whole object.
 *
 * This function returns when the move is complete, including waiting on
 * flushes to occur.
 */
static int
i915_gem_object_set_cpu_read_domain_range(struct drm_gem_object *obj,
					  uint64_t offset, uint64_t size)
{
	struct drm_i915_gem_object *obj_priv = to_intel_bo(obj);
	uint32_t old_read_domains;
	int i, ret;

	if (offset == 0 && size == obj->size)
		return i915_gem_object_set_to_cpu_domain(obj, 0);

	ret = i915_gem_object_flush_gpu_write_domain(obj, false);
	if (ret != 0)
		return ret;
	i915_gem_object_flush_gtt_write_domain(obj);

	/* If we're already fully in the CPU read domain, we're done. */
	if (obj_priv->page_cpu_valid == NULL &&
	    (obj->read_domains & I915_GEM_DOMAIN_CPU) != 0)
		return 0;

	/* Otherwise, create/clear the per-page CPU read domain flag if we're
	 * newly adding I915_GEM_DOMAIN_CPU
	 */
	if (obj_priv->page_cpu_valid == NULL) {
		obj_priv->page_cpu_valid = kzalloc(obj->size / PAGE_SIZE,
						   GFP_KERNEL);
		if (obj_priv->page_cpu_valid == NULL)
			return -ENOMEM;
	} else if ((obj->read_domains & I915_GEM_DOMAIN_CPU) == 0)
		memset(obj_priv->page_cpu_valid, 0, obj->size / PAGE_SIZE);

	/* Flush the cache on any pages that are still invalid from the CPU's
	 * perspective.
	 */
	for (i = offset / PAGE_SIZE; i <= (offset + size - 1) / PAGE_SIZE;
	     i++) {
		if (obj_priv->page_cpu_valid[i])
			continue;

		drm_clflush_pages(obj_priv->pages + i, 1);

		obj_priv->page_cpu_valid[i] = 1;
	}

	/* It should now be out of any other write domains, and we can update
	 * the domain values for our changes.
	 */
	BUG_ON((obj->write_domain & ~I915_GEM_DOMAIN_CPU) != 0);

	old_read_domains = obj->read_domains;
	obj->read_domains |= I915_GEM_DOMAIN_CPU;

	trace_i915_gem_object_change_domain(obj,
					    old_read_domains,
					    obj->write_domain);

	return 0;
}

/**
 * Pin an object to the GTT and evaluate the relocations landing in it.
 */
static int
i915_gem_execbuffer_relocate(struct drm_i915_gem_object *obj,
			     struct drm_file *file_priv,
			     struct drm_i915_gem_exec_object2 *entry)
{
	struct drm_device *dev = obj->base.dev;
	drm_i915_private_t *dev_priv = dev->dev_private;
	struct drm_i915_gem_relocation_entry __user *user_relocs;
	struct drm_gem_object *target_obj = NULL;
	uint32_t target_handle = 0;
	int i, ret = 0;

	user_relocs = (void __user *)(uintptr_t)entry->relocs_ptr;
	for (i = 0; i < entry->relocation_count; i++) {
		struct drm_i915_gem_relocation_entry reloc;
		uint32_t target_offset;

		if (__copy_from_user_inatomic(&reloc,
					      user_relocs+i,
					      sizeof(reloc))) {
			ret = -EFAULT;
			break;
		}

		if (reloc.target_handle != target_handle) {
			drm_gem_object_unreference(target_obj);

			target_obj = drm_gem_object_lookup(dev, file_priv,
							   reloc.target_handle);
			if (target_obj == NULL) {
				ret = -ENOENT;
				break;
			}

			target_handle = reloc.target_handle;
		}
		target_offset = to_intel_bo(target_obj)->gtt_offset;

#if WATCH_RELOC
		DRM_INFO("%s: obj %p offset %08x target %d "
			 "read %08x write %08x gtt %08x "
			 "presumed %08x delta %08x\n",
			 __func__,
			 obj,
			 (int) reloc.offset,
			 (int) reloc.target_handle,
			 (int) reloc.read_domains,
			 (int) reloc.write_domain,
			 (int) target_offset,
			 (int) reloc.presumed_offset,
			 reloc.delta);
#endif

		/* The target buffer should have appeared before us in the
		 * exec_object list, so it should have a GTT space bound by now.
		 */
		if (target_offset == 0) {
			DRM_ERROR("No GTT space found for object %d\n",
				  reloc.target_handle);
			ret = -EINVAL;
			break;
		}

		/* Validate that the target is in a valid r/w GPU domain */
		if (reloc.write_domain & (reloc.write_domain - 1)) {
			DRM_ERROR("reloc with multiple write domains: "
				  "obj %p target %d offset %d "
				  "read %08x write %08x",
				  obj, reloc.target_handle,
				  (int) reloc.offset,
				  reloc.read_domains,
				  reloc.write_domain);
			ret = -EINVAL;
			break;
		}
		if (reloc.write_domain & I915_GEM_DOMAIN_CPU ||
		    reloc.read_domains & I915_GEM_DOMAIN_CPU) {
			DRM_ERROR("reloc with read/write CPU domains: "
				  "obj %p target %d offset %d "
				  "read %08x write %08x",
				  obj, reloc.target_handle,
				  (int) reloc.offset,
				  reloc.read_domains,
				  reloc.write_domain);
			ret = -EINVAL;
			break;
		}
		if (reloc.write_domain && target_obj->pending_write_domain &&
		    reloc.write_domain != target_obj->pending_write_domain) {
			DRM_ERROR("Write domain conflict: "
				  "obj %p target %d offset %d "
				  "new %08x old %08x\n",
				  obj, reloc.target_handle,
				  (int) reloc.offset,
				  reloc.write_domain,
				  target_obj->pending_write_domain);
			ret = -EINVAL;
			break;
		}

		target_obj->pending_read_domains |= reloc.read_domains;
		target_obj->pending_write_domain |= reloc.write_domain;

		/* If the relocation already has the right value in it, no
		 * more work needs to be done.
		 */
		if (target_offset == reloc.presumed_offset)
			continue;

		/* Check that the relocation address is valid... */
		if (reloc.offset > obj->base.size - 4) {
			DRM_ERROR("Relocation beyond object bounds: "
				  "obj %p target %d offset %d size %d.\n",
				  obj, reloc.target_handle,
				  (int) reloc.offset, (int) obj->base.size);
			ret = -EINVAL;
			break;
		}
		if (reloc.offset & 3) {
			DRM_ERROR("Relocation not 4-byte aligned: "
				  "obj %p target %d offset %d.\n",
				  obj, reloc.target_handle,
				  (int) reloc.offset);
			ret = -EINVAL;
			break;
		}

		/* and points to somewhere within the target object. */
		if (reloc.delta >= target_obj->size) {
			DRM_ERROR("Relocation beyond target object bounds: "
				  "obj %p target %d delta %d size %d.\n",
				  obj, reloc.target_handle,
				  (int) reloc.delta, (int) target_obj->size);
			ret = -EINVAL;
			break;
		}

		reloc.delta += target_offset;
		if (obj->base.write_domain == I915_GEM_DOMAIN_CPU) {
			uint32_t page_offset = reloc.offset & ~PAGE_MASK;
			char *vaddr;

			vaddr = kmap_atomic(obj->pages[reloc.offset >> PAGE_SHIFT]);
			*(uint32_t *)(vaddr + page_offset) = reloc.delta;
			kunmap_atomic(vaddr);
		} else {
			uint32_t __iomem *reloc_entry;
			void __iomem *reloc_page;

			ret = i915_gem_object_set_to_gtt_domain(&obj->base, 1);
			if (ret)
				break;

			/* Map the page containing the relocation we're going to perform.  */
			reloc.offset += obj->gtt_offset;
			reloc_page = io_mapping_map_atomic_wc(dev_priv->mm.gtt_mapping,
							      reloc.offset & PAGE_MASK);
			reloc_entry = (uint32_t __iomem *)
				(reloc_page + (reloc.offset & ~PAGE_MASK));
			iowrite32(reloc.delta, reloc_entry);
			io_mapping_unmap_atomic(reloc_page);
		}

		/* and update the user's relocation entry */
		reloc.presumed_offset = target_offset;
		if (__copy_to_user_inatomic(&user_relocs[i].presumed_offset,
					      &reloc.presumed_offset,
					      sizeof(reloc.presumed_offset))) {
		    ret = -EFAULT;
		    break;
		}
	}

	drm_gem_object_unreference(target_obj);
	return ret;
}

static int
i915_gem_execbuffer_pin(struct drm_device *dev,
			struct drm_file *file,
			struct drm_gem_object **object_list,
			struct drm_i915_gem_exec_object2 *exec_list,
			int count)
{
	struct drm_i915_private *dev_priv = dev->dev_private;
	int ret, i, retry;

	/* attempt to pin all of the buffers into the GTT */
	retry = 0;
	do {
		ret = 0;
		for (i = 0; i < count; i++) {
			struct drm_i915_gem_exec_object2 *entry = &exec_list[i];
			struct drm_i915_gem_object *obj = to_intel_bo(object_list[i]);
			bool need_fence =
				entry->flags & EXEC_OBJECT_NEEDS_FENCE &&
				obj->tiling_mode != I915_TILING_NONE;

			/* g33/pnv can't fence buffers in the unmappable part */
			bool need_mappable =
				entry->relocation_count ? true : need_fence;

			/* Check fence reg constraints and rebind if necessary */
			if (need_mappable && !obj->map_and_fenceable) {
				ret = i915_gem_object_unbind(&obj->base);
				if (ret)
					break;
			}

			ret = i915_gem_object_pin(&obj->base,
						  entry->alignment,
						  need_mappable);
			if (ret)
				break;

			/*
			 * Pre-965 chips need a fence register set up in order
			 * to properly handle blits to/from tiled surfaces.
			 */
			if (need_fence) {
				ret = i915_gem_object_get_fence_reg(&obj->base, true);
				if (ret) {
					i915_gem_object_unpin(&obj->base);
					break;
				}

				dev_priv->fence_regs[obj->fence_reg].gpu = true;
			}

			entry->offset = obj->gtt_offset;
		}

		while (i--)
			i915_gem_object_unpin(object_list[i]);

		if (ret != -ENOSPC || retry > 1)
			return ret;

		/* First attempt, just clear anything that is purgeable.
		 * Second attempt, clear the entire GTT.
		 */
		ret = i915_gem_evict_everything(dev, retry == 0);
		if (ret)
			return ret;

		retry++;
	} while (1);
}

static int
i915_gem_execbuffer_move_to_gpu(struct drm_device *dev,
				struct drm_file *file,
				struct intel_ring_buffer *ring,
				struct drm_gem_object **objects,
				int count)
{
	struct change_domains cd;
	int ret, i;

	cd.invalidate_domains = 0;
	cd.flush_domains = 0;
	cd.flush_rings = 0;
	for (i = 0; i < count; i++)
		i915_gem_object_set_to_gpu_domain(objects[i], ring, &cd);

	if (cd.invalidate_domains | cd.flush_domains) {
#if WATCH_EXEC
		DRM_INFO("%s: invalidate_domains %08x flush_domains %08x\n",
			  __func__,
			 cd.invalidate_domains,
			 cd.flush_domains);
#endif
		i915_gem_flush(dev, file,
			       cd.invalidate_domains,
			       cd.flush_domains,
			       cd.flush_rings);
	}

	for (i = 0; i < count; i++) {
		struct drm_i915_gem_object *obj = to_intel_bo(objects[i]);
		/* XXX replace with semaphores */
		if (obj->ring && ring != obj->ring) {
			ret = i915_gem_object_wait_rendering(&obj->base, true);
			if (ret)
				return ret;
		}
	}

	return 0;
}

/* Throttle our rendering by waiting until the ring has completed our requests
 * emitted over 20 msec ago.
 *
 * Note that if we were to use the current jiffies each time around the loop,
 * we wouldn't escape the function with any frames outstanding if the time to
 * render a frame was over 20ms.
 *
 * This should get us reasonable parallelism between CPU and GPU but also
 * relatively low latency when blocking on a particular request to finish.
 */
static int
i915_gem_ring_throttle(struct drm_device *dev, struct drm_file *file)
{
	struct drm_i915_private *dev_priv = dev->dev_private;
	struct drm_i915_file_private *file_priv = file->driver_priv;
	unsigned long recent_enough = jiffies - msecs_to_jiffies(20);
	struct drm_i915_gem_request *request;
	struct intel_ring_buffer *ring = NULL;
	u32 seqno = 0;
	int ret;

	spin_lock(&file_priv->mm.lock);
	list_for_each_entry(request, &file_priv->mm.request_list, client_list) {
		if (time_after_eq(request->emitted_jiffies, recent_enough))
			break;

		ring = request->ring;
		seqno = request->seqno;
	}
	spin_unlock(&file_priv->mm.lock);

	if (seqno == 0)
		return 0;

	ret = 0;
	if (!i915_seqno_passed(ring->get_seqno(ring), seqno)) {
		/* And wait for the seqno passing without holding any locks and
		 * causing extra latency for others. This is safe as the irq
		 * generation is designed to be run atomically and so is
		 * lockless.
		 */
		ring->user_irq_get(ring);
		ret = wait_event_interruptible(ring->irq_queue,
					       i915_seqno_passed(ring->get_seqno(ring), seqno)
					       || atomic_read(&dev_priv->mm.wedged));
		ring->user_irq_put(ring);

		if (ret == 0 && atomic_read(&dev_priv->mm.wedged))
			ret = -EIO;
	}

	if (ret == 0)
		queue_delayed_work(dev_priv->wq, &dev_priv->mm.retire_work, 0);

	return ret;
}

static int
i915_gem_check_execbuffer(struct drm_i915_gem_execbuffer2 *exec,
			  uint64_t exec_offset)
{
	uint32_t exec_start, exec_len;

	exec_start = (uint32_t) exec_offset + exec->batch_start_offset;
	exec_len = (uint32_t) exec->batch_len;

	if ((exec_start | exec_len) & 0x7)
		return -EINVAL;

	if (!exec_start)
		return -EINVAL;

	return 0;
}

static int
validate_exec_list(struct drm_i915_gem_exec_object2 *exec,
		   int count)
{
	int i;

	for (i = 0; i < count; i++) {
		char __user *ptr = (char __user *)(uintptr_t)exec[i].relocs_ptr;
		int length; /* limited by fault_in_pages_readable() */

		/* First check for malicious input causing overflow */
		if (exec[i].relocation_count >
		    INT_MAX / sizeof(struct drm_i915_gem_relocation_entry))
			return -EINVAL;

		length = exec[i].relocation_count *
			sizeof(struct drm_i915_gem_relocation_entry);
		if (!access_ok(VERIFY_READ, ptr, length))
			return -EFAULT;

		/* we may also need to update the presumed offsets */
		if (!access_ok(VERIFY_WRITE, ptr, length))
			return -EFAULT;

		if (fault_in_pages_readable(ptr, length))
			return -EFAULT;
	}

	return 0;
}

static int
i915_gem_do_execbuffer(struct drm_device *dev, void *data,
		       struct drm_file *file,
		       struct drm_i915_gem_execbuffer2 *args,
		       struct drm_i915_gem_exec_object2 *exec_list)
{
	drm_i915_private_t *dev_priv = dev->dev_private;
	struct drm_gem_object **object_list = NULL;
	struct drm_gem_object *batch_obj;
	struct drm_clip_rect *cliprects = NULL;
	struct drm_i915_gem_request *request = NULL;
	int ret, i, flips;
	uint64_t exec_offset;

	struct intel_ring_buffer *ring = NULL;

	ret = i915_gem_check_is_wedged(dev);
	if (ret)
		return ret;

	ret = validate_exec_list(exec_list, args->buffer_count);
	if (ret)
		return ret;

#if WATCH_EXEC
	DRM_INFO("buffers_ptr %d buffer_count %d len %08x\n",
		  (int) args->buffers_ptr, args->buffer_count, args->batch_len);
#endif
	switch (args->flags & I915_EXEC_RING_MASK) {
	case I915_EXEC_DEFAULT:
	case I915_EXEC_RENDER:
		ring = &dev_priv->render_ring;
		break;
	case I915_EXEC_BSD:
		if (!HAS_BSD(dev)) {
			DRM_ERROR("execbuf with invalid ring (BSD)\n");
			return -EINVAL;
		}
		ring = &dev_priv->bsd_ring;
		break;
	case I915_EXEC_BLT:
		if (!HAS_BLT(dev)) {
			DRM_ERROR("execbuf with invalid ring (BLT)\n");
			return -EINVAL;
		}
		ring = &dev_priv->blt_ring;
		break;
	default:
		DRM_ERROR("execbuf with unknown ring: %d\n",
			  (int)(args->flags & I915_EXEC_RING_MASK));
		return -EINVAL;
	}

	if (args->buffer_count < 1) {
		DRM_ERROR("execbuf with %d buffers\n", args->buffer_count);
		return -EINVAL;
	}
	object_list = drm_malloc_ab(sizeof(*object_list), args->buffer_count);
	if (object_list == NULL) {
		DRM_ERROR("Failed to allocate object list for %d buffers\n",
			  args->buffer_count);
		ret = -ENOMEM;
		goto pre_mutex_err;
	}

	if (args->num_cliprects != 0) {
		cliprects = kcalloc(args->num_cliprects, sizeof(*cliprects),
				    GFP_KERNEL);
		if (cliprects == NULL) {
			ret = -ENOMEM;
			goto pre_mutex_err;
		}

		ret = copy_from_user(cliprects,
				     (struct drm_clip_rect __user *)
				     (uintptr_t) args->cliprects_ptr,
				     sizeof(*cliprects) * args->num_cliprects);
		if (ret != 0) {
			DRM_ERROR("copy %d cliprects failed: %d\n",
				  args->num_cliprects, ret);
			ret = -EFAULT;
			goto pre_mutex_err;
		}
	}

	request = kzalloc(sizeof(*request), GFP_KERNEL);
	if (request == NULL) {
		ret = -ENOMEM;
		goto pre_mutex_err;
	}

	ret = i915_mutex_lock_interruptible(dev);
	if (ret)
		goto pre_mutex_err;

	if (dev_priv->mm.suspended) {
		mutex_unlock(&dev->struct_mutex);
		ret = -EBUSY;
		goto pre_mutex_err;
	}

	/* Look up object handles */
	for (i = 0; i < args->buffer_count; i++) {
		struct drm_i915_gem_object *obj_priv;

		object_list[i] = drm_gem_object_lookup(dev, file,
						       exec_list[i].handle);
		if (object_list[i] == NULL) {
			DRM_ERROR("Invalid object handle %d at index %d\n",
				   exec_list[i].handle, i);
			/* prevent error path from reading uninitialized data */
			args->buffer_count = i + 1;
			ret = -ENOENT;
			goto err;
		}

		obj_priv = to_intel_bo(object_list[i]);
		if (obj_priv->in_execbuffer) {
			DRM_ERROR("Object %p appears more than once in object list\n",
				   object_list[i]);
			/* prevent error path from reading uninitialized data */
			args->buffer_count = i + 1;
			ret = -EINVAL;
			goto err;
		}
		obj_priv->in_execbuffer = true;
	}

	/* Move the objects en-masse into the GTT, evicting if necessary. */
	ret = i915_gem_execbuffer_pin(dev, file,
				      object_list, exec_list,
				      args->buffer_count);
	if (ret)
		goto err;

	/* The objects are in their final locations, apply the relocations. */
	for (i = 0; i < args->buffer_count; i++) {
		struct drm_i915_gem_object *obj = to_intel_bo(object_list[i]);
		obj->base.pending_read_domains = 0;
		obj->base.pending_write_domain = 0;
		ret = i915_gem_execbuffer_relocate(obj, file, &exec_list[i]);
		if (ret)
			goto err;
	}

	/* Set the pending read domains for the batch buffer to COMMAND */
	batch_obj = object_list[args->buffer_count-1];
	if (batch_obj->pending_write_domain) {
		DRM_ERROR("Attempting to use self-modifying batch buffer\n");
		ret = -EINVAL;
		goto err;
	}
	batch_obj->pending_read_domains |= I915_GEM_DOMAIN_COMMAND;

	/* Sanity check the batch buffer */
	exec_offset = to_intel_bo(batch_obj)->gtt_offset;
	ret = i915_gem_check_execbuffer(args, exec_offset);
	if (ret != 0) {
		DRM_ERROR("execbuf with invalid offset/length\n");
		goto err;
	}

	ret = i915_gem_execbuffer_move_to_gpu(dev, file, ring,
					      object_list, args->buffer_count);
	if (ret)
		goto err;

#if WATCH_COHERENCY
	for (i = 0; i < args->buffer_count; i++) {
		i915_gem_object_check_coherency(object_list[i],
						exec_list[i].handle);
	}
#endif

#if WATCH_EXEC
	i915_gem_dump_object(batch_obj,
			      args->batch_len,
			      __func__,
			      ~0);
#endif

	/* Check for any pending flips. As we only maintain a flip queue depth
	 * of 1, we can simply insert a WAIT for the next display flip prior
	 * to executing the batch and avoid stalling the CPU.
	 */
	flips = 0;
	for (i = 0; i < args->buffer_count; i++) {
		if (object_list[i]->write_domain)
			flips |= atomic_read(&to_intel_bo(object_list[i])->pending_flip);
	}
	if (flips) {
		int plane, flip_mask;

		for (plane = 0; flips >> plane; plane++) {
			if (((flips >> plane) & 1) == 0)
				continue;

			if (plane)
				flip_mask = MI_WAIT_FOR_PLANE_B_FLIP;
			else
				flip_mask = MI_WAIT_FOR_PLANE_A_FLIP;

			ret = intel_ring_begin(ring, 2);
			if (ret)
				goto err;

			intel_ring_emit(ring, MI_WAIT_FOR_EVENT | flip_mask);
			intel_ring_emit(ring, MI_NOOP);
			intel_ring_advance(ring);
		}
	}

	/* Exec the batchbuffer */
	ret = ring->dispatch_execbuffer(ring, args, cliprects, exec_offset);
	if (ret) {
		DRM_ERROR("dispatch failed %d\n", ret);
		goto err;
	}

	for (i = 0; i < args->buffer_count; i++) {
		struct drm_gem_object *obj = object_list[i];

		obj->read_domains = obj->pending_read_domains;
		obj->write_domain = obj->pending_write_domain;

		i915_gem_object_move_to_active(obj, ring);
		if (obj->write_domain) {
			struct drm_i915_gem_object *obj_priv = to_intel_bo(obj);
			obj_priv->dirty = 1;
			list_move_tail(&obj_priv->gpu_write_list,
				       &ring->gpu_write_list);
			intel_mark_busy(dev, obj);
		}

		trace_i915_gem_object_change_domain(obj,
						    obj->read_domains,
						    obj->write_domain);
	}

	/*
	 * Ensure that the commands in the batch buffer are
	 * finished before the interrupt fires
	 */
	i915_retire_commands(dev, ring);

	if (i915_add_request(dev, file, request, ring))
		i915_gem_next_request_seqno(dev, ring);
	else
		request = NULL;

err:
	for (i = 0; i < args->buffer_count; i++) {
		if (object_list[i] == NULL)
		    break;

		to_intel_bo(object_list[i])->in_execbuffer = false;
		drm_gem_object_unreference(object_list[i]);
	}

	mutex_unlock(&dev->struct_mutex);

pre_mutex_err:
	drm_free_large(object_list);
	kfree(cliprects);
	kfree(request);

	return ret;
}

/*
 * Legacy execbuffer just creates an exec2 list from the original exec object
 * list array and passes it to the real function.
 */
int
i915_gem_execbuffer(struct drm_device *dev, void *data,
		    struct drm_file *file_priv)
{
	struct drm_i915_gem_execbuffer *args = data;
	struct drm_i915_gem_execbuffer2 exec2;
	struct drm_i915_gem_exec_object *exec_list = NULL;
	struct drm_i915_gem_exec_object2 *exec2_list = NULL;
	int ret, i;

#if WATCH_EXEC
	DRM_INFO("buffers_ptr %d buffer_count %d len %08x\n",
		  (int) args->buffers_ptr, args->buffer_count, args->batch_len);
#endif

	if (args->buffer_count < 1) {
		DRM_ERROR("execbuf with %d buffers\n", args->buffer_count);
		return -EINVAL;
	}

	/* Copy in the exec list from userland */
	exec_list = drm_malloc_ab(sizeof(*exec_list), args->buffer_count);
	exec2_list = drm_malloc_ab(sizeof(*exec2_list), args->buffer_count);
	if (exec_list == NULL || exec2_list == NULL) {
		DRM_ERROR("Failed to allocate exec list for %d buffers\n",
			  args->buffer_count);
		drm_free_large(exec_list);
		drm_free_large(exec2_list);
		return -ENOMEM;
	}
	ret = copy_from_user(exec_list,
			     (struct drm_i915_relocation_entry __user *)
			     (uintptr_t) args->buffers_ptr,
			     sizeof(*exec_list) * args->buffer_count);
	if (ret != 0) {
		DRM_ERROR("copy %d exec entries failed %d\n",
			  args->buffer_count, ret);
		drm_free_large(exec_list);
		drm_free_large(exec2_list);
		return -EFAULT;
	}

	for (i = 0; i < args->buffer_count; i++) {
		exec2_list[i].handle = exec_list[i].handle;
		exec2_list[i].relocation_count = exec_list[i].relocation_count;
		exec2_list[i].relocs_ptr = exec_list[i].relocs_ptr;
		exec2_list[i].alignment = exec_list[i].alignment;
		exec2_list[i].offset = exec_list[i].offset;
		if (INTEL_INFO(dev)->gen < 4)
			exec2_list[i].flags = EXEC_OBJECT_NEEDS_FENCE;
		else
			exec2_list[i].flags = 0;
	}

	exec2.buffers_ptr = args->buffers_ptr;
	exec2.buffer_count = args->buffer_count;
	exec2.batch_start_offset = args->batch_start_offset;
	exec2.batch_len = args->batch_len;
	exec2.DR1 = args->DR1;
	exec2.DR4 = args->DR4;
	exec2.num_cliprects = args->num_cliprects;
	exec2.cliprects_ptr = args->cliprects_ptr;
	exec2.flags = I915_EXEC_RENDER;

	ret = i915_gem_do_execbuffer(dev, data, file_priv, &exec2, exec2_list);
	if (!ret) {
		/* Copy the new buffer offsets back to the user's exec list. */
		for (i = 0; i < args->buffer_count; i++)
			exec_list[i].offset = exec2_list[i].offset;
		/* ... and back out to userspace */
		ret = copy_to_user((struct drm_i915_relocation_entry __user *)
				   (uintptr_t) args->buffers_ptr,
				   exec_list,
				   sizeof(*exec_list) * args->buffer_count);
		if (ret) {
			ret = -EFAULT;
			DRM_ERROR("failed to copy %d exec entries "
				  "back to user (%d)\n",
				  args->buffer_count, ret);
		}
	}

	drm_free_large(exec_list);
	drm_free_large(exec2_list);
	return ret;
}

int
i915_gem_execbuffer2(struct drm_device *dev, void *data,
		     struct drm_file *file_priv)
{
	struct drm_i915_gem_execbuffer2 *args = data;
	struct drm_i915_gem_exec_object2 *exec2_list = NULL;
	int ret;

#if WATCH_EXEC
	DRM_INFO("buffers_ptr %d buffer_count %d len %08x\n",
		  (int) args->buffers_ptr, args->buffer_count, args->batch_len);
#endif

	if (args->buffer_count < 1) {
		DRM_ERROR("execbuf2 with %d buffers\n", args->buffer_count);
		return -EINVAL;
	}

	exec2_list = drm_malloc_ab(sizeof(*exec2_list), args->buffer_count);
	if (exec2_list == NULL) {
		DRM_ERROR("Failed to allocate exec list for %d buffers\n",
			  args->buffer_count);
		return -ENOMEM;
	}
	ret = copy_from_user(exec2_list,
			     (struct drm_i915_relocation_entry __user *)
			     (uintptr_t) args->buffers_ptr,
			     sizeof(*exec2_list) * args->buffer_count);
	if (ret != 0) {
		DRM_ERROR("copy %d exec entries failed %d\n",
			  args->buffer_count, ret);
		drm_free_large(exec2_list);
		return -EFAULT;
	}

	ret = i915_gem_do_execbuffer(dev, data, file_priv, args, exec2_list);
	if (!ret) {
		/* Copy the new buffer offsets back to the user's exec list. */
		ret = copy_to_user((struct drm_i915_relocation_entry __user *)
				   (uintptr_t) args->buffers_ptr,
				   exec2_list,
				   sizeof(*exec2_list) * args->buffer_count);
		if (ret) {
			ret = -EFAULT;
			DRM_ERROR("failed to copy %d exec entries "
				  "back to user (%d)\n",
				  args->buffer_count, ret);
		}
	}

	drm_free_large(exec2_list);
	return ret;
}

int
i915_gem_object_pin(struct drm_gem_object *obj, uint32_t alignment,
		    bool map_and_fenceable)
{
	struct drm_device *dev = obj->dev;
	struct drm_i915_private *dev_priv = dev->dev_private;
	struct drm_i915_gem_object *obj_priv = to_intel_bo(obj);
	int ret;

	BUG_ON(obj_priv->pin_count == DRM_I915_GEM_OBJECT_MAX_PIN_COUNT);
	BUG_ON(map_and_fenceable && !map_and_fenceable);
	WARN_ON(i915_verify_lists(dev));

	if (obj_priv->gtt_space != NULL) {
		if ((alignment && obj_priv->gtt_offset & (alignment - 1)) ||
		    (map_and_fenceable && !obj_priv->map_and_fenceable)) {
			WARN(obj_priv->pin_count,
			     "bo is already pinned with incorrect alignment:"
			     " offset=%x, req.alignment=%x, req.map_and_fenceable=%d,"
			     " obj->map_and_fenceable=%d\n",
			     obj_priv->gtt_offset, alignment,
			     map_and_fenceable,
			     obj_priv->map_and_fenceable);
			ret = i915_gem_object_unbind(obj);
			if (ret)
				return ret;
		}
	}

	if (obj_priv->gtt_space == NULL) {
		ret = i915_gem_object_bind_to_gtt(obj, alignment,
						  map_and_fenceable);
		if (ret)
			return ret;
	}

	if (obj_priv->pin_count++ == 0) {
		i915_gem_info_add_pin(dev_priv, obj_priv, map_and_fenceable);
		if (!obj_priv->active)
			list_move_tail(&obj_priv->mm_list,
				       &dev_priv->mm.pinned_list);
	}
	BUG_ON(!obj_priv->pin_mappable && map_and_fenceable);

	WARN_ON(i915_verify_lists(dev));
	return 0;
}

void
i915_gem_object_unpin(struct drm_gem_object *obj)
{
	struct drm_device *dev = obj->dev;
	drm_i915_private_t *dev_priv = dev->dev_private;
	struct drm_i915_gem_object *obj_priv = to_intel_bo(obj);

	WARN_ON(i915_verify_lists(dev));
	BUG_ON(obj_priv->pin_count == 0);
	BUG_ON(obj_priv->gtt_space == NULL);

	if (--obj_priv->pin_count == 0) {
		if (!obj_priv->active)
			list_move_tail(&obj_priv->mm_list,
				       &dev_priv->mm.inactive_list);
		i915_gem_info_remove_pin(dev_priv, obj_priv);
	}
	WARN_ON(i915_verify_lists(dev));
}

int
i915_gem_pin_ioctl(struct drm_device *dev, void *data,
		   struct drm_file *file_priv)
{
	struct drm_i915_gem_pin *args = data;
	struct drm_gem_object *obj;
	struct drm_i915_gem_object *obj_priv;
	int ret;

	ret = i915_mutex_lock_interruptible(dev);
	if (ret)
		return ret;

	obj = drm_gem_object_lookup(dev, file_priv, args->handle);
	if (obj == NULL) {
		ret = -ENOENT;
		goto unlock;
	}
	obj_priv = to_intel_bo(obj);

	if (obj_priv->madv != I915_MADV_WILLNEED) {
		DRM_ERROR("Attempting to pin a purgeable buffer\n");
		ret = -EINVAL;
		goto out;
	}

	if (obj_priv->pin_filp != NULL && obj_priv->pin_filp != file_priv) {
		DRM_ERROR("Already pinned in i915_gem_pin_ioctl(): %d\n",
			  args->handle);
		ret = -EINVAL;
		goto out;
	}

	obj_priv->user_pin_count++;
	obj_priv->pin_filp = file_priv;
	if (obj_priv->user_pin_count == 1) {
		ret = i915_gem_object_pin(obj, args->alignment, true);
		if (ret)
			goto out;
	}

	/* XXX - flush the CPU caches for pinned objects
	 * as the X server doesn't manage domains yet
	 */
	i915_gem_object_flush_cpu_write_domain(obj);
	args->offset = obj_priv->gtt_offset;
out:
	drm_gem_object_unreference(obj);
unlock:
	mutex_unlock(&dev->struct_mutex);
	return ret;
}

int
i915_gem_unpin_ioctl(struct drm_device *dev, void *data,
		     struct drm_file *file_priv)
{
	struct drm_i915_gem_pin *args = data;
	struct drm_gem_object *obj;
	struct drm_i915_gem_object *obj_priv;
	int ret;

	ret = i915_mutex_lock_interruptible(dev);
	if (ret)
		return ret;

	obj = drm_gem_object_lookup(dev, file_priv, args->handle);
	if (obj == NULL) {
		ret = -ENOENT;
		goto unlock;
	}
	obj_priv = to_intel_bo(obj);

	if (obj_priv->pin_filp != file_priv) {
		DRM_ERROR("Not pinned by caller in i915_gem_pin_ioctl(): %d\n",
			  args->handle);
		ret = -EINVAL;
		goto out;
	}
	obj_priv->user_pin_count--;
	if (obj_priv->user_pin_count == 0) {
		obj_priv->pin_filp = NULL;
		i915_gem_object_unpin(obj);
	}

out:
	drm_gem_object_unreference(obj);
unlock:
	mutex_unlock(&dev->struct_mutex);
	return ret;
}

int
i915_gem_busy_ioctl(struct drm_device *dev, void *data,
		    struct drm_file *file_priv)
{
	struct drm_i915_gem_busy *args = data;
	struct drm_gem_object *obj;
	struct drm_i915_gem_object *obj_priv;
	int ret;

	ret = i915_mutex_lock_interruptible(dev);
	if (ret)
		return ret;

	obj = drm_gem_object_lookup(dev, file_priv, args->handle);
	if (obj == NULL) {
		ret = -ENOENT;
		goto unlock;
	}
	obj_priv = to_intel_bo(obj);

	/* Count all active objects as busy, even if they are currently not used
	 * by the gpu. Users of this interface expect objects to eventually
	 * become non-busy without any further actions, therefore emit any
	 * necessary flushes here.
	 */
	args->busy = obj_priv->active;
	if (args->busy) {
		/* Unconditionally flush objects, even when the gpu still uses this
		 * object. Userspace calling this function indicates that it wants to
		 * use this buffer rather sooner than later, so issuing the required
		 * flush earlier is beneficial.
		 */
		if (obj->write_domain & I915_GEM_GPU_DOMAINS)
			i915_gem_flush_ring(dev, file_priv,
					    obj_priv->ring,
					    0, obj->write_domain);

		/* Update the active list for the hardware's current position.
		 * Otherwise this only updates on a delayed timer or when irqs
		 * are actually unmasked, and our working set ends up being
		 * larger than required.
		 */
		i915_gem_retire_requests_ring(dev, obj_priv->ring);

		args->busy = obj_priv->active;
	}

	drm_gem_object_unreference(obj);
unlock:
	mutex_unlock(&dev->struct_mutex);
	return ret;
}

int
i915_gem_throttle_ioctl(struct drm_device *dev, void *data,
			struct drm_file *file_priv)
{
    return i915_gem_ring_throttle(dev, file_priv);
}

int
i915_gem_madvise_ioctl(struct drm_device *dev, void *data,
		       struct drm_file *file_priv)
{
	struct drm_i915_gem_madvise *args = data;
	struct drm_gem_object *obj;
	struct drm_i915_gem_object *obj_priv;
	int ret;

	switch (args->madv) {
	case I915_MADV_DONTNEED:
	case I915_MADV_WILLNEED:
	    break;
	default:
	    return -EINVAL;
	}

	ret = i915_mutex_lock_interruptible(dev);
	if (ret)
		return ret;

	obj = drm_gem_object_lookup(dev, file_priv, args->handle);
	if (obj == NULL) {
		ret = -ENOENT;
		goto unlock;
	}
	obj_priv = to_intel_bo(obj);

	if (obj_priv->pin_count) {
		ret = -EINVAL;
		goto out;
	}

	if (obj_priv->madv != __I915_MADV_PURGED)
		obj_priv->madv = args->madv;

	/* if the object is no longer bound, discard its backing storage */
	if (i915_gem_object_is_purgeable(obj_priv) &&
	    obj_priv->gtt_space == NULL)
		i915_gem_object_truncate(obj);

	args->retained = obj_priv->madv != __I915_MADV_PURGED;

out:
	drm_gem_object_unreference(obj);
unlock:
	mutex_unlock(&dev->struct_mutex);
	return ret;
}

struct drm_gem_object * i915_gem_alloc_object(struct drm_device *dev,
					      size_t size)
{
	struct drm_i915_private *dev_priv = dev->dev_private;
	struct drm_i915_gem_object *obj;

	obj = kzalloc(sizeof(*obj), GFP_KERNEL);
	if (obj == NULL)
		return NULL;

	if (drm_gem_object_init(dev, &obj->base, size) != 0) {
		kfree(obj);
		return NULL;
	}

	i915_gem_info_add_obj(dev_priv, size);

	obj->base.write_domain = I915_GEM_DOMAIN_CPU;
	obj->base.read_domains = I915_GEM_DOMAIN_CPU;

	obj->agp_type = AGP_USER_MEMORY;
	obj->base.driver_private = NULL;
	obj->fence_reg = I915_FENCE_REG_NONE;
	INIT_LIST_HEAD(&obj->mm_list);
	INIT_LIST_HEAD(&obj->ring_list);
	INIT_LIST_HEAD(&obj->gpu_write_list);
	obj->madv = I915_MADV_WILLNEED;
	/* Avoid an unnecessary call to unbind on the first bind. */
	obj->map_and_fenceable = true;

	return &obj->base;
}

int i915_gem_init_object(struct drm_gem_object *obj)
{
	BUG();

	return 0;
}

static void i915_gem_free_object_tail(struct drm_gem_object *obj)
{
	struct drm_device *dev = obj->dev;
	drm_i915_private_t *dev_priv = dev->dev_private;
	struct drm_i915_gem_object *obj_priv = to_intel_bo(obj);
	int ret;

	ret = i915_gem_object_unbind(obj);
	if (ret == -ERESTARTSYS) {
		list_move(&obj_priv->mm_list,
			  &dev_priv->mm.deferred_free_list);
		return;
	}

	if (obj->map_list.map)
		i915_gem_free_mmap_offset(obj);

	drm_gem_object_release(obj);
	i915_gem_info_remove_obj(dev_priv, obj->size);

	kfree(obj_priv->page_cpu_valid);
	kfree(obj_priv->bit_17);
	kfree(obj_priv);
}

void i915_gem_free_object(struct drm_gem_object *obj)
{
	struct drm_device *dev = obj->dev;
	struct drm_i915_gem_object *obj_priv = to_intel_bo(obj);

	trace_i915_gem_object_destroy(obj);

	while (obj_priv->pin_count > 0)
		i915_gem_object_unpin(obj);

	if (obj_priv->phys_obj)
		i915_gem_detach_phys_object(dev, obj);

	i915_gem_free_object_tail(obj);
}

int
i915_gem_idle(struct drm_device *dev)
{
	drm_i915_private_t *dev_priv = dev->dev_private;
	int ret;

	mutex_lock(&dev->struct_mutex);

	if (dev_priv->mm.suspended) {
		mutex_unlock(&dev->struct_mutex);
		return 0;
	}

	ret = i915_gpu_idle(dev);
	if (ret) {
		mutex_unlock(&dev->struct_mutex);
		return ret;
	}

	/* Under UMS, be paranoid and evict. */
	if (!drm_core_check_feature(dev, DRIVER_MODESET)) {
		ret = i915_gem_evict_inactive(dev, false);
		if (ret) {
			mutex_unlock(&dev->struct_mutex);
			return ret;
		}
	}

	/* Hack!  Don't let anybody do execbuf while we don't control the chip.
	 * We need to replace this with a semaphore, or something.
	 * And not confound mm.suspended!
	 */
	dev_priv->mm.suspended = 1;
	del_timer_sync(&dev_priv->hangcheck_timer);

	i915_kernel_lost_context(dev);
	i915_gem_cleanup_ringbuffer(dev);

	mutex_unlock(&dev->struct_mutex);

	/* Cancel the retire work handler, which should be idle now. */
	cancel_delayed_work_sync(&dev_priv->mm.retire_work);

	return 0;
}

/*
 * 965+ support PIPE_CONTROL commands, which provide finer grained control
 * over cache flushing.
 */
static int
i915_gem_init_pipe_control(struct drm_device *dev)
{
	drm_i915_private_t *dev_priv = dev->dev_private;
	struct drm_gem_object *obj;
	struct drm_i915_gem_object *obj_priv;
	int ret;

	obj = i915_gem_alloc_object(dev, 4096);
	if (obj == NULL) {
		DRM_ERROR("Failed to allocate seqno page\n");
		ret = -ENOMEM;
		goto err;
	}
	obj_priv = to_intel_bo(obj);
	obj_priv->agp_type = AGP_USER_CACHED_MEMORY;

	ret = i915_gem_object_pin(obj, 4096, true);
	if (ret)
		goto err_unref;

	dev_priv->seqno_gfx_addr = obj_priv->gtt_offset;
	dev_priv->seqno_page =  kmap(obj_priv->pages[0]);
	if (dev_priv->seqno_page == NULL)
		goto err_unpin;

	dev_priv->seqno_obj = obj;
	memset(dev_priv->seqno_page, 0, PAGE_SIZE);

	return 0;

err_unpin:
	i915_gem_object_unpin(obj);
err_unref:
	drm_gem_object_unreference(obj);
err:
	return ret;
}


static void
i915_gem_cleanup_pipe_control(struct drm_device *dev)
{
	drm_i915_private_t *dev_priv = dev->dev_private;
	struct drm_gem_object *obj;
	struct drm_i915_gem_object *obj_priv;

	obj = dev_priv->seqno_obj;
	obj_priv = to_intel_bo(obj);
	kunmap(obj_priv->pages[0]);
	i915_gem_object_unpin(obj);
	drm_gem_object_unreference(obj);
	dev_priv->seqno_obj = NULL;

	dev_priv->seqno_page = NULL;
}

int
i915_gem_init_ringbuffer(struct drm_device *dev)
{
	drm_i915_private_t *dev_priv = dev->dev_private;
	int ret;

	if (HAS_PIPE_CONTROL(dev)) {
		ret = i915_gem_init_pipe_control(dev);
		if (ret)
			return ret;
	}

	ret = intel_init_render_ring_buffer(dev);
	if (ret)
		goto cleanup_pipe_control;

	if (HAS_BSD(dev)) {
		ret = intel_init_bsd_ring_buffer(dev);
		if (ret)
			goto cleanup_render_ring;
	}

	if (HAS_BLT(dev)) {
		ret = intel_init_blt_ring_buffer(dev);
		if (ret)
			goto cleanup_bsd_ring;
	}

	dev_priv->next_seqno = 1;

	return 0;

cleanup_bsd_ring:
	intel_cleanup_ring_buffer(&dev_priv->bsd_ring);
cleanup_render_ring:
	intel_cleanup_ring_buffer(&dev_priv->render_ring);
cleanup_pipe_control:
	if (HAS_PIPE_CONTROL(dev))
		i915_gem_cleanup_pipe_control(dev);
	return ret;
}

void
i915_gem_cleanup_ringbuffer(struct drm_device *dev)
{
	drm_i915_private_t *dev_priv = dev->dev_private;

	intel_cleanup_ring_buffer(&dev_priv->render_ring);
	intel_cleanup_ring_buffer(&dev_priv->bsd_ring);
	intel_cleanup_ring_buffer(&dev_priv->blt_ring);
	if (HAS_PIPE_CONTROL(dev))
		i915_gem_cleanup_pipe_control(dev);
}

int
i915_gem_entervt_ioctl(struct drm_device *dev, void *data,
		       struct drm_file *file_priv)
{
	drm_i915_private_t *dev_priv = dev->dev_private;
	int ret;

	if (drm_core_check_feature(dev, DRIVER_MODESET))
		return 0;

	if (atomic_read(&dev_priv->mm.wedged)) {
		DRM_ERROR("Reenabling wedged hardware, good luck\n");
		atomic_set(&dev_priv->mm.wedged, 0);
	}

	mutex_lock(&dev->struct_mutex);
	dev_priv->mm.suspended = 0;

	ret = i915_gem_init_ringbuffer(dev);
	if (ret != 0) {
		mutex_unlock(&dev->struct_mutex);
		return ret;
	}

	BUG_ON(!list_empty(&dev_priv->mm.active_list));
	BUG_ON(!list_empty(&dev_priv->render_ring.active_list));
	BUG_ON(!list_empty(&dev_priv->bsd_ring.active_list));
	BUG_ON(!list_empty(&dev_priv->blt_ring.active_list));
	BUG_ON(!list_empty(&dev_priv->mm.flushing_list));
	BUG_ON(!list_empty(&dev_priv->mm.inactive_list));
	BUG_ON(!list_empty(&dev_priv->render_ring.request_list));
	BUG_ON(!list_empty(&dev_priv->bsd_ring.request_list));
	BUG_ON(!list_empty(&dev_priv->blt_ring.request_list));
	mutex_unlock(&dev->struct_mutex);

	ret = drm_irq_install(dev);
	if (ret)
		goto cleanup_ringbuffer;

	return 0;

cleanup_ringbuffer:
	mutex_lock(&dev->struct_mutex);
	i915_gem_cleanup_ringbuffer(dev);
	dev_priv->mm.suspended = 1;
	mutex_unlock(&dev->struct_mutex);

	return ret;
}

int
i915_gem_leavevt_ioctl(struct drm_device *dev, void *data,
		       struct drm_file *file_priv)
{
	if (drm_core_check_feature(dev, DRIVER_MODESET))
		return 0;

	drm_irq_uninstall(dev);
	return i915_gem_idle(dev);
}

void
i915_gem_lastclose(struct drm_device *dev)
{
	int ret;

	if (drm_core_check_feature(dev, DRIVER_MODESET))
		return;

	ret = i915_gem_idle(dev);
	if (ret)
		DRM_ERROR("failed to idle hardware: %d\n", ret);
}

static void
init_ring_lists(struct intel_ring_buffer *ring)
{
	INIT_LIST_HEAD(&ring->active_list);
	INIT_LIST_HEAD(&ring->request_list);
	INIT_LIST_HEAD(&ring->gpu_write_list);
}

void
i915_gem_load(struct drm_device *dev)
{
	int i;
	drm_i915_private_t *dev_priv = dev->dev_private;

	INIT_LIST_HEAD(&dev_priv->mm.active_list);
	INIT_LIST_HEAD(&dev_priv->mm.flushing_list);
	INIT_LIST_HEAD(&dev_priv->mm.inactive_list);
	INIT_LIST_HEAD(&dev_priv->mm.pinned_list);
	INIT_LIST_HEAD(&dev_priv->mm.fence_list);
	INIT_LIST_HEAD(&dev_priv->mm.deferred_free_list);
	init_ring_lists(&dev_priv->render_ring);
	init_ring_lists(&dev_priv->bsd_ring);
	init_ring_lists(&dev_priv->blt_ring);
	for (i = 0; i < 16; i++)
		INIT_LIST_HEAD(&dev_priv->fence_regs[i].lru_list);
	INIT_DELAYED_WORK(&dev_priv->mm.retire_work,
			  i915_gem_retire_work_handler);
	init_completion(&dev_priv->error_completion);

	/* On GEN3 we really need to make sure the ARB C3 LP bit is set */
	if (IS_GEN3(dev)) {
		u32 tmp = I915_READ(MI_ARB_STATE);
		if (!(tmp & MI_ARB_C3_LP_WRITE_ENABLE)) {
			/* arb state is a masked write, so set bit + bit in mask */
			tmp = MI_ARB_C3_LP_WRITE_ENABLE | (MI_ARB_C3_LP_WRITE_ENABLE << MI_ARB_MASK_SHIFT);
			I915_WRITE(MI_ARB_STATE, tmp);
		}
	}

	/* Old X drivers will take 0-2 for front, back, depth buffers */
	if (!drm_core_check_feature(dev, DRIVER_MODESET))
		dev_priv->fence_reg_start = 3;

	if (INTEL_INFO(dev)->gen >= 4 || IS_I945G(dev) || IS_I945GM(dev) || IS_G33(dev))
		dev_priv->num_fence_regs = 16;
	else
		dev_priv->num_fence_regs = 8;

	/* Initialize fence registers to zero */
	switch (INTEL_INFO(dev)->gen) {
	case 6:
		for (i = 0; i < 16; i++)
			I915_WRITE64(FENCE_REG_SANDYBRIDGE_0 + (i * 8), 0);
		break;
	case 5:
	case 4:
		for (i = 0; i < 16; i++)
			I915_WRITE64(FENCE_REG_965_0 + (i * 8), 0);
		break;
	case 3:
		if (IS_I945G(dev) || IS_I945GM(dev) || IS_G33(dev))
			for (i = 0; i < 8; i++)
				I915_WRITE(FENCE_REG_945_8 + (i * 4), 0);
	case 2:
		for (i = 0; i < 8; i++)
			I915_WRITE(FENCE_REG_830_0 + (i * 4), 0);
		break;
	}
	i915_gem_detect_bit_6_swizzle(dev);
	init_waitqueue_head(&dev_priv->pending_flip_queue);

	dev_priv->mm.inactive_shrinker.shrink = i915_gem_inactive_shrink;
	dev_priv->mm.inactive_shrinker.seeks = DEFAULT_SEEKS;
	register_shrinker(&dev_priv->mm.inactive_shrinker);
}

/*
 * Create a physically contiguous memory object for this object
 * e.g. for cursor + overlay regs
 */
static int i915_gem_init_phys_object(struct drm_device *dev,
				     int id, int size, int align)
{
	drm_i915_private_t *dev_priv = dev->dev_private;
	struct drm_i915_gem_phys_object *phys_obj;
	int ret;

	if (dev_priv->mm.phys_objs[id - 1] || !size)
		return 0;

	phys_obj = kzalloc(sizeof(struct drm_i915_gem_phys_object), GFP_KERNEL);
	if (!phys_obj)
		return -ENOMEM;

	phys_obj->id = id;

	phys_obj->handle = drm_pci_alloc(dev, size, align);
	if (!phys_obj->handle) {
		ret = -ENOMEM;
		goto kfree_obj;
	}
#ifdef CONFIG_X86
	set_memory_wc((unsigned long)phys_obj->handle->vaddr, phys_obj->handle->size / PAGE_SIZE);
#endif

	dev_priv->mm.phys_objs[id - 1] = phys_obj;

	return 0;
kfree_obj:
	kfree(phys_obj);
	return ret;
}

static void i915_gem_free_phys_object(struct drm_device *dev, int id)
{
	drm_i915_private_t *dev_priv = dev->dev_private;
	struct drm_i915_gem_phys_object *phys_obj;

	if (!dev_priv->mm.phys_objs[id - 1])
		return;

	phys_obj = dev_priv->mm.phys_objs[id - 1];
	if (phys_obj->cur_obj) {
		i915_gem_detach_phys_object(dev, phys_obj->cur_obj);
	}

#ifdef CONFIG_X86
	set_memory_wb((unsigned long)phys_obj->handle->vaddr, phys_obj->handle->size / PAGE_SIZE);
#endif
	drm_pci_free(dev, phys_obj->handle);
	kfree(phys_obj);
	dev_priv->mm.phys_objs[id - 1] = NULL;
}

void i915_gem_free_all_phys_object(struct drm_device *dev)
{
	int i;

	for (i = I915_GEM_PHYS_CURSOR_0; i <= I915_MAX_PHYS_OBJECT; i++)
		i915_gem_free_phys_object(dev, i);
}

void i915_gem_detach_phys_object(struct drm_device *dev,
				 struct drm_gem_object *obj)
{
	struct address_space *mapping = obj->filp->f_path.dentry->d_inode->i_mapping;
	struct drm_i915_gem_object *obj_priv = to_intel_bo(obj);
	char *vaddr;
	int i;
	int page_count;

	if (!obj_priv->phys_obj)
		return;
	vaddr = obj_priv->phys_obj->handle->vaddr;

	page_count = obj->size / PAGE_SIZE;

	for (i = 0; i < page_count; i++) {
		struct page *page = read_cache_page_gfp(mapping, i,
							GFP_HIGHUSER | __GFP_RECLAIMABLE);
		if (!IS_ERR(page)) {
			char *dst = kmap_atomic(page);
			memcpy(dst, vaddr + i*PAGE_SIZE, PAGE_SIZE);
			kunmap_atomic(dst);

			drm_clflush_pages(&page, 1);

			set_page_dirty(page);
			mark_page_accessed(page);
			page_cache_release(page);
		}
	}
	drm_agp_chipset_flush(dev);

	obj_priv->phys_obj->cur_obj = NULL;
	obj_priv->phys_obj = NULL;
}

int
i915_gem_attach_phys_object(struct drm_device *dev,
			    struct drm_gem_object *obj,
			    int id,
			    int align)
{
	struct address_space *mapping = obj->filp->f_path.dentry->d_inode->i_mapping;
	drm_i915_private_t *dev_priv = dev->dev_private;
	struct drm_i915_gem_object *obj_priv;
	int ret = 0;
	int page_count;
	int i;

	if (id > I915_MAX_PHYS_OBJECT)
		return -EINVAL;

	obj_priv = to_intel_bo(obj);

	if (obj_priv->phys_obj) {
		if (obj_priv->phys_obj->id == id)
			return 0;
		i915_gem_detach_phys_object(dev, obj);
	}

	/* create a new object */
	if (!dev_priv->mm.phys_objs[id - 1]) {
		ret = i915_gem_init_phys_object(dev, id,
						obj->size, align);
		if (ret) {
			DRM_ERROR("failed to init phys object %d size: %zu\n", id, obj->size);
			return ret;
		}
	}

	/* bind to the object */
	obj_priv->phys_obj = dev_priv->mm.phys_objs[id - 1];
	obj_priv->phys_obj->cur_obj = obj;

	page_count = obj->size / PAGE_SIZE;

	for (i = 0; i < page_count; i++) {
		struct page *page;
		char *dst, *src;

		page = read_cache_page_gfp(mapping, i,
					   GFP_HIGHUSER | __GFP_RECLAIMABLE);
		if (IS_ERR(page))
			return PTR_ERR(page);

		src = kmap_atomic(page);
		dst = obj_priv->phys_obj->handle->vaddr + (i * PAGE_SIZE);
		memcpy(dst, src, PAGE_SIZE);
		kunmap_atomic(src);

		mark_page_accessed(page);
		page_cache_release(page);
	}

	return 0;
}

static int
i915_gem_phys_pwrite(struct drm_device *dev, struct drm_gem_object *obj,
		     struct drm_i915_gem_pwrite *args,
		     struct drm_file *file_priv)
{
	struct drm_i915_gem_object *obj_priv = to_intel_bo(obj);
	void *vaddr = obj_priv->phys_obj->handle->vaddr + args->offset;
	char __user *user_data = (char __user *) (uintptr_t) args->data_ptr;

	DRM_DEBUG_DRIVER("vaddr %p, %lld\n", vaddr, args->size);

	if (__copy_from_user_inatomic_nocache(vaddr, user_data, args->size)) {
		unsigned long unwritten;

		/* The physical object once assigned is fixed for the lifetime
		 * of the obj, so we can safely drop the lock and continue
		 * to access vaddr.
		 */
		mutex_unlock(&dev->struct_mutex);
		unwritten = copy_from_user(vaddr, user_data, args->size);
		mutex_lock(&dev->struct_mutex);
		if (unwritten)
			return -EFAULT;
	}

	drm_agp_chipset_flush(dev);
	return 0;
}

void i915_gem_release(struct drm_device *dev, struct drm_file *file)
{
	struct drm_i915_file_private *file_priv = file->driver_priv;

	/* Clean up our request list when the client is going away, so that
	 * later retire_requests won't dereference our soon-to-be-gone
	 * file_priv.
	 */
	spin_lock(&file_priv->mm.lock);
	while (!list_empty(&file_priv->mm.request_list)) {
		struct drm_i915_gem_request *request;

		request = list_first_entry(&file_priv->mm.request_list,
					   struct drm_i915_gem_request,
					   client_list);
		list_del(&request->client_list);
		request->file_priv = NULL;
	}
	spin_unlock(&file_priv->mm.lock);
}

static int
i915_gpu_is_active(struct drm_device *dev)
{
	drm_i915_private_t *dev_priv = dev->dev_private;
	int lists_empty;

	lists_empty = list_empty(&dev_priv->mm.flushing_list) &&
		      list_empty(&dev_priv->mm.active_list);

	return !lists_empty;
}

static int
i915_gem_inactive_shrink(struct shrinker *shrinker,
			 int nr_to_scan,
			 gfp_t gfp_mask)
{
	struct drm_i915_private *dev_priv =
		container_of(shrinker,
			     struct drm_i915_private,
			     mm.inactive_shrinker);
	struct drm_device *dev = dev_priv->dev;
	struct drm_i915_gem_object *obj, *next;
	int cnt;

	if (!mutex_trylock(&dev->struct_mutex))
		return 0;

	/* "fast-path" to count number of available objects */
	if (nr_to_scan == 0) {
		cnt = 0;
		list_for_each_entry(obj,
				    &dev_priv->mm.inactive_list,
				    mm_list)
			cnt++;
		mutex_unlock(&dev->struct_mutex);
		return cnt / 100 * sysctl_vfs_cache_pressure;
	}

rescan:
	/* first scan for clean buffers */
	i915_gem_retire_requests(dev);

	list_for_each_entry_safe(obj, next,
				 &dev_priv->mm.inactive_list,
				 mm_list) {
		if (i915_gem_object_is_purgeable(obj)) {
			i915_gem_object_unbind(&obj->base);
			if (--nr_to_scan == 0)
				break;
		}
	}

	/* second pass, evict/count anything still on the inactive list */
	cnt = 0;
	list_for_each_entry_safe(obj, next,
				 &dev_priv->mm.inactive_list,
				 mm_list) {
		if (nr_to_scan) {
			i915_gem_object_unbind(&obj->base);
			nr_to_scan--;
		} else
			cnt++;
	}

	if (nr_to_scan && i915_gpu_is_active(dev)) {
		/*
		 * We are desperate for pages, so as a last resort, wait
		 * for the GPU to finish and discard whatever we can.
		 * This has a dramatic impact to reduce the number of
		 * OOM-killer events whilst running the GPU aggressively.
		 */
		if (i915_gpu_idle(dev) == 0)
			goto rescan;
	}
	mutex_unlock(&dev->struct_mutex);
	return cnt / 100 * sysctl_vfs_cache_pressure;
}<|MERGE_RESOLUTION|>--- conflicted
+++ resolved
@@ -611,30 +611,6 @@
 		goto out;
 	}
 
-<<<<<<< HEAD
-	if (args->size == 0)
-		goto out;
-
-	if (!access_ok(VERIFY_WRITE,
-		       (char __user *)(uintptr_t)args->data_ptr,
-		       args->size)) {
-		ret = -EFAULT;
-		goto out;
-	}
-
-	ret = fault_in_pages_writeable((char __user *)(uintptr_t)args->data_ptr,
-				       args->size);
-	if (ret) {
-		ret = -EFAULT;
-		goto out;
-	}
-
-=======
-	ret = i915_gem_object_get_pages_or_evict(obj);
-	if (ret)
-		goto out;
-
->>>>>>> 4ab0fbd3
 	ret = i915_gem_object_set_cpu_read_domain_range(obj,
 							args->offset,
 							args->size);
