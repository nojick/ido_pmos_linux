--- conflicted
+++ resolved
@@ -416,15 +416,6 @@
 	 */
 	if (d->dma.status & RX_DMA_STATUS_L4_IDENT) {
 		/* L4 protocol identified, csum calculated */
-<<<<<<< HEAD
-		if ((d->dma.error & RX_DMA_ERROR_L4_ERR) == 0) {
-			skb->ip_summed = CHECKSUM_UNNECESSARY;
-		} else {
-			wil_err(wil, "Incorrect checksum reported\n");
-			kfree_skb(skb);
-			return NULL;
-		}
-=======
 		if ((d->dma.error & RX_DMA_ERROR_L4_ERR) == 0)
 			skb->ip_summed = CHECKSUM_UNNECESSARY;
 		/* If HW reports bad checksum, let IP stack re-check it
@@ -432,7 +423,6 @@
 		 * mis-calculates TCP checksum - if it should be 0x0,
 		 * it writes 0xffff in violation of RFC 1624
 		 */
->>>>>>> 076f0d20
 	}
 
 	ds_bits = wil_rxdesc_ds_bits(d);
