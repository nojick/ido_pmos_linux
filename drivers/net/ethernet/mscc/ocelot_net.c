--- conflicted
+++ resolved
@@ -1705,12 +1705,7 @@
 		NETIF_F_HW_TC;
 	dev->features |= NETIF_F_HW_VLAN_CTAG_FILTER | NETIF_F_HW_TC;
 
-<<<<<<< HEAD
-	eth_hw_addr_set(dev, ocelot->base_mac);
-	dev->dev_addr[ETH_ALEN - 1] += port;
-=======
 	eth_hw_addr_gen(dev, ocelot->base_mac, port);
->>>>>>> 24f7cf9b
 	ocelot_mact_learn(ocelot, PGID_CPU, dev->dev_addr,
 			  OCELOT_VLAN_UNAWARE_PVID, ENTRYTYPE_LOCKED);
 
