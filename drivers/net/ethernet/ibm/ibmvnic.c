// SPDX-License-Identifier: GPL-2.0-or-later
/**************************************************************************/
/*                                                                        */
/*  IBM System i and System p Virtual NIC Device Driver                   */
/*  Copyright (C) 2014 IBM Corp.                                          */
/*  Santiago Leon (santi_leon@yahoo.com)                                  */
/*  Thomas Falcon (tlfalcon@linux.vnet.ibm.com)                           */
/*  John Allen (jallen@linux.vnet.ibm.com)                                */
/*                                                                        */
/*                                                                        */
/* This module contains the implementation of a virtual ethernet device   */
/* for use with IBM i/p Series LPAR Linux. It utilizes the logical LAN    */
/* option of the RS/6000 Platform Architecture to interface with virtual  */
/* ethernet NICs that are presented to the partition by the hypervisor.   */
/*									   */
/* Messages are passed between the VNIC driver and the VNIC server using  */
/* Command/Response Queues (CRQs) and sub CRQs (sCRQs). CRQs are used to  */
/* issue and receive commands that initiate communication with the server */
/* on driver initialization. Sub CRQs (sCRQs) are similar to CRQs, but    */
/* are used by the driver to notify the server that a packet is           */
/* ready for transmission or that a buffer has been added to receive a    */
/* packet. Subsequently, sCRQs are used by the server to notify the       */
/* driver that a packet transmission has been completed or that a packet  */
/* has been received and placed in a waiting buffer.                      */
/*                                                                        */
/* In lieu of a more conventional "on-the-fly" DMA mapping strategy in    */
/* which skbs are DMA mapped and immediately unmapped when the transmit   */
/* or receive has been completed, the VNIC driver is required to use      */
/* "long term mapping". This entails that large, continuous DMA mapped    */
/* buffers are allocated on driver initialization and these buffers are   */
/* then continuously reused to pass skbs to and from the VNIC server.     */
/*                                                                        */
/**************************************************************************/

#include <linux/module.h>
#include <linux/moduleparam.h>
#include <linux/types.h>
#include <linux/errno.h>
#include <linux/completion.h>
#include <linux/ioport.h>
#include <linux/dma-mapping.h>
#include <linux/kernel.h>
#include <linux/netdevice.h>
#include <linux/etherdevice.h>
#include <linux/skbuff.h>
#include <linux/init.h>
#include <linux/delay.h>
#include <linux/mm.h>
#include <linux/ethtool.h>
#include <linux/proc_fs.h>
#include <linux/if_arp.h>
#include <linux/in.h>
#include <linux/ip.h>
#include <linux/ipv6.h>
#include <linux/irq.h>
#include <linux/kthread.h>
#include <linux/seq_file.h>
#include <linux/interrupt.h>
#include <net/net_namespace.h>
#include <asm/hvcall.h>
#include <linux/atomic.h>
#include <asm/vio.h>
#include <asm/iommu.h>
#include <linux/uaccess.h>
#include <asm/firmware.h>
#include <linux/workqueue.h>
#include <linux/if_vlan.h>
#include <linux/utsname.h>

#include "ibmvnic.h"

static const char ibmvnic_driver_name[] = "ibmvnic";
static const char ibmvnic_driver_string[] = "IBM System i/p Virtual NIC Driver";

MODULE_AUTHOR("Santiago Leon");
MODULE_DESCRIPTION("IBM System i/p Virtual NIC Driver");
MODULE_LICENSE("GPL");
MODULE_VERSION(IBMVNIC_DRIVER_VERSION);

static int ibmvnic_version = IBMVNIC_INITIAL_VERSION;
static void release_sub_crqs(struct ibmvnic_adapter *, bool);
static int ibmvnic_reset_crq(struct ibmvnic_adapter *);
static int ibmvnic_send_crq_init(struct ibmvnic_adapter *);
static int ibmvnic_reenable_crq_queue(struct ibmvnic_adapter *);
static int ibmvnic_send_crq(struct ibmvnic_adapter *, union ibmvnic_crq *);
static int send_subcrq_indirect(struct ibmvnic_adapter *, u64, u64, u64);
static irqreturn_t ibmvnic_interrupt_rx(int irq, void *instance);
static int enable_scrq_irq(struct ibmvnic_adapter *,
			   struct ibmvnic_sub_crq_queue *);
static int disable_scrq_irq(struct ibmvnic_adapter *,
			    struct ibmvnic_sub_crq_queue *);
static int pending_scrq(struct ibmvnic_adapter *,
			struct ibmvnic_sub_crq_queue *);
static union sub_crq *ibmvnic_next_scrq(struct ibmvnic_adapter *,
					struct ibmvnic_sub_crq_queue *);
static int ibmvnic_poll(struct napi_struct *napi, int data);
static void send_query_map(struct ibmvnic_adapter *adapter);
static int send_request_map(struct ibmvnic_adapter *, dma_addr_t, u32, u8);
static int send_request_unmap(struct ibmvnic_adapter *, u8);
static int send_login(struct ibmvnic_adapter *adapter);
static void send_query_cap(struct ibmvnic_adapter *adapter);
static int init_sub_crqs(struct ibmvnic_adapter *);
static int init_sub_crq_irqs(struct ibmvnic_adapter *adapter);
static int ibmvnic_reset_init(struct ibmvnic_adapter *, bool reset);
static void release_crq_queue(struct ibmvnic_adapter *);
static int __ibmvnic_set_mac(struct net_device *, u8 *);
static int init_crq_queue(struct ibmvnic_adapter *adapter);
static int send_query_phys_parms(struct ibmvnic_adapter *adapter);
static void ibmvnic_tx_scrq_clean_buffer(struct ibmvnic_adapter *adapter,
					 struct ibmvnic_sub_crq_queue *tx_scrq);
<<<<<<< HEAD
=======
static void free_long_term_buff(struct ibmvnic_adapter *adapter,
				struct ibmvnic_long_term_buff *ltb);
>>>>>>> df0cc57e

struct ibmvnic_stat {
	char name[ETH_GSTRING_LEN];
	int offset;
};

#define IBMVNIC_STAT_OFF(stat) (offsetof(struct ibmvnic_adapter, stats) + \
			     offsetof(struct ibmvnic_statistics, stat))
#define IBMVNIC_GET_STAT(a, off) (*((u64 *)(((unsigned long)(a)) + (off))))

static const struct ibmvnic_stat ibmvnic_stats[] = {
	{"rx_packets", IBMVNIC_STAT_OFF(rx_packets)},
	{"rx_bytes", IBMVNIC_STAT_OFF(rx_bytes)},
	{"tx_packets", IBMVNIC_STAT_OFF(tx_packets)},
	{"tx_bytes", IBMVNIC_STAT_OFF(tx_bytes)},
	{"ucast_tx_packets", IBMVNIC_STAT_OFF(ucast_tx_packets)},
	{"ucast_rx_packets", IBMVNIC_STAT_OFF(ucast_rx_packets)},
	{"mcast_tx_packets", IBMVNIC_STAT_OFF(mcast_tx_packets)},
	{"mcast_rx_packets", IBMVNIC_STAT_OFF(mcast_rx_packets)},
	{"bcast_tx_packets", IBMVNIC_STAT_OFF(bcast_tx_packets)},
	{"bcast_rx_packets", IBMVNIC_STAT_OFF(bcast_rx_packets)},
	{"align_errors", IBMVNIC_STAT_OFF(align_errors)},
	{"fcs_errors", IBMVNIC_STAT_OFF(fcs_errors)},
	{"single_collision_frames", IBMVNIC_STAT_OFF(single_collision_frames)},
	{"multi_collision_frames", IBMVNIC_STAT_OFF(multi_collision_frames)},
	{"sqe_test_errors", IBMVNIC_STAT_OFF(sqe_test_errors)},
	{"deferred_tx", IBMVNIC_STAT_OFF(deferred_tx)},
	{"late_collisions", IBMVNIC_STAT_OFF(late_collisions)},
	{"excess_collisions", IBMVNIC_STAT_OFF(excess_collisions)},
	{"internal_mac_tx_errors", IBMVNIC_STAT_OFF(internal_mac_tx_errors)},
	{"carrier_sense", IBMVNIC_STAT_OFF(carrier_sense)},
	{"too_long_frames", IBMVNIC_STAT_OFF(too_long_frames)},
	{"internal_mac_rx_errors", IBMVNIC_STAT_OFF(internal_mac_rx_errors)},
};

static int send_crq_init_complete(struct ibmvnic_adapter *adapter)
{
	union ibmvnic_crq crq;

	memset(&crq, 0, sizeof(crq));
	crq.generic.first = IBMVNIC_CRQ_INIT_CMD;
	crq.generic.cmd = IBMVNIC_CRQ_INIT_COMPLETE;

	return ibmvnic_send_crq(adapter, &crq);
}

static int send_version_xchg(struct ibmvnic_adapter *adapter)
{
	union ibmvnic_crq crq;

	memset(&crq, 0, sizeof(crq));
	crq.version_exchange.first = IBMVNIC_CRQ_CMD;
	crq.version_exchange.cmd = VERSION_EXCHANGE;
	crq.version_exchange.version = cpu_to_be16(ibmvnic_version);

	return ibmvnic_send_crq(adapter, &crq);
}

static long h_reg_sub_crq(unsigned long unit_address, unsigned long token,
			  unsigned long length, unsigned long *number,
			  unsigned long *irq)
{
	unsigned long retbuf[PLPAR_HCALL_BUFSIZE];
	long rc;

	rc = plpar_hcall(H_REG_SUB_CRQ, retbuf, unit_address, token, length);
	*number = retbuf[0];
	*irq = retbuf[1];

	return rc;
}

/**
 * ibmvnic_wait_for_completion - Check device state and wait for completion
 * @adapter: private device data
 * @comp_done: completion structure to wait for
 * @timeout: time to wait in milliseconds
 *
 * Wait for a completion signal or until the timeout limit is reached
 * while checking that the device is still active.
 */
static int ibmvnic_wait_for_completion(struct ibmvnic_adapter *adapter,
				       struct completion *comp_done,
				       unsigned long timeout)
{
	struct net_device *netdev;
	unsigned long div_timeout;
	u8 retry;

	netdev = adapter->netdev;
	retry = 5;
	div_timeout = msecs_to_jiffies(timeout / retry);
	while (true) {
		if (!adapter->crq.active) {
			netdev_err(netdev, "Device down!\n");
			return -ENODEV;
		}
		if (!retry--)
			break;
		if (wait_for_completion_timeout(comp_done, div_timeout))
			return 0;
	}
	netdev_err(netdev, "Operation timed out.\n");
	return -ETIMEDOUT;
}

/**
 * reuse_ltb() - Check if a long term buffer can be reused
 * @ltb:  The long term buffer to be checked
 * @size: The size of the long term buffer.
 *
 * An LTB can be reused unless its size has changed.
 *
 * Return: Return true if the LTB can be reused, false otherwise.
 */
static bool reuse_ltb(struct ibmvnic_long_term_buff *ltb, int size)
{
	return (ltb->buff && ltb->size == size);
}

/**
 * alloc_long_term_buff() - Allocate a long term buffer (LTB)
 *
 * @adapter: ibmvnic adapter associated to the LTB
 * @ltb:     container object for the LTB
 * @size:    size of the LTB
 *
 * Allocate an LTB of the specified size and notify VIOS.
 *
 * If the given @ltb already has the correct size, reuse it. Otherwise if
 * its non-NULL, free it. Then allocate a new one of the correct size.
 * Notify the VIOS either way since we may now be working with a new VIOS.
 *
 * Allocating larger chunks of memory during resets, specially LPM or under
 * low memory situations can cause resets to fail/timeout and for LPAR to
 * lose connectivity. So hold onto the LTB even if we fail to communicate
 * with the VIOS and reuse it on next open. Free LTB when adapter is closed.
 *
 * Return: 0 if we were able to allocate the LTB and notify the VIOS and
 *	   a negative value otherwise.
 */
static int alloc_long_term_buff(struct ibmvnic_adapter *adapter,
				struct ibmvnic_long_term_buff *ltb, int size)
{
	struct device *dev = &adapter->vdev->dev;
	int rc;

	if (!reuse_ltb(ltb, size)) {
		dev_dbg(dev,
			"LTB size changed from 0x%llx to 0x%x, reallocating\n",
			 ltb->size, size);
		free_long_term_buff(adapter, ltb);
	}

	if (ltb->buff) {
		dev_dbg(dev, "Reusing LTB [map %d, size 0x%llx]\n",
			ltb->map_id, ltb->size);
	} else {
		ltb->buff = dma_alloc_coherent(dev, size, &ltb->addr,
					       GFP_KERNEL);
		if (!ltb->buff) {
			dev_err(dev, "Couldn't alloc long term buffer\n");
			return -ENOMEM;
		}
		ltb->size = size;

		ltb->map_id = find_first_zero_bit(adapter->map_ids,
						  MAX_MAP_ID);
		bitmap_set(adapter->map_ids, ltb->map_id, 1);

		dev_dbg(dev,
			"Allocated new LTB [map %d, size 0x%llx]\n",
			 ltb->map_id, ltb->size);
	}

	/* Ensure ltb is zeroed - specially when reusing it. */
	memset(ltb->buff, 0, ltb->size);

	mutex_lock(&adapter->fw_lock);
	adapter->fw_done_rc = 0;
	reinit_completion(&adapter->fw_done);

	rc = send_request_map(adapter, ltb->addr, ltb->size, ltb->map_id);
	if (rc) {
		dev_err(dev, "send_request_map failed, rc = %d\n", rc);
		goto out;
	}

	rc = ibmvnic_wait_for_completion(adapter, &adapter->fw_done, 10000);
	if (rc) {
		dev_err(dev, "LTB map request aborted or timed out, rc = %d\n",
			rc);
		goto out;
	}

	if (adapter->fw_done_rc) {
		dev_err(dev, "Couldn't map LTB, rc = %d\n",
			adapter->fw_done_rc);
		rc = -1;
		goto out;
<<<<<<< HEAD
	}
	rc = 0;
out:
	if (rc) {
		dma_free_coherent(dev, ltb->size, ltb->buff, ltb->addr);
		ltb->buff = NULL;
=======
>>>>>>> df0cc57e
	}
	rc = 0;
out:
	/* don't free LTB on communication error - see function header */
	mutex_unlock(&adapter->fw_lock);
	return rc;
}

static void free_long_term_buff(struct ibmvnic_adapter *adapter,
				struct ibmvnic_long_term_buff *ltb)
{
	struct device *dev = &adapter->vdev->dev;

	if (!ltb->buff)
		return;

	/* VIOS automatically unmaps the long term buffer at remote
	 * end for the following resets:
	 * FAILOVER, MOBILITY, TIMEOUT.
	 */
	if (adapter->reset_reason != VNIC_RESET_FAILOVER &&
	    adapter->reset_reason != VNIC_RESET_MOBILITY &&
	    adapter->reset_reason != VNIC_RESET_TIMEOUT)
		send_request_unmap(adapter, ltb->map_id);
<<<<<<< HEAD
	dma_free_coherent(dev, ltb->size, ltb->buff, ltb->addr);
	ltb->buff = NULL;
	ltb->map_id = 0;
}

static int reset_long_term_buff(struct ibmvnic_adapter *adapter,
				struct ibmvnic_long_term_buff *ltb)
{
	struct device *dev = &adapter->vdev->dev;
	int rc;

	memset(ltb->buff, 0, ltb->size);

	mutex_lock(&adapter->fw_lock);
	adapter->fw_done_rc = 0;

	reinit_completion(&adapter->fw_done);
	rc = send_request_map(adapter, ltb->addr, ltb->size, ltb->map_id);
	if (rc) {
		mutex_unlock(&adapter->fw_lock);
		return rc;
	}

	rc = ibmvnic_wait_for_completion(adapter, &adapter->fw_done, 10000);
	if (rc) {
		dev_info(dev,
			 "Reset failed, long term map request timed out or aborted\n");
		mutex_unlock(&adapter->fw_lock);
		return rc;
	}

	if (adapter->fw_done_rc) {
		dev_info(dev,
			 "Reset failed, attempting to free and reallocate buffer\n");
		free_long_term_buff(adapter, ltb);
		mutex_unlock(&adapter->fw_lock);
		return alloc_long_term_buff(adapter, ltb, ltb->size);
	}
	mutex_unlock(&adapter->fw_lock);
	return 0;
=======

	dma_free_coherent(dev, ltb->size, ltb->buff, ltb->addr);

	ltb->buff = NULL;
	/* mark this map_id free */
	bitmap_clear(adapter->map_ids, ltb->map_id, 1);
	ltb->map_id = 0;
>>>>>>> df0cc57e
}

static void deactivate_rx_pools(struct ibmvnic_adapter *adapter)
{
	int i;

	for (i = 0; i < adapter->num_active_rx_pools; i++)
		adapter->rx_pool[i].active = 0;
}

static void replenish_rx_pool(struct ibmvnic_adapter *adapter,
			      struct ibmvnic_rx_pool *pool)
{
	int count = pool->size - atomic_read(&pool->available);
	u64 handle = adapter->rx_scrq[pool->index]->handle;
	struct device *dev = &adapter->vdev->dev;
	struct ibmvnic_ind_xmit_queue *ind_bufp;
	struct ibmvnic_sub_crq_queue *rx_scrq;
	union sub_crq *sub_crq;
	int buffers_added = 0;
	unsigned long lpar_rc;
	struct sk_buff *skb;
	unsigned int offset;
	dma_addr_t dma_addr;
	unsigned char *dst;
	int shift = 0;
	int index;
	int i;

	if (!pool->active)
		return;

	rx_scrq = adapter->rx_scrq[pool->index];
	ind_bufp = &rx_scrq->ind_buf;
<<<<<<< HEAD

	/* netdev_skb_alloc() could have failed after we saved a few skbs
	 * in the indir_buf and we would not have sent them to VIOS yet.
	 * To account for them, start the loop at ind_bufp->index rather
	 * than 0. If we pushed all the skbs to VIOS, ind_bufp->index will
	 * be 0.
	 */
	for (i = ind_bufp->index; i < count; ++i) {
		skb = netdev_alloc_skb(adapter->netdev, pool->buff_size);
		if (!skb) {
			dev_err(dev, "Couldn't replenish rx buff\n");
			adapter->replenish_no_mem++;
			break;
		}
=======
>>>>>>> df0cc57e

	/* netdev_skb_alloc() could have failed after we saved a few skbs
	 * in the indir_buf and we would not have sent them to VIOS yet.
	 * To account for them, start the loop at ind_bufp->index rather
	 * than 0. If we pushed all the skbs to VIOS, ind_bufp->index will
	 * be 0.
	 */
	for (i = ind_bufp->index; i < count; ++i) {
		index = pool->free_map[pool->next_free];

		/* We maybe reusing the skb from earlier resets. Allocate
		 * only if necessary. But since the LTB may have changed
		 * during reset (see init_rx_pools()), update LTB below
		 * even if reusing skb.
		 */
		skb = pool->rx_buff[index].skb;
		if (!skb) {
			skb = netdev_alloc_skb(adapter->netdev,
					       pool->buff_size);
			if (!skb) {
				dev_err(dev, "Couldn't replenish rx buff\n");
				adapter->replenish_no_mem++;
				break;
			}
		}

		pool->free_map[pool->next_free] = IBMVNIC_INVALID_MAP;
		pool->next_free = (pool->next_free + 1) % pool->size;

		/* Copy the skb to the long term mapped DMA buffer */
		offset = index * pool->buff_size;
		dst = pool->long_term_buff.buff + offset;
		memset(dst, 0, pool->buff_size);
		dma_addr = pool->long_term_buff.addr + offset;

		/* add the skb to an rx_buff in the pool */
		pool->rx_buff[index].data = dst;
		pool->rx_buff[index].dma = dma_addr;
		pool->rx_buff[index].skb = skb;
		pool->rx_buff[index].pool_index = pool->index;
		pool->rx_buff[index].size = pool->buff_size;

		/* queue the rx_buff for the next send_subcrq_indirect */
		sub_crq = &ind_bufp->indir_arr[ind_bufp->index++];
		memset(sub_crq, 0, sizeof(*sub_crq));
		sub_crq->rx_add.first = IBMVNIC_CRQ_CMD;
		sub_crq->rx_add.correlator =
		    cpu_to_be64((u64)&pool->rx_buff[index]);
		sub_crq->rx_add.ioba = cpu_to_be32(dma_addr);
		sub_crq->rx_add.map_id = pool->long_term_buff.map_id;

		/* The length field of the sCRQ is defined to be 24 bits so the
		 * buffer size needs to be left shifted by a byte before it is
		 * converted to big endian to prevent the last byte from being
		 * truncated.
		 */
#ifdef __LITTLE_ENDIAN__
		shift = 8;
#endif
		sub_crq->rx_add.len = cpu_to_be32(pool->buff_size << shift);

		/* if send_subcrq_indirect queue is full, flush to VIOS */
		if (ind_bufp->index == IBMVNIC_MAX_IND_DESCS ||
		    i == count - 1) {
			lpar_rc =
				send_subcrq_indirect(adapter, handle,
						     (u64)ind_bufp->indir_dma,
						     (u64)ind_bufp->index);
			if (lpar_rc != H_SUCCESS)
				goto failure;
			buffers_added += ind_bufp->index;
			adapter->replenish_add_buff_success += ind_bufp->index;
			ind_bufp->index = 0;
		}
	}
	atomic_add(buffers_added, &pool->available);
	return;

failure:
	if (lpar_rc != H_PARAMETER && lpar_rc != H_CLOSED)
		dev_err_ratelimited(dev, "rx: replenish packet buffer failed\n");
	for (i = ind_bufp->index - 1; i >= 0; --i) {
		struct ibmvnic_rx_buff *rx_buff;

		pool->next_free = pool->next_free == 0 ?
				  pool->size - 1 : pool->next_free - 1;
		sub_crq = &ind_bufp->indir_arr[i];
		rx_buff = (struct ibmvnic_rx_buff *)
				be64_to_cpu(sub_crq->rx_add.correlator);
		index = (int)(rx_buff - pool->rx_buff);
		pool->free_map[pool->next_free] = index;
		dev_kfree_skb_any(pool->rx_buff[index].skb);
		pool->rx_buff[index].skb = NULL;
	}
	adapter->replenish_add_buff_failure += ind_bufp->index;
	atomic_add(buffers_added, &pool->available);
	ind_bufp->index = 0;
	if (lpar_rc == H_CLOSED || adapter->failover_pending) {
		/* Disable buffer pool replenishment and report carrier off if
		 * queue is closed or pending failover.
		 * Firmware guarantees that a signal will be sent to the
		 * driver, triggering a reset.
		 */
		deactivate_rx_pools(adapter);
		netif_carrier_off(adapter->netdev);
	}
}

static void replenish_pools(struct ibmvnic_adapter *adapter)
{
	int i;

	adapter->replenish_task_cycles++;
	for (i = 0; i < adapter->num_active_rx_pools; i++) {
		if (adapter->rx_pool[i].active)
			replenish_rx_pool(adapter, &adapter->rx_pool[i]);
	}

	netdev_dbg(adapter->netdev, "Replenished %d pools\n", i);
}

static void release_stats_buffers(struct ibmvnic_adapter *adapter)
{
	kfree(adapter->tx_stats_buffers);
	kfree(adapter->rx_stats_buffers);
	adapter->tx_stats_buffers = NULL;
	adapter->rx_stats_buffers = NULL;
}

static int init_stats_buffers(struct ibmvnic_adapter *adapter)
{
	adapter->tx_stats_buffers =
				kcalloc(IBMVNIC_MAX_QUEUES,
					sizeof(struct ibmvnic_tx_queue_stats),
					GFP_KERNEL);
	if (!adapter->tx_stats_buffers)
		return -ENOMEM;

	adapter->rx_stats_buffers =
				kcalloc(IBMVNIC_MAX_QUEUES,
					sizeof(struct ibmvnic_rx_queue_stats),
					GFP_KERNEL);
	if (!adapter->rx_stats_buffers)
		return -ENOMEM;

	return 0;
}

static void release_stats_token(struct ibmvnic_adapter *adapter)
{
	struct device *dev = &adapter->vdev->dev;

	if (!adapter->stats_token)
		return;

	dma_unmap_single(dev, adapter->stats_token,
			 sizeof(struct ibmvnic_statistics),
			 DMA_FROM_DEVICE);
	adapter->stats_token = 0;
}

static int init_stats_token(struct ibmvnic_adapter *adapter)
{
	struct device *dev = &adapter->vdev->dev;
	dma_addr_t stok;

	stok = dma_map_single(dev, &adapter->stats,
			      sizeof(struct ibmvnic_statistics),
			      DMA_FROM_DEVICE);
	if (dma_mapping_error(dev, stok)) {
		dev_err(dev, "Couldn't map stats buffer\n");
		return -1;
	}

	adapter->stats_token = stok;
	netdev_dbg(adapter->netdev, "Stats token initialized (%llx)\n", stok);
	return 0;
}

<<<<<<< HEAD
static int reset_rx_pools(struct ibmvnic_adapter *adapter)
{
	struct ibmvnic_rx_pool *rx_pool;
	u64 buff_size;
	int rx_scrqs;
	int i, j, rc;

	if (!adapter->rx_pool)
		return -1;

	buff_size = adapter->cur_rx_buf_sz;
	rx_scrqs = adapter->num_active_rx_pools;
	for (i = 0; i < rx_scrqs; i++) {
		rx_pool = &adapter->rx_pool[i];

		netdev_dbg(adapter->netdev, "Re-setting rx_pool[%d]\n", i);

		if (rx_pool->buff_size != buff_size) {
			free_long_term_buff(adapter, &rx_pool->long_term_buff);
			rx_pool->buff_size = ALIGN(buff_size, L1_CACHE_BYTES);
			rc = alloc_long_term_buff(adapter,
						  &rx_pool->long_term_buff,
						  rx_pool->size *
						  rx_pool->buff_size);
		} else {
			rc = reset_long_term_buff(adapter,
						  &rx_pool->long_term_buff);
		}

		if (rc)
			return rc;

		for (j = 0; j < rx_pool->size; j++)
			rx_pool->free_map[j] = j;

		memset(rx_pool->rx_buff, 0,
		       rx_pool->size * sizeof(struct ibmvnic_rx_buff));

		atomic_set(&rx_pool->available, 0);
		rx_pool->next_alloc = 0;
		rx_pool->next_free = 0;
		rx_pool->active = 1;
	}

	return 0;
}

=======
/**
 * release_rx_pools() - Release any rx pools attached to @adapter.
 * @adapter: ibmvnic adapter
 *
 * Safe to call this multiple times - even if no pools are attached.
 */
>>>>>>> df0cc57e
static void release_rx_pools(struct ibmvnic_adapter *adapter)
{
	struct ibmvnic_rx_pool *rx_pool;
	int i, j;

	if (!adapter->rx_pool)
		return;

	for (i = 0; i < adapter->num_active_rx_pools; i++) {
		rx_pool = &adapter->rx_pool[i];

		netdev_dbg(adapter->netdev, "Releasing rx_pool[%d]\n", i);

		kfree(rx_pool->free_map);

		free_long_term_buff(adapter, &rx_pool->long_term_buff);

		if (!rx_pool->rx_buff)
			continue;

		for (j = 0; j < rx_pool->size; j++) {
			if (rx_pool->rx_buff[j].skb) {
				dev_kfree_skb_any(rx_pool->rx_buff[j].skb);
				rx_pool->rx_buff[j].skb = NULL;
			}
		}

		kfree(rx_pool->rx_buff);
	}

	kfree(adapter->rx_pool);
	adapter->rx_pool = NULL;
	adapter->num_active_rx_pools = 0;
	adapter->prev_rx_pool_size = 0;
}

/**
 * reuse_rx_pools() - Check if the existing rx pools can be reused.
 * @adapter: ibmvnic adapter
 *
 * Check if the existing rx pools in the adapter can be reused. The
 * pools can be reused if the pool parameters (number of pools,
 * number of buffers in the pool and size of each buffer) have not
 * changed.
 *
 * NOTE: This assumes that all pools have the same number of buffers
 *       which is the case currently. If that changes, we must fix this.
 *
 * Return: true if the rx pools can be reused, false otherwise.
 */
static bool reuse_rx_pools(struct ibmvnic_adapter *adapter)
{
	u64 old_num_pools, new_num_pools;
	u64 old_pool_size, new_pool_size;
	u64 old_buff_size, new_buff_size;

	if (!adapter->rx_pool)
		return false;

	old_num_pools = adapter->num_active_rx_pools;
	new_num_pools = adapter->req_rx_queues;

	old_pool_size = adapter->prev_rx_pool_size;
	new_pool_size = adapter->req_rx_add_entries_per_subcrq;

	old_buff_size = adapter->prev_rx_buf_sz;
	new_buff_size = adapter->cur_rx_buf_sz;

	if (old_buff_size != new_buff_size ||
	    old_num_pools != new_num_pools ||
	    old_pool_size != new_pool_size)
		return false;

	return true;
}

/**
 * init_rx_pools(): Initialize the set of receiver pools in the adapter.
 * @netdev: net device associated with the vnic interface
 *
 * Initialize the set of receiver pools in the ibmvnic adapter associated
 * with the net_device @netdev. If possible, reuse the existing rx pools.
 * Otherwise free any existing pools and  allocate a new set of pools
 * before initializing them.
 *
 * Return: 0 on success and negative value on error.
 */
static int init_rx_pools(struct net_device *netdev)
{
	struct ibmvnic_adapter *adapter = netdev_priv(netdev);
	struct device *dev = &adapter->vdev->dev;
	struct ibmvnic_rx_pool *rx_pool;
	u64 num_pools;
	u64 pool_size;		/* # of buffers in one pool */
	u64 buff_size;
	int i, j;

	pool_size = adapter->req_rx_add_entries_per_subcrq;
	num_pools = adapter->req_rx_queues;
	buff_size = adapter->cur_rx_buf_sz;

	if (reuse_rx_pools(adapter)) {
		dev_dbg(dev, "Reusing rx pools\n");
		goto update_ltb;
	}

	/* Allocate/populate the pools. */
	release_rx_pools(adapter);

	adapter->rx_pool = kcalloc(num_pools,
				   sizeof(struct ibmvnic_rx_pool),
				   GFP_KERNEL);
	if (!adapter->rx_pool) {
		dev_err(dev, "Failed to allocate rx pools\n");
		return -1;
	}

	/* Set num_active_rx_pools early. If we fail below after partial
	 * allocation, release_rx_pools() will know how many to look for.
	 */
	adapter->num_active_rx_pools = num_pools;

	for (i = 0; i < num_pools; i++) {
		rx_pool = &adapter->rx_pool[i];

		netdev_dbg(adapter->netdev,
			   "Initializing rx_pool[%d], %lld buffs, %lld bytes each\n",
			   i, pool_size, buff_size);

		rx_pool->size = pool_size;
		rx_pool->index = i;
		rx_pool->buff_size = ALIGN(buff_size, L1_CACHE_BYTES);

		rx_pool->free_map = kcalloc(rx_pool->size, sizeof(int),
					    GFP_KERNEL);
		if (!rx_pool->free_map) {
			dev_err(dev, "Couldn't alloc free_map %d\n", i);
			goto out_release;
		}

		rx_pool->rx_buff = kcalloc(rx_pool->size,
					   sizeof(struct ibmvnic_rx_buff),
					   GFP_KERNEL);
		if (!rx_pool->rx_buff) {
			dev_err(dev, "Couldn't alloc rx buffers\n");
			goto out_release;
		}
	}

<<<<<<< HEAD
	return 0;
}

static int reset_one_tx_pool(struct ibmvnic_adapter *adapter,
			     struct ibmvnic_tx_pool *tx_pool)
{
	int rc, i;

	rc = reset_long_term_buff(adapter, &tx_pool->long_term_buff);
	if (rc)
		return rc;

	memset(tx_pool->tx_buff, 0,
	       tx_pool->num_buffers *
	       sizeof(struct ibmvnic_tx_buff));
=======
	adapter->prev_rx_pool_size = pool_size;
	adapter->prev_rx_buf_sz = adapter->cur_rx_buf_sz;
>>>>>>> df0cc57e

update_ltb:
	for (i = 0; i < num_pools; i++) {
		rx_pool = &adapter->rx_pool[i];
		dev_dbg(dev, "Updating LTB for rx pool %d [%d, %d]\n",
			i, rx_pool->size, rx_pool->buff_size);

		if (alloc_long_term_buff(adapter, &rx_pool->long_term_buff,
					 rx_pool->size * rx_pool->buff_size))
			goto out;

		for (j = 0; j < rx_pool->size; ++j) {
			struct ibmvnic_rx_buff *rx_buff;

			rx_pool->free_map[j] = j;

			/* NOTE: Don't clear rx_buff->skb here - will leak
			 * memory! replenish_rx_pool() will reuse skbs or
			 * allocate as necessary.
			 */
			rx_buff = &rx_pool->rx_buff[j];
			rx_buff->dma = 0;
			rx_buff->data = 0;
			rx_buff->size = 0;
			rx_buff->pool_index = 0;
		}

<<<<<<< HEAD
	tx_scrqs = adapter->num_active_tx_pools;
	for (i = 0; i < tx_scrqs; i++) {
		ibmvnic_tx_scrq_clean_buffer(adapter, adapter->tx_scrq[i]);
		rc = reset_one_tx_pool(adapter, &adapter->tso_pool[i]);
		if (rc)
			return rc;
		rc = reset_one_tx_pool(adapter, &adapter->tx_pool[i]);
		if (rc)
			return rc;
=======
		/* Mark pool "empty" so replenish_rx_pools() will
		 * update the LTB info for each buffer
		 */
		atomic_set(&rx_pool->available, 0);
		rx_pool->next_alloc = 0;
		rx_pool->next_free = 0;
		/* replenish_rx_pool() may have called deactivate_rx_pools()
		 * on failover. Ensure pool is active now.
		 */
		rx_pool->active = 1;
>>>>>>> df0cc57e
	}
	return 0;
out_release:
	release_rx_pools(adapter);
out:
	/* We failed to allocate one or more LTBs or map them on the VIOS.
	 * Hold onto the pools and any LTBs that we did allocate/map.
	 */
	return -1;
}

static void release_vpd_data(struct ibmvnic_adapter *adapter)
{
	if (!adapter->vpd)
		return;

	kfree(adapter->vpd->buff);
	kfree(adapter->vpd);

	adapter->vpd = NULL;
}

static void release_one_tx_pool(struct ibmvnic_adapter *adapter,
				struct ibmvnic_tx_pool *tx_pool)
{
	kfree(tx_pool->tx_buff);
	kfree(tx_pool->free_map);
	free_long_term_buff(adapter, &tx_pool->long_term_buff);
}

/**
 * release_tx_pools() - Release any tx pools attached to @adapter.
 * @adapter: ibmvnic adapter
 *
 * Safe to call this multiple times - even if no pools are attached.
 */
static void release_tx_pools(struct ibmvnic_adapter *adapter)
{
	int i;

	/* init_tx_pools() ensures that ->tx_pool and ->tso_pool are
	 * both NULL or both non-NULL. So we only need to check one.
	 */
	if (!adapter->tx_pool)
		return;

	for (i = 0; i < adapter->num_active_tx_pools; i++) {
		release_one_tx_pool(adapter, &adapter->tx_pool[i]);
		release_one_tx_pool(adapter, &adapter->tso_pool[i]);
	}

	kfree(adapter->tx_pool);
	adapter->tx_pool = NULL;
	kfree(adapter->tso_pool);
	adapter->tso_pool = NULL;
	adapter->num_active_tx_pools = 0;
	adapter->prev_tx_pool_size = 0;
}

static int init_one_tx_pool(struct net_device *netdev,
			    struct ibmvnic_tx_pool *tx_pool,
			    int pool_size, int buf_size)
{
	int i;

	tx_pool->tx_buff = kcalloc(pool_size,
				   sizeof(struct ibmvnic_tx_buff),
				   GFP_KERNEL);
	if (!tx_pool->tx_buff)
		return -1;

	tx_pool->free_map = kcalloc(pool_size, sizeof(int), GFP_KERNEL);
	if (!tx_pool->free_map) {
		kfree(tx_pool->tx_buff);
		tx_pool->tx_buff = NULL;
		return -1;
	}

	for (i = 0; i < pool_size; i++)
		tx_pool->free_map[i] = i;

	tx_pool->consumer_index = 0;
	tx_pool->producer_index = 0;
	tx_pool->num_buffers = pool_size;
	tx_pool->buf_size = buf_size;

	return 0;
}

/**
 * reuse_tx_pools() - Check if the existing tx pools can be reused.
 * @adapter: ibmvnic adapter
 *
 * Check if the existing tx pools in the adapter can be reused. The
 * pools can be reused if the pool parameters (number of pools,
 * number of buffers in the pool and mtu) have not changed.
 *
 * NOTE: This assumes that all pools have the same number of buffers
 *       which is the case currently. If that changes, we must fix this.
 *
 * Return: true if the tx pools can be reused, false otherwise.
 */
static bool reuse_tx_pools(struct ibmvnic_adapter *adapter)
{
	u64 old_num_pools, new_num_pools;
	u64 old_pool_size, new_pool_size;
	u64 old_mtu, new_mtu;

	if (!adapter->tx_pool)
		return false;

	old_num_pools = adapter->num_active_tx_pools;
	new_num_pools = adapter->num_active_tx_scrqs;
	old_pool_size = adapter->prev_tx_pool_size;
	new_pool_size = adapter->req_tx_entries_per_subcrq;
	old_mtu = adapter->prev_mtu;
	new_mtu = adapter->req_mtu;

	if (old_mtu != new_mtu ||
	    old_num_pools != new_num_pools ||
	    old_pool_size != new_pool_size)
		return false;

	return true;
}

/**
 * init_tx_pools(): Initialize the set of transmit pools in the adapter.
 * @netdev: net device associated with the vnic interface
 *
 * Initialize the set of transmit pools in the ibmvnic adapter associated
 * with the net_device @netdev. If possible, reuse the existing tx pools.
 * Otherwise free any existing pools and  allocate a new set of pools
 * before initializing them.
 *
 * Return: 0 on success and negative value on error.
 */
static int init_tx_pools(struct net_device *netdev)
{
	struct ibmvnic_adapter *adapter = netdev_priv(netdev);
	struct device *dev = &adapter->vdev->dev;
	int num_pools;
	u64 pool_size;		/* # of buffers in pool */
	u64 buff_size;
	int i, j, rc;

	num_pools = adapter->req_tx_queues;

	/* We must notify the VIOS about the LTB on all resets - but we only
	 * need to alloc/populate pools if either the number of buffers or
	 * size of each buffer in the pool has changed.
	 */
	if (reuse_tx_pools(adapter)) {
		netdev_dbg(netdev, "Reusing tx pools\n");
		goto update_ltb;
	}

	/* Allocate/populate the pools. */
	release_tx_pools(adapter);

	pool_size = adapter->req_tx_entries_per_subcrq;
	num_pools = adapter->num_active_tx_scrqs;

	adapter->tx_pool = kcalloc(num_pools,
				   sizeof(struct ibmvnic_tx_pool), GFP_KERNEL);
	if (!adapter->tx_pool)
		return -1;

	adapter->tso_pool = kcalloc(num_pools,
				    sizeof(struct ibmvnic_tx_pool), GFP_KERNEL);
<<<<<<< HEAD
=======
	/* To simplify release_tx_pools() ensure that ->tx_pool and
	 * ->tso_pool are either both NULL or both non-NULL.
	 */
>>>>>>> df0cc57e
	if (!adapter->tso_pool) {
		kfree(adapter->tx_pool);
		adapter->tx_pool = NULL;
		return -1;
	}

	/* Set num_active_tx_pools early. If we fail below after partial
	 * allocation, release_tx_pools() will know how many to look for.
	 */
	adapter->num_active_tx_pools = num_pools;

	buff_size = adapter->req_mtu + VLAN_HLEN;
	buff_size = ALIGN(buff_size, L1_CACHE_BYTES);

	for (i = 0; i < num_pools; i++) {
		dev_dbg(dev, "Init tx pool %d [%llu, %llu]\n",
			i, adapter->req_tx_entries_per_subcrq, buff_size);

		rc = init_one_tx_pool(netdev, &adapter->tx_pool[i],
				      pool_size, buff_size);
		if (rc)
			goto out_release;

		rc = init_one_tx_pool(netdev, &adapter->tso_pool[i],
				      IBMVNIC_TSO_BUFS,
				      IBMVNIC_TSO_BUF_SZ);
		if (rc)
			goto out_release;
	}

	adapter->prev_tx_pool_size = pool_size;
	adapter->prev_mtu = adapter->req_mtu;

update_ltb:
	/* NOTE: All tx_pools have the same number of buffers (which is
	 *       same as pool_size). All tso_pools have IBMVNIC_TSO_BUFS
	 *       buffers (see calls init_one_tx_pool() for these).
	 *       For consistency, we use tx_pool->num_buffers and
	 *       tso_pool->num_buffers below.
	 */
	rc = -1;
	for (i = 0; i < num_pools; i++) {
		struct ibmvnic_tx_pool *tso_pool;
		struct ibmvnic_tx_pool *tx_pool;
		u32 ltb_size;

		tx_pool = &adapter->tx_pool[i];
		ltb_size = tx_pool->num_buffers * tx_pool->buf_size;
		if (alloc_long_term_buff(adapter, &tx_pool->long_term_buff,
					 ltb_size))
			goto out;

		dev_dbg(dev, "Updated LTB for tx pool %d [%p, %d, %d]\n",
			i, tx_pool->long_term_buff.buff,
			tx_pool->num_buffers, tx_pool->buf_size);

		tx_pool->consumer_index = 0;
		tx_pool->producer_index = 0;

		for (j = 0; j < tx_pool->num_buffers; j++)
			tx_pool->free_map[j] = j;

		tso_pool = &adapter->tso_pool[i];
		ltb_size = tso_pool->num_buffers * tso_pool->buf_size;
		if (alloc_long_term_buff(adapter, &tso_pool->long_term_buff,
					 ltb_size))
			goto out;

		dev_dbg(dev, "Updated LTB for tso pool %d [%p, %d, %d]\n",
			i, tso_pool->long_term_buff.buff,
			tso_pool->num_buffers, tso_pool->buf_size);

		tso_pool->consumer_index = 0;
		tso_pool->producer_index = 0;

		for (j = 0; j < tso_pool->num_buffers; j++)
			tso_pool->free_map[j] = j;
	}

	return 0;
out_release:
	release_tx_pools(adapter);
out:
	/* We failed to allocate one or more LTBs or map them on the VIOS.
	 * Hold onto the pools and any LTBs that we did allocate/map.
	 */
	return rc;
}

static void ibmvnic_napi_enable(struct ibmvnic_adapter *adapter)
{
	int i;

	if (adapter->napi_enabled)
		return;

	for (i = 0; i < adapter->req_rx_queues; i++)
		napi_enable(&adapter->napi[i]);

	adapter->napi_enabled = true;
}

static void ibmvnic_napi_disable(struct ibmvnic_adapter *adapter)
{
	int i;

	if (!adapter->napi_enabled)
		return;

	for (i = 0; i < adapter->req_rx_queues; i++) {
		netdev_dbg(adapter->netdev, "Disabling napi[%d]\n", i);
		napi_disable(&adapter->napi[i]);
	}

	adapter->napi_enabled = false;
}

static int init_napi(struct ibmvnic_adapter *adapter)
{
	int i;

	adapter->napi = kcalloc(adapter->req_rx_queues,
				sizeof(struct napi_struct), GFP_KERNEL);
	if (!adapter->napi)
		return -ENOMEM;

	for (i = 0; i < adapter->req_rx_queues; i++) {
		netdev_dbg(adapter->netdev, "Adding napi[%d]\n", i);
		netif_napi_add(adapter->netdev, &adapter->napi[i],
			       ibmvnic_poll, NAPI_POLL_WEIGHT);
	}

	adapter->num_active_rx_napi = adapter->req_rx_queues;
	return 0;
}

static void release_napi(struct ibmvnic_adapter *adapter)
{
	int i;

	if (!adapter->napi)
		return;

	for (i = 0; i < adapter->num_active_rx_napi; i++) {
		netdev_dbg(adapter->netdev, "Releasing napi[%d]\n", i);
		netif_napi_del(&adapter->napi[i]);
	}

	kfree(adapter->napi);
	adapter->napi = NULL;
	adapter->num_active_rx_napi = 0;
	adapter->napi_enabled = false;
}

static const char *adapter_state_to_string(enum vnic_state state)
{
	switch (state) {
	case VNIC_PROBING:
		return "PROBING";
	case VNIC_PROBED:
		return "PROBED";
	case VNIC_OPENING:
		return "OPENING";
	case VNIC_OPEN:
		return "OPEN";
	case VNIC_CLOSING:
		return "CLOSING";
	case VNIC_CLOSED:
		return "CLOSED";
	case VNIC_REMOVING:
		return "REMOVING";
	case VNIC_REMOVED:
		return "REMOVED";
	case VNIC_DOWN:
		return "DOWN";
	}
	return "UNKNOWN";
}

static int ibmvnic_login(struct net_device *netdev)
{
	struct ibmvnic_adapter *adapter = netdev_priv(netdev);
	unsigned long timeout = msecs_to_jiffies(20000);
	int retry_count = 0;
	int retries = 10;
	bool retry;
	int rc;

	do {
		retry = false;
		if (retry_count > retries) {
			netdev_warn(netdev, "Login attempts exceeded\n");
			return -1;
		}

		adapter->init_done_rc = 0;
		reinit_completion(&adapter->init_done);
		rc = send_login(adapter);
		if (rc)
			return rc;

		if (!wait_for_completion_timeout(&adapter->init_done,
						 timeout)) {
			netdev_warn(netdev, "Login timed out, retrying...\n");
			retry = true;
			adapter->init_done_rc = 0;
			retry_count++;
			continue;
		}

		if (adapter->init_done_rc == ABORTED) {
			netdev_warn(netdev, "Login aborted, retrying...\n");
			retry = true;
			adapter->init_done_rc = 0;
			retry_count++;
			/* FW or device may be busy, so
			 * wait a bit before retrying login
			 */
			msleep(500);
		} else if (adapter->init_done_rc == PARTIALSUCCESS) {
			retry_count++;
			release_sub_crqs(adapter, 1);

			retry = true;
			netdev_dbg(netdev,
				   "Received partial success, retrying...\n");
			adapter->init_done_rc = 0;
			reinit_completion(&adapter->init_done);
			send_query_cap(adapter);
			if (!wait_for_completion_timeout(&adapter->init_done,
							 timeout)) {
				netdev_warn(netdev,
					    "Capabilities query timed out\n");
				return -1;
			}

			rc = init_sub_crqs(adapter);
			if (rc) {
				netdev_warn(netdev,
					    "SCRQ initialization failed\n");
				return -1;
			}

			rc = init_sub_crq_irqs(adapter);
			if (rc) {
				netdev_warn(netdev,
					    "SCRQ irq initialization failed\n");
				return -1;
			}
		} else if (adapter->init_done_rc) {
			netdev_warn(netdev, "Adapter login failed\n");
			return -1;
		}
	} while (retry);

	__ibmvnic_set_mac(netdev, adapter->mac_addr);

	netdev_dbg(netdev, "[S:%s] Login succeeded\n", adapter_state_to_string(adapter->state));
	return 0;
}

static void release_login_buffer(struct ibmvnic_adapter *adapter)
{
	kfree(adapter->login_buf);
	adapter->login_buf = NULL;
}

static void release_login_rsp_buffer(struct ibmvnic_adapter *adapter)
{
	kfree(adapter->login_rsp_buf);
	adapter->login_rsp_buf = NULL;
}

static void release_resources(struct ibmvnic_adapter *adapter)
{
	release_vpd_data(adapter);

	release_napi(adapter);
	release_login_buffer(adapter);
	release_login_rsp_buffer(adapter);
}

static int set_link_state(struct ibmvnic_adapter *adapter, u8 link_state)
{
	struct net_device *netdev = adapter->netdev;
	unsigned long timeout = msecs_to_jiffies(20000);
	union ibmvnic_crq crq;
	bool resend;
	int rc;

	netdev_dbg(netdev, "setting link state %d\n", link_state);

	memset(&crq, 0, sizeof(crq));
	crq.logical_link_state.first = IBMVNIC_CRQ_CMD;
	crq.logical_link_state.cmd = LOGICAL_LINK_STATE;
	crq.logical_link_state.link_state = link_state;

	do {
		resend = false;

		reinit_completion(&adapter->init_done);
		rc = ibmvnic_send_crq(adapter, &crq);
		if (rc) {
			netdev_err(netdev, "Failed to set link state\n");
			return rc;
		}

		if (!wait_for_completion_timeout(&adapter->init_done,
						 timeout)) {
			netdev_err(netdev, "timeout setting link state\n");
			return -1;
		}

		if (adapter->init_done_rc == PARTIALSUCCESS) {
			/* Partuial success, delay and re-send */
			mdelay(1000);
			resend = true;
		} else if (adapter->init_done_rc) {
			netdev_warn(netdev, "Unable to set link state, rc=%d\n",
				    adapter->init_done_rc);
			return adapter->init_done_rc;
		}
	} while (resend);

	return 0;
}

static int set_real_num_queues(struct net_device *netdev)
{
	struct ibmvnic_adapter *adapter = netdev_priv(netdev);
	int rc;

	netdev_dbg(netdev, "Setting real tx/rx queues (%llx/%llx)\n",
		   adapter->req_tx_queues, adapter->req_rx_queues);

	rc = netif_set_real_num_tx_queues(netdev, adapter->req_tx_queues);
	if (rc) {
		netdev_err(netdev, "failed to set the number of tx queues\n");
		return rc;
	}

	rc = netif_set_real_num_rx_queues(netdev, adapter->req_rx_queues);
	if (rc)
		netdev_err(netdev, "failed to set the number of rx queues\n");

	return rc;
}

static int ibmvnic_get_vpd(struct ibmvnic_adapter *adapter)
{
	struct device *dev = &adapter->vdev->dev;
	union ibmvnic_crq crq;
	int len = 0;
	int rc;

	if (adapter->vpd->buff)
		len = adapter->vpd->len;

	mutex_lock(&adapter->fw_lock);
	adapter->fw_done_rc = 0;
	reinit_completion(&adapter->fw_done);

	crq.get_vpd_size.first = IBMVNIC_CRQ_CMD;
	crq.get_vpd_size.cmd = GET_VPD_SIZE;
	rc = ibmvnic_send_crq(adapter, &crq);
	if (rc) {
		mutex_unlock(&adapter->fw_lock);
		return rc;
	}

	rc = ibmvnic_wait_for_completion(adapter, &adapter->fw_done, 10000);
	if (rc) {
		dev_err(dev, "Could not retrieve VPD size, rc = %d\n", rc);
		mutex_unlock(&adapter->fw_lock);
		return rc;
	}
	mutex_unlock(&adapter->fw_lock);

	if (!adapter->vpd->len)
		return -ENODATA;

	if (!adapter->vpd->buff)
		adapter->vpd->buff = kzalloc(adapter->vpd->len, GFP_KERNEL);
	else if (adapter->vpd->len != len)
		adapter->vpd->buff =
			krealloc(adapter->vpd->buff,
				 adapter->vpd->len, GFP_KERNEL);

	if (!adapter->vpd->buff) {
		dev_err(dev, "Could allocate VPD buffer\n");
		return -ENOMEM;
	}

	adapter->vpd->dma_addr =
		dma_map_single(dev, adapter->vpd->buff, adapter->vpd->len,
			       DMA_FROM_DEVICE);
	if (dma_mapping_error(dev, adapter->vpd->dma_addr)) {
		dev_err(dev, "Could not map VPD buffer\n");
		kfree(adapter->vpd->buff);
		adapter->vpd->buff = NULL;
		return -ENOMEM;
	}

	mutex_lock(&adapter->fw_lock);
	adapter->fw_done_rc = 0;
	reinit_completion(&adapter->fw_done);

	crq.get_vpd.first = IBMVNIC_CRQ_CMD;
	crq.get_vpd.cmd = GET_VPD;
	crq.get_vpd.ioba = cpu_to_be32(adapter->vpd->dma_addr);
	crq.get_vpd.len = cpu_to_be32((u32)adapter->vpd->len);
	rc = ibmvnic_send_crq(adapter, &crq);
	if (rc) {
		kfree(adapter->vpd->buff);
		adapter->vpd->buff = NULL;
		mutex_unlock(&adapter->fw_lock);
		return rc;
	}

	rc = ibmvnic_wait_for_completion(adapter, &adapter->fw_done, 10000);
	if (rc) {
		dev_err(dev, "Unable to retrieve VPD, rc = %d\n", rc);
		kfree(adapter->vpd->buff);
		adapter->vpd->buff = NULL;
		mutex_unlock(&adapter->fw_lock);
		return rc;
	}

	mutex_unlock(&adapter->fw_lock);
	return 0;
}

static int init_resources(struct ibmvnic_adapter *adapter)
{
	struct net_device *netdev = adapter->netdev;
	int rc;

	rc = set_real_num_queues(netdev);
	if (rc)
		return rc;

	adapter->vpd = kzalloc(sizeof(*adapter->vpd), GFP_KERNEL);
	if (!adapter->vpd)
		return -ENOMEM;

	/* Vital Product Data (VPD) */
	rc = ibmvnic_get_vpd(adapter);
	if (rc) {
		netdev_err(netdev, "failed to initialize Vital Product Data (VPD)\n");
		return rc;
	}

	rc = init_napi(adapter);
	if (rc)
		return rc;

	send_query_map(adapter);

	rc = init_rx_pools(netdev);
	if (rc)
		return rc;

	rc = init_tx_pools(netdev);
	return rc;
}

static int __ibmvnic_open(struct net_device *netdev)
{
	struct ibmvnic_adapter *adapter = netdev_priv(netdev);
	enum vnic_state prev_state = adapter->state;
	int i, rc;

	adapter->state = VNIC_OPENING;
	replenish_pools(adapter);
	ibmvnic_napi_enable(adapter);

	/* We're ready to receive frames, enable the sub-crq interrupts and
	 * set the logical link state to up
	 */
	for (i = 0; i < adapter->req_rx_queues; i++) {
		netdev_dbg(netdev, "Enabling rx_scrq[%d] irq\n", i);
		if (prev_state == VNIC_CLOSED)
			enable_irq(adapter->rx_scrq[i]->irq);
		enable_scrq_irq(adapter, adapter->rx_scrq[i]);
	}

	for (i = 0; i < adapter->req_tx_queues; i++) {
		netdev_dbg(netdev, "Enabling tx_scrq[%d] irq\n", i);
		if (prev_state == VNIC_CLOSED)
			enable_irq(adapter->tx_scrq[i]->irq);
		enable_scrq_irq(adapter, adapter->tx_scrq[i]);
		netdev_tx_reset_queue(netdev_get_tx_queue(netdev, i));
	}

	rc = set_link_state(adapter, IBMVNIC_LOGICAL_LNK_UP);
	if (rc) {
		ibmvnic_napi_disable(adapter);
		release_resources(adapter);
		return rc;
	}

	netif_tx_start_all_queues(netdev);

	if (prev_state == VNIC_CLOSED) {
		for (i = 0; i < adapter->req_rx_queues; i++)
			napi_schedule(&adapter->napi[i]);
	}

	adapter->state = VNIC_OPEN;
	return rc;
}

static int ibmvnic_open(struct net_device *netdev)
{
	struct ibmvnic_adapter *adapter = netdev_priv(netdev);
	int rc;

	ASSERT_RTNL();

	/* If device failover is pending or we are about to reset, just set
	 * device state and return. Device operation will be handled by reset
	 * routine.
	 *
	 * It should be safe to overwrite the adapter->state here. Since
	 * we hold the rtnl, either the reset has not actually started or
	 * the rtnl got dropped during the set_link_state() in do_reset().
	 * In the former case, no one else is changing the state (again we
	 * have the rtnl) and in the latter case, do_reset() will detect and
	 * honor our setting below.
	 */
	if (adapter->failover_pending || (test_bit(0, &adapter->resetting))) {
		netdev_dbg(netdev, "[S:%s FOP:%d] Resetting, deferring open\n",
			   adapter_state_to_string(adapter->state),
			   adapter->failover_pending);
		adapter->state = VNIC_OPEN;
		rc = 0;
		goto out;
	}

	if (adapter->state != VNIC_CLOSED) {
		rc = ibmvnic_login(netdev);
		if (rc)
			goto out;

		rc = init_resources(adapter);
		if (rc) {
			netdev_err(netdev, "failed to initialize resources\n");
			release_resources(adapter);
			release_rx_pools(adapter);
			release_tx_pools(adapter);
			goto out;
		}
	}

	rc = __ibmvnic_open(netdev);

out:
	/* If open failed and there is a pending failover or in-progress reset,
	 * set device state and return. Device operation will be handled by
	 * reset routine. See also comments above regarding rtnl.
	 */
	if (rc &&
	    (adapter->failover_pending || (test_bit(0, &adapter->resetting)))) {
		adapter->state = VNIC_OPEN;
		rc = 0;
	}
	return rc;
}

static void clean_rx_pools(struct ibmvnic_adapter *adapter)
{
	struct ibmvnic_rx_pool *rx_pool;
	struct ibmvnic_rx_buff *rx_buff;
	u64 rx_entries;
	int rx_scrqs;
	int i, j;

	if (!adapter->rx_pool)
		return;

	rx_scrqs = adapter->num_active_rx_pools;
	rx_entries = adapter->req_rx_add_entries_per_subcrq;

	/* Free any remaining skbs in the rx buffer pools */
	for (i = 0; i < rx_scrqs; i++) {
		rx_pool = &adapter->rx_pool[i];
		if (!rx_pool || !rx_pool->rx_buff)
			continue;

		netdev_dbg(adapter->netdev, "Cleaning rx_pool[%d]\n", i);
		for (j = 0; j < rx_entries; j++) {
			rx_buff = &rx_pool->rx_buff[j];
			if (rx_buff && rx_buff->skb) {
				dev_kfree_skb_any(rx_buff->skb);
				rx_buff->skb = NULL;
			}
		}
	}
}

static void clean_one_tx_pool(struct ibmvnic_adapter *adapter,
			      struct ibmvnic_tx_pool *tx_pool)
{
	struct ibmvnic_tx_buff *tx_buff;
	u64 tx_entries;
	int i;

	if (!tx_pool || !tx_pool->tx_buff)
		return;

	tx_entries = tx_pool->num_buffers;

	for (i = 0; i < tx_entries; i++) {
		tx_buff = &tx_pool->tx_buff[i];
		if (tx_buff && tx_buff->skb) {
			dev_kfree_skb_any(tx_buff->skb);
			tx_buff->skb = NULL;
		}
	}
}

static void clean_tx_pools(struct ibmvnic_adapter *adapter)
{
	int tx_scrqs;
	int i;

	if (!adapter->tx_pool || !adapter->tso_pool)
		return;

	tx_scrqs = adapter->num_active_tx_pools;

	/* Free any remaining skbs in the tx buffer pools */
	for (i = 0; i < tx_scrqs; i++) {
		netdev_dbg(adapter->netdev, "Cleaning tx_pool[%d]\n", i);
		clean_one_tx_pool(adapter, &adapter->tx_pool[i]);
		clean_one_tx_pool(adapter, &adapter->tso_pool[i]);
	}
}

static void ibmvnic_disable_irqs(struct ibmvnic_adapter *adapter)
{
	struct net_device *netdev = adapter->netdev;
	int i;

	if (adapter->tx_scrq) {
		for (i = 0; i < adapter->req_tx_queues; i++)
			if (adapter->tx_scrq[i]->irq) {
				netdev_dbg(netdev,
					   "Disabling tx_scrq[%d] irq\n", i);
				disable_scrq_irq(adapter, adapter->tx_scrq[i]);
				disable_irq(adapter->tx_scrq[i]->irq);
			}
	}

	if (adapter->rx_scrq) {
		for (i = 0; i < adapter->req_rx_queues; i++) {
			if (adapter->rx_scrq[i]->irq) {
				netdev_dbg(netdev,
					   "Disabling rx_scrq[%d] irq\n", i);
				disable_scrq_irq(adapter, adapter->rx_scrq[i]);
				disable_irq(adapter->rx_scrq[i]->irq);
			}
		}
	}
}

static void ibmvnic_cleanup(struct net_device *netdev)
{
	struct ibmvnic_adapter *adapter = netdev_priv(netdev);

	/* ensure that transmissions are stopped if called by do_reset */
	if (test_bit(0, &adapter->resetting))
		netif_tx_disable(netdev);
	else
		netif_tx_stop_all_queues(netdev);

	ibmvnic_napi_disable(adapter);
	ibmvnic_disable_irqs(adapter);
}

static int __ibmvnic_close(struct net_device *netdev)
{
	struct ibmvnic_adapter *adapter = netdev_priv(netdev);
	int rc = 0;

	adapter->state = VNIC_CLOSING;
	rc = set_link_state(adapter, IBMVNIC_LOGICAL_LNK_DN);
	adapter->state = VNIC_CLOSED;
	return rc;
}

static int ibmvnic_close(struct net_device *netdev)
{
	struct ibmvnic_adapter *adapter = netdev_priv(netdev);
	int rc;

	netdev_dbg(netdev, "[S:%s FOP:%d FRR:%d] Closing\n",
		   adapter_state_to_string(adapter->state),
		   adapter->failover_pending,
		   adapter->force_reset_recovery);

	/* If device failover is pending, just set device state and return.
	 * Device operation will be handled by reset routine.
	 */
	if (adapter->failover_pending) {
		adapter->state = VNIC_CLOSED;
		return 0;
	}

	rc = __ibmvnic_close(netdev);
	ibmvnic_cleanup(netdev);
	clean_rx_pools(adapter);
	clean_tx_pools(adapter);

	return rc;
}

/**
 * build_hdr_data - creates L2/L3/L4 header data buffer
 * @hdr_field: bitfield determining needed headers
 * @skb: socket buffer
 * @hdr_len: array of header lengths
 * @hdr_data: buffer to write the header to
 *
 * Reads hdr_field to determine which headers are needed by firmware.
 * Builds a buffer containing these headers.  Saves individual header
 * lengths and total buffer length to be used to build descriptors.
 */
static int build_hdr_data(u8 hdr_field, struct sk_buff *skb,
			  int *hdr_len, u8 *hdr_data)
{
	int len = 0;
	u8 *hdr;

	if (skb_vlan_tagged(skb) && !skb_vlan_tag_present(skb))
		hdr_len[0] = sizeof(struct vlan_ethhdr);
	else
		hdr_len[0] = sizeof(struct ethhdr);

	if (skb->protocol == htons(ETH_P_IP)) {
		hdr_len[1] = ip_hdr(skb)->ihl * 4;
		if (ip_hdr(skb)->protocol == IPPROTO_TCP)
			hdr_len[2] = tcp_hdrlen(skb);
		else if (ip_hdr(skb)->protocol == IPPROTO_UDP)
			hdr_len[2] = sizeof(struct udphdr);
	} else if (skb->protocol == htons(ETH_P_IPV6)) {
		hdr_len[1] = sizeof(struct ipv6hdr);
		if (ipv6_hdr(skb)->nexthdr == IPPROTO_TCP)
			hdr_len[2] = tcp_hdrlen(skb);
		else if (ipv6_hdr(skb)->nexthdr == IPPROTO_UDP)
			hdr_len[2] = sizeof(struct udphdr);
	} else if (skb->protocol == htons(ETH_P_ARP)) {
		hdr_len[1] = arp_hdr_len(skb->dev);
		hdr_len[2] = 0;
	}

	memset(hdr_data, 0, 120);
	if ((hdr_field >> 6) & 1) {
		hdr = skb_mac_header(skb);
		memcpy(hdr_data, hdr, hdr_len[0]);
		len += hdr_len[0];
	}

	if ((hdr_field >> 5) & 1) {
		hdr = skb_network_header(skb);
		memcpy(hdr_data + len, hdr, hdr_len[1]);
		len += hdr_len[1];
	}

	if ((hdr_field >> 4) & 1) {
		hdr = skb_transport_header(skb);
		memcpy(hdr_data + len, hdr, hdr_len[2]);
		len += hdr_len[2];
	}
	return len;
}

/**
 * create_hdr_descs - create header and header extension descriptors
 * @hdr_field: bitfield determining needed headers
 * @hdr_data: buffer containing header data
 * @len: length of data buffer
 * @hdr_len: array of individual header lengths
 * @scrq_arr: descriptor array
 *
 * Creates header and, if needed, header extension descriptors and
 * places them in a descriptor array, scrq_arr
 */

static int create_hdr_descs(u8 hdr_field, u8 *hdr_data, int len, int *hdr_len,
			    union sub_crq *scrq_arr)
{
	union sub_crq hdr_desc;
	int tmp_len = len;
	int num_descs = 0;
	u8 *data, *cur;
	int tmp;

	while (tmp_len > 0) {
		cur = hdr_data + len - tmp_len;

		memset(&hdr_desc, 0, sizeof(hdr_desc));
		if (cur != hdr_data) {
			data = hdr_desc.hdr_ext.data;
			tmp = tmp_len > 29 ? 29 : tmp_len;
			hdr_desc.hdr_ext.first = IBMVNIC_CRQ_CMD;
			hdr_desc.hdr_ext.type = IBMVNIC_HDR_EXT_DESC;
			hdr_desc.hdr_ext.len = tmp;
		} else {
			data = hdr_desc.hdr.data;
			tmp = tmp_len > 24 ? 24 : tmp_len;
			hdr_desc.hdr.first = IBMVNIC_CRQ_CMD;
			hdr_desc.hdr.type = IBMVNIC_HDR_DESC;
			hdr_desc.hdr.len = tmp;
			hdr_desc.hdr.l2_len = (u8)hdr_len[0];
			hdr_desc.hdr.l3_len = cpu_to_be16((u16)hdr_len[1]);
			hdr_desc.hdr.l4_len = (u8)hdr_len[2];
			hdr_desc.hdr.flag = hdr_field << 1;
		}
		memcpy(data, cur, tmp);
		tmp_len -= tmp;
		*scrq_arr = hdr_desc;
		scrq_arr++;
		num_descs++;
	}

	return num_descs;
}

/**
 * build_hdr_descs_arr - build a header descriptor array
 * @skb: tx socket buffer
 * @indir_arr: indirect array
 * @num_entries: number of descriptors to be sent
 * @hdr_field: bit field determining which headers will be sent
 *
 * This function will build a TX descriptor array with applicable
 * L2/L3/L4 packet header descriptors to be sent by send_subcrq_indirect.
 */

static void build_hdr_descs_arr(struct sk_buff *skb,
				union sub_crq *indir_arr,
				int *num_entries, u8 hdr_field)
{
	int hdr_len[3] = {0, 0, 0};
	u8 hdr_data[140] = {0};
	int tot_len;

	tot_len = build_hdr_data(hdr_field, skb, hdr_len,
				 hdr_data);
	*num_entries += create_hdr_descs(hdr_field, hdr_data, tot_len, hdr_len,
					 indir_arr + 1);
}

static int ibmvnic_xmit_workarounds(struct sk_buff *skb,
				    struct net_device *netdev)
{
	/* For some backing devices, mishandling of small packets
	 * can result in a loss of connection or TX stall. Device
	 * architects recommend that no packet should be smaller
	 * than the minimum MTU value provided to the driver, so
	 * pad any packets to that length
	 */
	if (skb->len < netdev->min_mtu)
		return skb_put_padto(skb, netdev->min_mtu);

	return 0;
}

static void ibmvnic_tx_scrq_clean_buffer(struct ibmvnic_adapter *adapter,
					 struct ibmvnic_sub_crq_queue *tx_scrq)
{
	struct ibmvnic_ind_xmit_queue *ind_bufp;
	struct ibmvnic_tx_buff *tx_buff;
	struct ibmvnic_tx_pool *tx_pool;
	union sub_crq tx_scrq_entry;
	int queue_num;
	int entries;
	int index;
	int i;

	ind_bufp = &tx_scrq->ind_buf;
	entries = (u64)ind_bufp->index;
	queue_num = tx_scrq->pool_index;

	for (i = entries - 1; i >= 0; --i) {
		tx_scrq_entry = ind_bufp->indir_arr[i];
		if (tx_scrq_entry.v1.type != IBMVNIC_TX_DESC)
			continue;
		index = be32_to_cpu(tx_scrq_entry.v1.correlator);
		if (index & IBMVNIC_TSO_POOL_MASK) {
			tx_pool = &adapter->tso_pool[queue_num];
			index &= ~IBMVNIC_TSO_POOL_MASK;
		} else {
			tx_pool = &adapter->tx_pool[queue_num];
		}
		tx_pool->free_map[tx_pool->consumer_index] = index;
		tx_pool->consumer_index = tx_pool->consumer_index == 0 ?
					  tx_pool->num_buffers - 1 :
					  tx_pool->consumer_index - 1;
		tx_buff = &tx_pool->tx_buff[index];
		adapter->netdev->stats.tx_packets--;
		adapter->netdev->stats.tx_bytes -= tx_buff->skb->len;
		adapter->tx_stats_buffers[queue_num].packets--;
		adapter->tx_stats_buffers[queue_num].bytes -=
						tx_buff->skb->len;
		dev_kfree_skb_any(tx_buff->skb);
		tx_buff->skb = NULL;
		adapter->netdev->stats.tx_dropped++;
	}
	ind_bufp->index = 0;
	if (atomic_sub_return(entries, &tx_scrq->used) <=
	    (adapter->req_tx_entries_per_subcrq / 2) &&
	    __netif_subqueue_stopped(adapter->netdev, queue_num) &&
	    !test_bit(0, &adapter->resetting)) {
		netif_wake_subqueue(adapter->netdev, queue_num);
		netdev_dbg(adapter->netdev, "Started queue %d\n",
			   queue_num);
	}
}

static int ibmvnic_tx_scrq_flush(struct ibmvnic_adapter *adapter,
				 struct ibmvnic_sub_crq_queue *tx_scrq)
{
	struct ibmvnic_ind_xmit_queue *ind_bufp;
	u64 dma_addr;
	u64 entries;
	u64 handle;
	int rc;

	ind_bufp = &tx_scrq->ind_buf;
	dma_addr = (u64)ind_bufp->indir_dma;
	entries = (u64)ind_bufp->index;
	handle = tx_scrq->handle;

	if (!entries)
		return 0;
	rc = send_subcrq_indirect(adapter, handle, dma_addr, entries);
	if (rc)
		ibmvnic_tx_scrq_clean_buffer(adapter, tx_scrq);
	else
		ind_bufp->index = 0;
	return 0;
}

static netdev_tx_t ibmvnic_xmit(struct sk_buff *skb, struct net_device *netdev)
{
	struct ibmvnic_adapter *adapter = netdev_priv(netdev);
	int queue_num = skb_get_queue_mapping(skb);
	u8 *hdrs = (u8 *)&adapter->tx_rx_desc_req;
	struct device *dev = &adapter->vdev->dev;
	struct ibmvnic_ind_xmit_queue *ind_bufp;
	struct ibmvnic_tx_buff *tx_buff = NULL;
	struct ibmvnic_sub_crq_queue *tx_scrq;
	struct ibmvnic_tx_pool *tx_pool;
	unsigned int tx_send_failed = 0;
	netdev_tx_t ret = NETDEV_TX_OK;
	unsigned int tx_map_failed = 0;
	union sub_crq indir_arr[16];
	unsigned int tx_dropped = 0;
	unsigned int tx_packets = 0;
	unsigned int tx_bytes = 0;
	dma_addr_t data_dma_addr;
	struct netdev_queue *txq;
	unsigned long lpar_rc;
	union sub_crq tx_crq;
	unsigned int offset;
	int num_entries = 1;
	unsigned char *dst;
	int index = 0;
	u8 proto = 0;

	tx_scrq = adapter->tx_scrq[queue_num];
	txq = netdev_get_tx_queue(netdev, queue_num);
	ind_bufp = &tx_scrq->ind_buf;

	if (test_bit(0, &adapter->resetting)) {
		dev_kfree_skb_any(skb);

		tx_send_failed++;
		tx_dropped++;
		ret = NETDEV_TX_OK;
		goto out;
	}

	if (ibmvnic_xmit_workarounds(skb, netdev)) {
		tx_dropped++;
		tx_send_failed++;
		ret = NETDEV_TX_OK;
		ibmvnic_tx_scrq_flush(adapter, tx_scrq);
		goto out;
	}
	if (skb_is_gso(skb))
		tx_pool = &adapter->tso_pool[queue_num];
	else
		tx_pool = &adapter->tx_pool[queue_num];

	index = tx_pool->free_map[tx_pool->consumer_index];

	if (index == IBMVNIC_INVALID_MAP) {
		dev_kfree_skb_any(skb);
		tx_send_failed++;
		tx_dropped++;
		ibmvnic_tx_scrq_flush(adapter, tx_scrq);
		ret = NETDEV_TX_OK;
		goto out;
	}

	tx_pool->free_map[tx_pool->consumer_index] = IBMVNIC_INVALID_MAP;

	offset = index * tx_pool->buf_size;
	dst = tx_pool->long_term_buff.buff + offset;
	memset(dst, 0, tx_pool->buf_size);
	data_dma_addr = tx_pool->long_term_buff.addr + offset;

	if (skb_shinfo(skb)->nr_frags) {
		int cur, i;

		/* Copy the head */
		skb_copy_from_linear_data(skb, dst, skb_headlen(skb));
		cur = skb_headlen(skb);

		/* Copy the frags */
		for (i = 0; i < skb_shinfo(skb)->nr_frags; i++) {
			const skb_frag_t *frag = &skb_shinfo(skb)->frags[i];

			memcpy(dst + cur, skb_frag_address(frag),
			       skb_frag_size(frag));
			cur += skb_frag_size(frag);
		}
	} else {
		skb_copy_from_linear_data(skb, dst, skb->len);
	}

	/* post changes to long_term_buff *dst before VIOS accessing it */
	dma_wmb();

	tx_pool->consumer_index =
	    (tx_pool->consumer_index + 1) % tx_pool->num_buffers;

	tx_buff = &tx_pool->tx_buff[index];
	tx_buff->skb = skb;
	tx_buff->index = index;
	tx_buff->pool_index = queue_num;

	memset(&tx_crq, 0, sizeof(tx_crq));
	tx_crq.v1.first = IBMVNIC_CRQ_CMD;
	tx_crq.v1.type = IBMVNIC_TX_DESC;
	tx_crq.v1.n_crq_elem = 1;
	tx_crq.v1.n_sge = 1;
	tx_crq.v1.flags1 = IBMVNIC_TX_COMP_NEEDED;

	if (skb_is_gso(skb))
		tx_crq.v1.correlator =
			cpu_to_be32(index | IBMVNIC_TSO_POOL_MASK);
	else
		tx_crq.v1.correlator = cpu_to_be32(index);
	tx_crq.v1.dma_reg = cpu_to_be16(tx_pool->long_term_buff.map_id);
	tx_crq.v1.sge_len = cpu_to_be32(skb->len);
	tx_crq.v1.ioba = cpu_to_be64(data_dma_addr);

	if (adapter->vlan_header_insertion && skb_vlan_tag_present(skb)) {
		tx_crq.v1.flags2 |= IBMVNIC_TX_VLAN_INSERT;
		tx_crq.v1.vlan_id = cpu_to_be16(skb->vlan_tci);
	}

	if (skb->protocol == htons(ETH_P_IP)) {
		tx_crq.v1.flags1 |= IBMVNIC_TX_PROT_IPV4;
		proto = ip_hdr(skb)->protocol;
	} else if (skb->protocol == htons(ETH_P_IPV6)) {
		tx_crq.v1.flags1 |= IBMVNIC_TX_PROT_IPV6;
		proto = ipv6_hdr(skb)->nexthdr;
	}

	if (proto == IPPROTO_TCP)
		tx_crq.v1.flags1 |= IBMVNIC_TX_PROT_TCP;
	else if (proto == IPPROTO_UDP)
		tx_crq.v1.flags1 |= IBMVNIC_TX_PROT_UDP;

	if (skb->ip_summed == CHECKSUM_PARTIAL) {
		tx_crq.v1.flags1 |= IBMVNIC_TX_CHKSUM_OFFLOAD;
		hdrs += 2;
	}
	if (skb_is_gso(skb)) {
		tx_crq.v1.flags1 |= IBMVNIC_TX_LSO;
		tx_crq.v1.mss = cpu_to_be16(skb_shinfo(skb)->gso_size);
		hdrs += 2;
	}

	if ((*hdrs >> 7) & 1)
		build_hdr_descs_arr(skb, indir_arr, &num_entries, *hdrs);

	tx_crq.v1.n_crq_elem = num_entries;
	tx_buff->num_entries = num_entries;
	/* flush buffer if current entry can not fit */
	if (num_entries + ind_bufp->index > IBMVNIC_MAX_IND_DESCS) {
		lpar_rc = ibmvnic_tx_scrq_flush(adapter, tx_scrq);
		if (lpar_rc != H_SUCCESS)
			goto tx_flush_err;
	}

	indir_arr[0] = tx_crq;
	memcpy(&ind_bufp->indir_arr[ind_bufp->index], &indir_arr[0],
	       num_entries * sizeof(struct ibmvnic_generic_scrq));
	ind_bufp->index += num_entries;
	if (__netdev_tx_sent_queue(txq, skb->len,
				   netdev_xmit_more() &&
				   ind_bufp->index < IBMVNIC_MAX_IND_DESCS)) {
		lpar_rc = ibmvnic_tx_scrq_flush(adapter, tx_scrq);
		if (lpar_rc != H_SUCCESS)
			goto tx_err;
	}

	if (atomic_add_return(num_entries, &tx_scrq->used)
					>= adapter->req_tx_entries_per_subcrq) {
		netdev_dbg(netdev, "Stopping queue %d\n", queue_num);
		netif_stop_subqueue(netdev, queue_num);
	}

	tx_packets++;
	tx_bytes += skb->len;
	txq->trans_start = jiffies;
	ret = NETDEV_TX_OK;
	goto out;

tx_flush_err:
	dev_kfree_skb_any(skb);
	tx_buff->skb = NULL;
	tx_pool->consumer_index = tx_pool->consumer_index == 0 ?
				  tx_pool->num_buffers - 1 :
				  tx_pool->consumer_index - 1;
	tx_dropped++;
tx_err:
	if (lpar_rc != H_CLOSED && lpar_rc != H_PARAMETER)
		dev_err_ratelimited(dev, "tx: send failed\n");

	if (lpar_rc == H_CLOSED || adapter->failover_pending) {
		/* Disable TX and report carrier off if queue is closed
		 * or pending failover.
		 * Firmware guarantees that a signal will be sent to the
		 * driver, triggering a reset or some other action.
		 */
		netif_tx_stop_all_queues(netdev);
		netif_carrier_off(netdev);
	}
out:
	netdev->stats.tx_dropped += tx_dropped;
	netdev->stats.tx_bytes += tx_bytes;
	netdev->stats.tx_packets += tx_packets;
	adapter->tx_send_failed += tx_send_failed;
	adapter->tx_map_failed += tx_map_failed;
	adapter->tx_stats_buffers[queue_num].packets += tx_packets;
	adapter->tx_stats_buffers[queue_num].bytes += tx_bytes;
	adapter->tx_stats_buffers[queue_num].dropped_packets += tx_dropped;

	return ret;
}

static void ibmvnic_set_multi(struct net_device *netdev)
{
	struct ibmvnic_adapter *adapter = netdev_priv(netdev);
	struct netdev_hw_addr *ha;
	union ibmvnic_crq crq;

	memset(&crq, 0, sizeof(crq));
	crq.request_capability.first = IBMVNIC_CRQ_CMD;
	crq.request_capability.cmd = REQUEST_CAPABILITY;

	if (netdev->flags & IFF_PROMISC) {
		if (!adapter->promisc_supported)
			return;
	} else {
		if (netdev->flags & IFF_ALLMULTI) {
			/* Accept all multicast */
			memset(&crq, 0, sizeof(crq));
			crq.multicast_ctrl.first = IBMVNIC_CRQ_CMD;
			crq.multicast_ctrl.cmd = MULTICAST_CTRL;
			crq.multicast_ctrl.flags = IBMVNIC_ENABLE_ALL;
			ibmvnic_send_crq(adapter, &crq);
		} else if (netdev_mc_empty(netdev)) {
			/* Reject all multicast */
			memset(&crq, 0, sizeof(crq));
			crq.multicast_ctrl.first = IBMVNIC_CRQ_CMD;
			crq.multicast_ctrl.cmd = MULTICAST_CTRL;
			crq.multicast_ctrl.flags = IBMVNIC_DISABLE_ALL;
			ibmvnic_send_crq(adapter, &crq);
		} else {
			/* Accept one or more multicast(s) */
			netdev_for_each_mc_addr(ha, netdev) {
				memset(&crq, 0, sizeof(crq));
				crq.multicast_ctrl.first = IBMVNIC_CRQ_CMD;
				crq.multicast_ctrl.cmd = MULTICAST_CTRL;
				crq.multicast_ctrl.flags = IBMVNIC_ENABLE_MC;
				ether_addr_copy(&crq.multicast_ctrl.mac_addr[0],
						ha->addr);
				ibmvnic_send_crq(adapter, &crq);
			}
		}
	}
}

static int __ibmvnic_set_mac(struct net_device *netdev, u8 *dev_addr)
{
	struct ibmvnic_adapter *adapter = netdev_priv(netdev);
	union ibmvnic_crq crq;
	int rc;

	if (!is_valid_ether_addr(dev_addr)) {
		rc = -EADDRNOTAVAIL;
		goto err;
	}

	memset(&crq, 0, sizeof(crq));
	crq.change_mac_addr.first = IBMVNIC_CRQ_CMD;
	crq.change_mac_addr.cmd = CHANGE_MAC_ADDR;
	ether_addr_copy(&crq.change_mac_addr.mac_addr[0], dev_addr);

	mutex_lock(&adapter->fw_lock);
	adapter->fw_done_rc = 0;
	reinit_completion(&adapter->fw_done);

	rc = ibmvnic_send_crq(adapter, &crq);
	if (rc) {
		rc = -EIO;
		mutex_unlock(&adapter->fw_lock);
		goto err;
	}

	rc = ibmvnic_wait_for_completion(adapter, &adapter->fw_done, 10000);
	/* netdev->dev_addr is changed in handle_change_mac_rsp function */
	if (rc || adapter->fw_done_rc) {
		rc = -EIO;
		mutex_unlock(&adapter->fw_lock);
		goto err;
	}
	mutex_unlock(&adapter->fw_lock);
	return 0;
err:
	ether_addr_copy(adapter->mac_addr, netdev->dev_addr);
	return rc;
}

static int ibmvnic_set_mac(struct net_device *netdev, void *p)
{
	struct ibmvnic_adapter *adapter = netdev_priv(netdev);
	struct sockaddr *addr = p;
	int rc;

	rc = 0;
	if (!is_valid_ether_addr(addr->sa_data))
		return -EADDRNOTAVAIL;

	ether_addr_copy(adapter->mac_addr, addr->sa_data);
	if (adapter->state != VNIC_PROBED)
		rc = __ibmvnic_set_mac(netdev, addr->sa_data);

	return rc;
}

static const char *reset_reason_to_string(enum ibmvnic_reset_reason reason)
{
	switch (reason) {
	case VNIC_RESET_FAILOVER:
		return "FAILOVER";
	case VNIC_RESET_MOBILITY:
		return "MOBILITY";
	case VNIC_RESET_FATAL:
		return "FATAL";
	case VNIC_RESET_NON_FATAL:
		return "NON_FATAL";
	case VNIC_RESET_TIMEOUT:
		return "TIMEOUT";
	case VNIC_RESET_CHANGE_PARAM:
		return "CHANGE_PARAM";
	case VNIC_RESET_PASSIVE_INIT:
		return "PASSIVE_INIT";
	}
	return "UNKNOWN";
}

/*
 * do_reset returns zero if we are able to keep processing reset events, or
 * non-zero if we hit a fatal error and must halt.
 */
static int do_reset(struct ibmvnic_adapter *adapter,
		    struct ibmvnic_rwi *rwi, u32 reset_state)
{
	struct net_device *netdev = adapter->netdev;
	u64 old_num_rx_queues, old_num_tx_queues;
	u64 old_num_rx_slots, old_num_tx_slots;
	int rc;

	netdev_dbg(adapter->netdev,
		   "[S:%s FOP:%d] Reset reason: %s, reset_state: %s\n",
		   adapter_state_to_string(adapter->state),
		   adapter->failover_pending,
		   reset_reason_to_string(rwi->reset_reason),
		   adapter_state_to_string(reset_state));

	adapter->reset_reason = rwi->reset_reason;
	/* requestor of VNIC_RESET_CHANGE_PARAM already has the rtnl lock */
	if (!(adapter->reset_reason == VNIC_RESET_CHANGE_PARAM))
		rtnl_lock();

	/* Now that we have the rtnl lock, clear any pending failover.
	 * This will ensure ibmvnic_open() has either completed or will
	 * block until failover is complete.
	 */
	if (rwi->reset_reason == VNIC_RESET_FAILOVER)
		adapter->failover_pending = false;

	/* read the state and check (again) after getting rtnl */
	reset_state = adapter->state;

	if (reset_state == VNIC_REMOVING || reset_state == VNIC_REMOVED) {
		rc = -EBUSY;
		goto out;
	}

	netif_carrier_off(netdev);

	old_num_rx_queues = adapter->req_rx_queues;
	old_num_tx_queues = adapter->req_tx_queues;
	old_num_rx_slots = adapter->req_rx_add_entries_per_subcrq;
	old_num_tx_slots = adapter->req_tx_entries_per_subcrq;

	ibmvnic_cleanup(netdev);

	if (reset_state == VNIC_OPEN &&
	    adapter->reset_reason != VNIC_RESET_MOBILITY &&
	    adapter->reset_reason != VNIC_RESET_FAILOVER) {
		if (adapter->reset_reason == VNIC_RESET_CHANGE_PARAM) {
			rc = __ibmvnic_close(netdev);
			if (rc)
				goto out;
		} else {
			adapter->state = VNIC_CLOSING;

			/* Release the RTNL lock before link state change and
			 * re-acquire after the link state change to allow
			 * linkwatch_event to grab the RTNL lock and run during
			 * a reset.
			 */
			rtnl_unlock();
			rc = set_link_state(adapter, IBMVNIC_LOGICAL_LNK_DN);
			rtnl_lock();
			if (rc)
				goto out;

			if (adapter->state == VNIC_OPEN) {
				/* When we dropped rtnl, ibmvnic_open() got
				 * it and noticed that we are resetting and
				 * set the adapter state to OPEN. Update our
				 * new "target" state, and resume the reset
				 * from VNIC_CLOSING state.
				 */
				netdev_dbg(netdev,
					   "Open changed state from %s, updating.\n",
					   adapter_state_to_string(reset_state));
				reset_state = VNIC_OPEN;
				adapter->state = VNIC_CLOSING;
			}

			if (adapter->state != VNIC_CLOSING) {
				/* If someone else changed the adapter state
				 * when we dropped the rtnl, fail the reset
				 */
				rc = -1;
				goto out;
			}
			adapter->state = VNIC_CLOSED;
		}
	}

	if (adapter->reset_reason == VNIC_RESET_CHANGE_PARAM) {
		release_resources(adapter);
		release_sub_crqs(adapter, 1);
		release_crq_queue(adapter);
	}

	if (adapter->reset_reason != VNIC_RESET_NON_FATAL) {
		/* remove the closed state so when we call open it appears
		 * we are coming from the probed state.
		 */
		adapter->state = VNIC_PROBED;

		if (adapter->reset_reason == VNIC_RESET_CHANGE_PARAM) {
			rc = init_crq_queue(adapter);
		} else if (adapter->reset_reason == VNIC_RESET_MOBILITY) {
			rc = ibmvnic_reenable_crq_queue(adapter);
			release_sub_crqs(adapter, 1);
		} else {
			rc = ibmvnic_reset_crq(adapter);
			if (rc == H_CLOSED || rc == H_SUCCESS) {
				rc = vio_enable_interrupts(adapter->vdev);
				if (rc)
					netdev_err(adapter->netdev,
						   "Reset failed to enable interrupts. rc=%d\n",
						   rc);
			}
		}

		if (rc) {
			netdev_err(adapter->netdev,
				   "Reset couldn't initialize crq. rc=%d\n", rc);
			goto out;
		}

		rc = ibmvnic_reset_init(adapter, true);
		if (rc) {
			rc = IBMVNIC_INIT_FAILED;
			goto out;
		}

		/* If the adapter was in PROBE or DOWN state prior to the reset,
		 * exit here.
		 */
		if (reset_state == VNIC_PROBED || reset_state == VNIC_DOWN) {
			rc = 0;
			goto out;
		}

		rc = ibmvnic_login(netdev);
		if (rc)
			goto out;

		if (adapter->reset_reason == VNIC_RESET_CHANGE_PARAM) {
			rc = init_resources(adapter);
			if (rc)
				goto out;
		} else if (adapter->req_rx_queues != old_num_rx_queues ||
		    adapter->req_tx_queues != old_num_tx_queues ||
		    adapter->req_rx_add_entries_per_subcrq !=
		    old_num_rx_slots ||
		    adapter->req_tx_entries_per_subcrq !=
		    old_num_tx_slots ||
		    !adapter->rx_pool ||
		    !adapter->tso_pool ||
		    !adapter->tx_pool) {
			release_napi(adapter);
			release_vpd_data(adapter);

			rc = init_resources(adapter);
			if (rc)
				goto out;

		} else {
			rc = init_tx_pools(netdev);
			if (rc) {
				netdev_dbg(netdev,
					   "init tx pools failed (%d)\n",
					   rc);
				goto out;
			}

			rc = init_rx_pools(netdev);
			if (rc) {
				netdev_dbg(netdev,
					   "init rx pools failed (%d)\n",
					   rc);
				goto out;
			}
		}
		ibmvnic_disable_irqs(adapter);
	}
	adapter->state = VNIC_CLOSED;

	if (reset_state == VNIC_CLOSED) {
		rc = 0;
		goto out;
	}

	rc = __ibmvnic_open(netdev);
	if (rc) {
		rc = IBMVNIC_OPEN_FAILED;
		goto out;
	}

	/* refresh device's multicast list */
	ibmvnic_set_multi(netdev);

	if (adapter->reset_reason == VNIC_RESET_FAILOVER ||
	    adapter->reset_reason == VNIC_RESET_MOBILITY)
		__netdev_notify_peers(netdev);

	rc = 0;

out:
	/* restore the adapter state if reset failed */
	if (rc)
		adapter->state = reset_state;
	/* requestor of VNIC_RESET_CHANGE_PARAM should still hold the rtnl lock */
	if (!(adapter->reset_reason == VNIC_RESET_CHANGE_PARAM))
		rtnl_unlock();

	netdev_dbg(adapter->netdev, "[S:%s FOP:%d] Reset done, rc %d\n",
		   adapter_state_to_string(adapter->state),
		   adapter->failover_pending, rc);
	return rc;
}

static int do_hard_reset(struct ibmvnic_adapter *adapter,
			 struct ibmvnic_rwi *rwi, u32 reset_state)
{
	struct net_device *netdev = adapter->netdev;
	int rc;

	netdev_dbg(adapter->netdev, "Hard resetting driver (%s)\n",
		   reset_reason_to_string(rwi->reset_reason));

	/* read the state and check (again) after getting rtnl */
	reset_state = adapter->state;

	if (reset_state == VNIC_REMOVING || reset_state == VNIC_REMOVED) {
		rc = -EBUSY;
		goto out;
	}

	netif_carrier_off(netdev);
	adapter->reset_reason = rwi->reset_reason;

	ibmvnic_cleanup(netdev);
	release_resources(adapter);
	release_sub_crqs(adapter, 0);
	release_crq_queue(adapter);

	/* remove the closed state so when we call open it appears
	 * we are coming from the probed state.
	 */
	adapter->state = VNIC_PROBED;

	reinit_completion(&adapter->init_done);
	rc = init_crq_queue(adapter);
	if (rc) {
		netdev_err(adapter->netdev,
			   "Couldn't initialize crq. rc=%d\n", rc);
		goto out;
	}

	rc = ibmvnic_reset_init(adapter, false);
	if (rc)
		goto out;

	/* If the adapter was in PROBE or DOWN state prior to the reset,
	 * exit here.
	 */
	if (reset_state == VNIC_PROBED || reset_state == VNIC_DOWN)
		goto out;

	rc = ibmvnic_login(netdev);
	if (rc)
		goto out;

	rc = init_resources(adapter);
	if (rc)
		goto out;

	ibmvnic_disable_irqs(adapter);
	adapter->state = VNIC_CLOSED;

	if (reset_state == VNIC_CLOSED)
		goto out;

	rc = __ibmvnic_open(netdev);
	if (rc) {
		rc = IBMVNIC_OPEN_FAILED;
		goto out;
	}

	__netdev_notify_peers(netdev);
out:
	/* restore adapter state if reset failed */
	if (rc)
		adapter->state = reset_state;
	netdev_dbg(adapter->netdev, "[S:%s FOP:%d] Hard reset done, rc %d\n",
		   adapter_state_to_string(adapter->state),
		   adapter->failover_pending, rc);
	return rc;
}

static struct ibmvnic_rwi *get_next_rwi(struct ibmvnic_adapter *adapter)
{
	struct ibmvnic_rwi *rwi;
	unsigned long flags;

	spin_lock_irqsave(&adapter->rwi_lock, flags);

	if (!list_empty(&adapter->rwi_list)) {
		rwi = list_first_entry(&adapter->rwi_list, struct ibmvnic_rwi,
				       list);
		list_del(&rwi->list);
	} else {
		rwi = NULL;
	}

	spin_unlock_irqrestore(&adapter->rwi_lock, flags);
	return rwi;
}

/**
 * do_passive_init - complete probing when partner device is detected.
 * @adapter: ibmvnic_adapter struct
 *
 * If the ibmvnic device does not have a partner device to communicate with at boot
 * and that partner device comes online at a later time, this function is called
 * to complete the initialization process of ibmvnic device.
 * Caller is expected to hold rtnl_lock().
 *
 * Returns non-zero if sub-CRQs are not initialized properly leaving the device
 * in the down state.
 * Returns 0 upon success and the device is in PROBED state.
 */

static int do_passive_init(struct ibmvnic_adapter *adapter)
{
	unsigned long timeout = msecs_to_jiffies(30000);
	struct net_device *netdev = adapter->netdev;
	struct device *dev = &adapter->vdev->dev;
	int rc;

	netdev_dbg(netdev, "Partner device found, probing.\n");

	adapter->state = VNIC_PROBING;
	reinit_completion(&adapter->init_done);
	adapter->init_done_rc = 0;
	adapter->crq.active = true;

	rc = send_crq_init_complete(adapter);
	if (rc)
		goto out;

	rc = send_version_xchg(adapter);
	if (rc)
		netdev_dbg(adapter->netdev, "send_version_xchg failed, rc=%d\n", rc);

	if (!wait_for_completion_timeout(&adapter->init_done, timeout)) {
		dev_err(dev, "Initialization sequence timed out\n");
		rc = -ETIMEDOUT;
		goto out;
	}

	rc = init_sub_crqs(adapter);
	if (rc) {
		dev_err(dev, "Initialization of sub crqs failed, rc=%d\n", rc);
		goto out;
	}

	rc = init_sub_crq_irqs(adapter);
	if (rc) {
		dev_err(dev, "Failed to initialize sub crq irqs\n, rc=%d", rc);
		goto init_failed;
	}

	netdev->mtu = adapter->req_mtu - ETH_HLEN;
	netdev->min_mtu = adapter->min_mtu - ETH_HLEN;
	netdev->max_mtu = adapter->max_mtu - ETH_HLEN;

	adapter->state = VNIC_PROBED;
	netdev_dbg(netdev, "Probed successfully. Waiting for signal from partner device.\n");

	return 0;

init_failed:
	release_sub_crqs(adapter, 1);
out:
	adapter->state = VNIC_DOWN;
	return rc;
}

static void __ibmvnic_reset(struct work_struct *work)
{
	struct ibmvnic_adapter *adapter;
	bool saved_state = false;
	struct ibmvnic_rwi *tmprwi;
	struct ibmvnic_rwi *rwi;
	unsigned long flags;
	u32 reset_state;
	int rc = 0;

	adapter = container_of(work, struct ibmvnic_adapter, ibmvnic_reset);

	if (test_and_set_bit_lock(0, &adapter->resetting)) {
		queue_delayed_work(system_long_wq,
				   &adapter->ibmvnic_delayed_reset,
				   IBMVNIC_RESET_DELAY);
		return;
	}

	rwi = get_next_rwi(adapter);
	while (rwi) {
		spin_lock_irqsave(&adapter->state_lock, flags);

		if (adapter->state == VNIC_REMOVING ||
		    adapter->state == VNIC_REMOVED) {
			spin_unlock_irqrestore(&adapter->state_lock, flags);
			kfree(rwi);
			rc = EBUSY;
			break;
		}

		if (!saved_state) {
			reset_state = adapter->state;
			saved_state = true;
		}
		spin_unlock_irqrestore(&adapter->state_lock, flags);

		if (rwi->reset_reason == VNIC_RESET_PASSIVE_INIT) {
			rtnl_lock();
			rc = do_passive_init(adapter);
			rtnl_unlock();
			if (!rc)
				netif_carrier_on(adapter->netdev);
		} else if (adapter->force_reset_recovery) {
			/* Since we are doing a hard reset now, clear the
			 * failover_pending flag so we don't ignore any
			 * future MOBILITY or other resets.
			 */
			adapter->failover_pending = false;

			/* Transport event occurred during previous reset */
			if (adapter->wait_for_reset) {
				/* Previous was CHANGE_PARAM; caller locked */
				adapter->force_reset_recovery = false;
				rc = do_hard_reset(adapter, rwi, reset_state);
			} else {
				rtnl_lock();
				adapter->force_reset_recovery = false;
				rc = do_hard_reset(adapter, rwi, reset_state);
				rtnl_unlock();
			}
			if (rc) {
				/* give backing device time to settle down */
				netdev_dbg(adapter->netdev,
					   "[S:%s] Hard reset failed, waiting 60 secs\n",
					   adapter_state_to_string(adapter->state));
				set_current_state(TASK_UNINTERRUPTIBLE);
				schedule_timeout(60 * HZ);
			}
		} else {
			rc = do_reset(adapter, rwi, reset_state);
		}
		tmprwi = rwi;
		adapter->last_reset_time = jiffies;

		if (rc)
			netdev_dbg(adapter->netdev, "Reset failed, rc=%d\n", rc);

		rwi = get_next_rwi(adapter);

		/*
		 * If there is another reset queued, free the previous rwi
		 * and process the new reset even if previous reset failed
		 * (the previous reset could have failed because of a fail
		 * over for instance, so process the fail over).
		 *
		 * If there are no resets queued and the previous reset failed,
		 * the adapter would be in an undefined state. So retry the
		 * previous reset as a hard reset.
		 */
		if (rwi)
			kfree(tmprwi);
		else if (rc)
			rwi = tmprwi;

		if (rwi && (rwi->reset_reason == VNIC_RESET_FAILOVER ||
			    rwi->reset_reason == VNIC_RESET_MOBILITY || rc))
			adapter->force_reset_recovery = true;
	}

	if (adapter->wait_for_reset) {
		adapter->reset_done_rc = rc;
		complete(&adapter->reset_done);
	}

	clear_bit_unlock(0, &adapter->resetting);

	netdev_dbg(adapter->netdev,
		   "[S:%s FRR:%d WFR:%d] Done processing resets\n",
		   adapter_state_to_string(adapter->state),
		   adapter->force_reset_recovery,
		   adapter->wait_for_reset);
}

static void __ibmvnic_delayed_reset(struct work_struct *work)
{
	struct ibmvnic_adapter *adapter;

	adapter = container_of(work, struct ibmvnic_adapter,
			       ibmvnic_delayed_reset.work);
	__ibmvnic_reset(&adapter->ibmvnic_reset);
}

static int ibmvnic_reset(struct ibmvnic_adapter *adapter,
			 enum ibmvnic_reset_reason reason)
{
	struct list_head *entry, *tmp_entry;
	struct ibmvnic_rwi *rwi, *tmp;
	struct net_device *netdev = adapter->netdev;
	unsigned long flags;
	int ret;

	spin_lock_irqsave(&adapter->rwi_lock, flags);

	/* If failover is pending don't schedule any other reset.
	 * Instead let the failover complete. If there is already a
	 * a failover reset scheduled, we will detect and drop the
	 * duplicate reset when walking the ->rwi_list below.
	 */
	if (adapter->state == VNIC_REMOVING ||
	    adapter->state == VNIC_REMOVED ||
	    (adapter->failover_pending && reason != VNIC_RESET_FAILOVER)) {
		ret = EBUSY;
		netdev_dbg(netdev, "Adapter removing or pending failover, skipping reset\n");
		goto err;
	}

	if (adapter->state == VNIC_PROBING) {
		netdev_warn(netdev, "Adapter reset during probe\n");
		adapter->init_done_rc = -EAGAIN;
		ret = EAGAIN;
		goto err;
	}

	list_for_each_entry(tmp, &adapter->rwi_list, list) {
		if (tmp->reset_reason == reason) {
			netdev_dbg(netdev, "Skipping matching reset, reason=%s\n",
				   reset_reason_to_string(reason));
			ret = EBUSY;
			goto err;
		}
	}

	rwi = kzalloc(sizeof(*rwi), GFP_ATOMIC);
	if (!rwi) {
		ret = ENOMEM;
		goto err;
	}
	/* if we just received a transport event,
	 * flush reset queue and process this reset
	 */
	if (adapter->force_reset_recovery && !list_empty(&adapter->rwi_list)) {
		list_for_each_safe(entry, tmp_entry, &adapter->rwi_list)
			list_del(entry);
	}
	rwi->reset_reason = reason;
	list_add_tail(&rwi->list, &adapter->rwi_list);
	netdev_dbg(adapter->netdev, "Scheduling reset (reason %s)\n",
		   reset_reason_to_string(reason));
	queue_work(system_long_wq, &adapter->ibmvnic_reset);

	ret = 0;
err:
	/* ibmvnic_close() below can block, so drop the lock first */
	spin_unlock_irqrestore(&adapter->rwi_lock, flags);

	if (ret == ENOMEM)
		ibmvnic_close(netdev);

	return -ret;
}

static void ibmvnic_tx_timeout(struct net_device *dev, unsigned int txqueue)
{
	struct ibmvnic_adapter *adapter = netdev_priv(dev);

	if (test_bit(0, &adapter->resetting)) {
		netdev_err(adapter->netdev,
			   "Adapter is resetting, skip timeout reset\n");
		return;
	}
	/* No queuing up reset until at least 5 seconds (default watchdog val)
	 * after last reset
	 */
	if (time_before(jiffies, (adapter->last_reset_time + dev->watchdog_timeo))) {
		netdev_dbg(dev, "Not yet time to tx timeout.\n");
		return;
	}
	ibmvnic_reset(adapter, VNIC_RESET_TIMEOUT);
}

static void remove_buff_from_pool(struct ibmvnic_adapter *adapter,
				  struct ibmvnic_rx_buff *rx_buff)
{
	struct ibmvnic_rx_pool *pool = &adapter->rx_pool[rx_buff->pool_index];

	rx_buff->skb = NULL;

	pool->free_map[pool->next_alloc] = (int)(rx_buff - pool->rx_buff);
	pool->next_alloc = (pool->next_alloc + 1) % pool->size;

	atomic_dec(&pool->available);
}

static int ibmvnic_poll(struct napi_struct *napi, int budget)
{
	struct ibmvnic_sub_crq_queue *rx_scrq;
	struct ibmvnic_adapter *adapter;
	struct net_device *netdev;
	int frames_processed;
	int scrq_num;

	netdev = napi->dev;
	adapter = netdev_priv(netdev);
	scrq_num = (int)(napi - adapter->napi);
	frames_processed = 0;
	rx_scrq = adapter->rx_scrq[scrq_num];

restart_poll:
	while (frames_processed < budget) {
		struct sk_buff *skb;
		struct ibmvnic_rx_buff *rx_buff;
		union sub_crq *next;
		u32 length;
		u16 offset;
		u8 flags = 0;

		if (unlikely(test_bit(0, &adapter->resetting) &&
			     adapter->reset_reason != VNIC_RESET_NON_FATAL)) {
			enable_scrq_irq(adapter, rx_scrq);
			napi_complete_done(napi, frames_processed);
			return frames_processed;
		}

		if (!pending_scrq(adapter, rx_scrq))
			break;
		next = ibmvnic_next_scrq(adapter, rx_scrq);
		rx_buff = (struct ibmvnic_rx_buff *)
			  be64_to_cpu(next->rx_comp.correlator);
		/* do error checking */
		if (next->rx_comp.rc) {
			netdev_dbg(netdev, "rx buffer returned with rc %x\n",
				   be16_to_cpu(next->rx_comp.rc));
			/* free the entry */
			next->rx_comp.first = 0;
			dev_kfree_skb_any(rx_buff->skb);
			remove_buff_from_pool(adapter, rx_buff);
			continue;
		} else if (!rx_buff->skb) {
			/* free the entry */
			next->rx_comp.first = 0;
			remove_buff_from_pool(adapter, rx_buff);
			continue;
		}

		length = be32_to_cpu(next->rx_comp.len);
		offset = be16_to_cpu(next->rx_comp.off_frame_data);
		flags = next->rx_comp.flags;
		skb = rx_buff->skb;
		/* load long_term_buff before copying to skb */
		dma_rmb();
		skb_copy_to_linear_data(skb, rx_buff->data + offset,
					length);

		/* VLAN Header has been stripped by the system firmware and
		 * needs to be inserted by the driver
		 */
		if (adapter->rx_vlan_header_insertion &&
		    (flags & IBMVNIC_VLAN_STRIPPED))
			__vlan_hwaccel_put_tag(skb, htons(ETH_P_8021Q),
					       ntohs(next->rx_comp.vlan_tci));

		/* free the entry */
		next->rx_comp.first = 0;
		remove_buff_from_pool(adapter, rx_buff);

		skb_put(skb, length);
		skb->protocol = eth_type_trans(skb, netdev);
		skb_record_rx_queue(skb, scrq_num);

		if (flags & IBMVNIC_IP_CHKSUM_GOOD &&
		    flags & IBMVNIC_TCP_UDP_CHKSUM_GOOD) {
			skb->ip_summed = CHECKSUM_UNNECESSARY;
		}

		length = skb->len;
		napi_gro_receive(napi, skb); /* send it up */
		netdev->stats.rx_packets++;
		netdev->stats.rx_bytes += length;
		adapter->rx_stats_buffers[scrq_num].packets++;
		adapter->rx_stats_buffers[scrq_num].bytes += length;
		frames_processed++;
	}

	if (adapter->state != VNIC_CLOSING &&
	    ((atomic_read(&adapter->rx_pool[scrq_num].available) <
	      adapter->req_rx_add_entries_per_subcrq / 2) ||
	      frames_processed < budget))
		replenish_rx_pool(adapter, &adapter->rx_pool[scrq_num]);
	if (frames_processed < budget) {
		if (napi_complete_done(napi, frames_processed)) {
			enable_scrq_irq(adapter, rx_scrq);
			if (pending_scrq(adapter, rx_scrq)) {
				if (napi_reschedule(napi)) {
					disable_scrq_irq(adapter, rx_scrq);
					goto restart_poll;
				}
			}
		}
	}
	return frames_processed;
}

static int wait_for_reset(struct ibmvnic_adapter *adapter)
{
	int rc, ret;

	adapter->fallback.mtu = adapter->req_mtu;
	adapter->fallback.rx_queues = adapter->req_rx_queues;
	adapter->fallback.tx_queues = adapter->req_tx_queues;
	adapter->fallback.rx_entries = adapter->req_rx_add_entries_per_subcrq;
	adapter->fallback.tx_entries = adapter->req_tx_entries_per_subcrq;

	reinit_completion(&adapter->reset_done);
	adapter->wait_for_reset = true;
	rc = ibmvnic_reset(adapter, VNIC_RESET_CHANGE_PARAM);

	if (rc) {
		ret = rc;
		goto out;
	}
	rc = ibmvnic_wait_for_completion(adapter, &adapter->reset_done, 60000);
	if (rc) {
		ret = -ENODEV;
		goto out;
	}

	ret = 0;
	if (adapter->reset_done_rc) {
		ret = -EIO;
		adapter->desired.mtu = adapter->fallback.mtu;
		adapter->desired.rx_queues = adapter->fallback.rx_queues;
		adapter->desired.tx_queues = adapter->fallback.tx_queues;
		adapter->desired.rx_entries = adapter->fallback.rx_entries;
		adapter->desired.tx_entries = adapter->fallback.tx_entries;

		reinit_completion(&adapter->reset_done);
		adapter->wait_for_reset = true;
		rc = ibmvnic_reset(adapter, VNIC_RESET_CHANGE_PARAM);
		if (rc) {
			ret = rc;
			goto out;
		}
		rc = ibmvnic_wait_for_completion(adapter, &adapter->reset_done,
						 60000);
		if (rc) {
			ret = -ENODEV;
			goto out;
		}
	}
out:
	adapter->wait_for_reset = false;

	return ret;
}

static int ibmvnic_change_mtu(struct net_device *netdev, int new_mtu)
{
	struct ibmvnic_adapter *adapter = netdev_priv(netdev);

	adapter->desired.mtu = new_mtu + ETH_HLEN;

	return wait_for_reset(adapter);
}

static netdev_features_t ibmvnic_features_check(struct sk_buff *skb,
						struct net_device *dev,
						netdev_features_t features)
{
	/* Some backing hardware adapters can not
	 * handle packets with a MSS less than 224
	 * or with only one segment.
	 */
	if (skb_is_gso(skb)) {
		if (skb_shinfo(skb)->gso_size < 224 ||
		    skb_shinfo(skb)->gso_segs == 1)
			features &= ~NETIF_F_GSO_MASK;
	}

	return features;
}

static const struct net_device_ops ibmvnic_netdev_ops = {
	.ndo_open		= ibmvnic_open,
	.ndo_stop		= ibmvnic_close,
	.ndo_start_xmit		= ibmvnic_xmit,
	.ndo_set_rx_mode	= ibmvnic_set_multi,
	.ndo_set_mac_address	= ibmvnic_set_mac,
	.ndo_validate_addr	= eth_validate_addr,
	.ndo_tx_timeout		= ibmvnic_tx_timeout,
	.ndo_change_mtu		= ibmvnic_change_mtu,
	.ndo_features_check     = ibmvnic_features_check,
};

/* ethtool functions */

static int ibmvnic_get_link_ksettings(struct net_device *netdev,
				      struct ethtool_link_ksettings *cmd)
{
	struct ibmvnic_adapter *adapter = netdev_priv(netdev);
	int rc;

	rc = send_query_phys_parms(adapter);
	if (rc) {
		adapter->speed = SPEED_UNKNOWN;
		adapter->duplex = DUPLEX_UNKNOWN;
	}
	cmd->base.speed = adapter->speed;
	cmd->base.duplex = adapter->duplex;
	cmd->base.port = PORT_FIBRE;
	cmd->base.phy_address = 0;
	cmd->base.autoneg = AUTONEG_ENABLE;

	return 0;
}

static void ibmvnic_get_drvinfo(struct net_device *netdev,
				struct ethtool_drvinfo *info)
{
	struct ibmvnic_adapter *adapter = netdev_priv(netdev);

	strscpy(info->driver, ibmvnic_driver_name, sizeof(info->driver));
	strscpy(info->version, IBMVNIC_DRIVER_VERSION, sizeof(info->version));
	strscpy(info->fw_version, adapter->fw_version,
		sizeof(info->fw_version));
}

static u32 ibmvnic_get_msglevel(struct net_device *netdev)
{
	struct ibmvnic_adapter *adapter = netdev_priv(netdev);

	return adapter->msg_enable;
}

static void ibmvnic_set_msglevel(struct net_device *netdev, u32 data)
{
	struct ibmvnic_adapter *adapter = netdev_priv(netdev);

	adapter->msg_enable = data;
}

static u32 ibmvnic_get_link(struct net_device *netdev)
{
	struct ibmvnic_adapter *adapter = netdev_priv(netdev);

	/* Don't need to send a query because we request a logical link up at
	 * init and then we wait for link state indications
	 */
	return adapter->logical_link_state;
}

static void ibmvnic_get_ringparam(struct net_device *netdev,
				  struct ethtool_ringparam *ring)
{
	struct ibmvnic_adapter *adapter = netdev_priv(netdev);

	if (adapter->priv_flags & IBMVNIC_USE_SERVER_MAXES) {
		ring->rx_max_pending = adapter->max_rx_add_entries_per_subcrq;
		ring->tx_max_pending = adapter->max_tx_entries_per_subcrq;
	} else {
		ring->rx_max_pending = IBMVNIC_MAX_QUEUE_SZ;
		ring->tx_max_pending = IBMVNIC_MAX_QUEUE_SZ;
	}
	ring->rx_mini_max_pending = 0;
	ring->rx_jumbo_max_pending = 0;
	ring->rx_pending = adapter->req_rx_add_entries_per_subcrq;
	ring->tx_pending = adapter->req_tx_entries_per_subcrq;
	ring->rx_mini_pending = 0;
	ring->rx_jumbo_pending = 0;
}

static int ibmvnic_set_ringparam(struct net_device *netdev,
				 struct ethtool_ringparam *ring)
{
	struct ibmvnic_adapter *adapter = netdev_priv(netdev);
	int ret;

	ret = 0;
	adapter->desired.rx_entries = ring->rx_pending;
	adapter->desired.tx_entries = ring->tx_pending;

	ret = wait_for_reset(adapter);

	if (!ret &&
	    (adapter->req_rx_add_entries_per_subcrq != ring->rx_pending ||
	     adapter->req_tx_entries_per_subcrq != ring->tx_pending))
		netdev_info(netdev,
			    "Could not match full ringsize request. Requested: RX %d, TX %d; Allowed: RX %llu, TX %llu\n",
			    ring->rx_pending, ring->tx_pending,
			    adapter->req_rx_add_entries_per_subcrq,
			    adapter->req_tx_entries_per_subcrq);
	return ret;
}

static void ibmvnic_get_channels(struct net_device *netdev,
				 struct ethtool_channels *channels)
{
	struct ibmvnic_adapter *adapter = netdev_priv(netdev);

	if (adapter->priv_flags & IBMVNIC_USE_SERVER_MAXES) {
		channels->max_rx = adapter->max_rx_queues;
		channels->max_tx = adapter->max_tx_queues;
	} else {
		channels->max_rx = IBMVNIC_MAX_QUEUES;
		channels->max_tx = IBMVNIC_MAX_QUEUES;
	}

	channels->max_other = 0;
	channels->max_combined = 0;
	channels->rx_count = adapter->req_rx_queues;
	channels->tx_count = adapter->req_tx_queues;
	channels->other_count = 0;
	channels->combined_count = 0;
}

static int ibmvnic_set_channels(struct net_device *netdev,
				struct ethtool_channels *channels)
{
	struct ibmvnic_adapter *adapter = netdev_priv(netdev);
	int ret;

	ret = 0;
	adapter->desired.rx_queues = channels->rx_count;
	adapter->desired.tx_queues = channels->tx_count;

	ret = wait_for_reset(adapter);

	if (!ret &&
	    (adapter->req_rx_queues != channels->rx_count ||
	     adapter->req_tx_queues != channels->tx_count))
		netdev_info(netdev,
			    "Could not match full channels request. Requested: RX %d, TX %d; Allowed: RX %llu, TX %llu\n",
			    channels->rx_count, channels->tx_count,
			    adapter->req_rx_queues, adapter->req_tx_queues);
	return ret;
}

static void ibmvnic_get_strings(struct net_device *dev, u32 stringset, u8 *data)
{
	struct ibmvnic_adapter *adapter = netdev_priv(dev);
	int i;

	switch (stringset) {
	case ETH_SS_STATS:
		for (i = 0; i < ARRAY_SIZE(ibmvnic_stats);
				i++, data += ETH_GSTRING_LEN)
			memcpy(data, ibmvnic_stats[i].name, ETH_GSTRING_LEN);

		for (i = 0; i < adapter->req_tx_queues; i++) {
			snprintf(data, ETH_GSTRING_LEN, "tx%d_packets", i);
			data += ETH_GSTRING_LEN;

			snprintf(data, ETH_GSTRING_LEN, "tx%d_bytes", i);
			data += ETH_GSTRING_LEN;

			snprintf(data, ETH_GSTRING_LEN,
				 "tx%d_dropped_packets", i);
			data += ETH_GSTRING_LEN;
		}

		for (i = 0; i < adapter->req_rx_queues; i++) {
			snprintf(data, ETH_GSTRING_LEN, "rx%d_packets", i);
			data += ETH_GSTRING_LEN;

			snprintf(data, ETH_GSTRING_LEN, "rx%d_bytes", i);
			data += ETH_GSTRING_LEN;

			snprintf(data, ETH_GSTRING_LEN, "rx%d_interrupts", i);
			data += ETH_GSTRING_LEN;
		}
		break;

	case ETH_SS_PRIV_FLAGS:
		for (i = 0; i < ARRAY_SIZE(ibmvnic_priv_flags); i++)
			strcpy(data + i * ETH_GSTRING_LEN,
			       ibmvnic_priv_flags[i]);
		break;
	default:
		return;
	}
}

static int ibmvnic_get_sset_count(struct net_device *dev, int sset)
{
	struct ibmvnic_adapter *adapter = netdev_priv(dev);

	switch (sset) {
	case ETH_SS_STATS:
		return ARRAY_SIZE(ibmvnic_stats) +
		       adapter->req_tx_queues * NUM_TX_STATS +
		       adapter->req_rx_queues * NUM_RX_STATS;
	case ETH_SS_PRIV_FLAGS:
		return ARRAY_SIZE(ibmvnic_priv_flags);
	default:
		return -EOPNOTSUPP;
	}
}

static void ibmvnic_get_ethtool_stats(struct net_device *dev,
				      struct ethtool_stats *stats, u64 *data)
{
	struct ibmvnic_adapter *adapter = netdev_priv(dev);
	union ibmvnic_crq crq;
	int i, j;
	int rc;

	memset(&crq, 0, sizeof(crq));
	crq.request_statistics.first = IBMVNIC_CRQ_CMD;
	crq.request_statistics.cmd = REQUEST_STATISTICS;
	crq.request_statistics.ioba = cpu_to_be32(adapter->stats_token);
	crq.request_statistics.len =
	    cpu_to_be32(sizeof(struct ibmvnic_statistics));

	/* Wait for data to be written */
	reinit_completion(&adapter->stats_done);
	rc = ibmvnic_send_crq(adapter, &crq);
	if (rc)
		return;
	rc = ibmvnic_wait_for_completion(adapter, &adapter->stats_done, 10000);
	if (rc)
		return;

	for (i = 0; i < ARRAY_SIZE(ibmvnic_stats); i++)
		data[i] = be64_to_cpu(IBMVNIC_GET_STAT
				      (adapter, ibmvnic_stats[i].offset));

	for (j = 0; j < adapter->req_tx_queues; j++) {
		data[i] = adapter->tx_stats_buffers[j].packets;
		i++;
		data[i] = adapter->tx_stats_buffers[j].bytes;
		i++;
		data[i] = adapter->tx_stats_buffers[j].dropped_packets;
		i++;
	}

	for (j = 0; j < adapter->req_rx_queues; j++) {
		data[i] = adapter->rx_stats_buffers[j].packets;
		i++;
		data[i] = adapter->rx_stats_buffers[j].bytes;
		i++;
		data[i] = adapter->rx_stats_buffers[j].interrupts;
		i++;
	}
}

static u32 ibmvnic_get_priv_flags(struct net_device *netdev)
{
	struct ibmvnic_adapter *adapter = netdev_priv(netdev);

	return adapter->priv_flags;
}

static int ibmvnic_set_priv_flags(struct net_device *netdev, u32 flags)
{
	struct ibmvnic_adapter *adapter = netdev_priv(netdev);
	bool which_maxes = !!(flags & IBMVNIC_USE_SERVER_MAXES);

	if (which_maxes)
		adapter->priv_flags |= IBMVNIC_USE_SERVER_MAXES;
	else
		adapter->priv_flags &= ~IBMVNIC_USE_SERVER_MAXES;

	return 0;
}

static const struct ethtool_ops ibmvnic_ethtool_ops = {
	.get_drvinfo		= ibmvnic_get_drvinfo,
	.get_msglevel		= ibmvnic_get_msglevel,
	.set_msglevel		= ibmvnic_set_msglevel,
	.get_link		= ibmvnic_get_link,
	.get_ringparam		= ibmvnic_get_ringparam,
	.set_ringparam		= ibmvnic_set_ringparam,
	.get_channels		= ibmvnic_get_channels,
	.set_channels		= ibmvnic_set_channels,
	.get_strings            = ibmvnic_get_strings,
	.get_sset_count         = ibmvnic_get_sset_count,
	.get_ethtool_stats	= ibmvnic_get_ethtool_stats,
	.get_link_ksettings	= ibmvnic_get_link_ksettings,
	.get_priv_flags		= ibmvnic_get_priv_flags,
	.set_priv_flags		= ibmvnic_set_priv_flags,
};

/* Routines for managing CRQs/sCRQs  */

static int reset_one_sub_crq_queue(struct ibmvnic_adapter *adapter,
				   struct ibmvnic_sub_crq_queue *scrq)
{
	int rc;

	if (!scrq) {
		netdev_dbg(adapter->netdev, "Invalid scrq reset.\n");
		return -EINVAL;
	}

	if (scrq->irq) {
		free_irq(scrq->irq, scrq);
		irq_dispose_mapping(scrq->irq);
		scrq->irq = 0;
	}

	if (scrq->msgs) {
		memset(scrq->msgs, 0, 4 * PAGE_SIZE);
		atomic_set(&scrq->used, 0);
		scrq->cur = 0;
		scrq->ind_buf.index = 0;
	} else {
		netdev_dbg(adapter->netdev, "Invalid scrq reset\n");
		return -EINVAL;
	}

	rc = h_reg_sub_crq(adapter->vdev->unit_address, scrq->msg_token,
			   4 * PAGE_SIZE, &scrq->crq_num, &scrq->hw_irq);
	return rc;
}

static int reset_sub_crq_queues(struct ibmvnic_adapter *adapter)
{
	int i, rc;

	if (!adapter->tx_scrq || !adapter->rx_scrq)
		return -EINVAL;

	for (i = 0; i < adapter->req_tx_queues; i++) {
		netdev_dbg(adapter->netdev, "Re-setting tx_scrq[%d]\n", i);
		rc = reset_one_sub_crq_queue(adapter, adapter->tx_scrq[i]);
		if (rc)
			return rc;
	}

	for (i = 0; i < adapter->req_rx_queues; i++) {
		netdev_dbg(adapter->netdev, "Re-setting rx_scrq[%d]\n", i);
		rc = reset_one_sub_crq_queue(adapter, adapter->rx_scrq[i]);
		if (rc)
			return rc;
	}

	return rc;
}

static void release_sub_crq_queue(struct ibmvnic_adapter *adapter,
				  struct ibmvnic_sub_crq_queue *scrq,
				  bool do_h_free)
{
	struct device *dev = &adapter->vdev->dev;
	long rc;

	netdev_dbg(adapter->netdev, "Releasing sub-CRQ\n");

	if (do_h_free) {
		/* Close the sub-crqs */
		do {
			rc = plpar_hcall_norets(H_FREE_SUB_CRQ,
						adapter->vdev->unit_address,
						scrq->crq_num);
		} while (rc == H_BUSY || H_IS_LONG_BUSY(rc));

		if (rc) {
			netdev_err(adapter->netdev,
				   "Failed to release sub-CRQ %16lx, rc = %ld\n",
				   scrq->crq_num, rc);
		}
	}

	dma_free_coherent(dev,
			  IBMVNIC_IND_ARR_SZ,
			  scrq->ind_buf.indir_arr,
			  scrq->ind_buf.indir_dma);

	dma_unmap_single(dev, scrq->msg_token, 4 * PAGE_SIZE,
			 DMA_BIDIRECTIONAL);
	free_pages((unsigned long)scrq->msgs, 2);
	kfree(scrq);
}

static struct ibmvnic_sub_crq_queue *init_sub_crq_queue(struct ibmvnic_adapter
							*adapter)
{
	struct device *dev = &adapter->vdev->dev;
	struct ibmvnic_sub_crq_queue *scrq;
	int rc;

	scrq = kzalloc(sizeof(*scrq), GFP_KERNEL);
	if (!scrq)
		return NULL;

	scrq->msgs =
		(union sub_crq *)__get_free_pages(GFP_KERNEL | __GFP_ZERO, 2);
	if (!scrq->msgs) {
		dev_warn(dev, "Couldn't allocate crq queue messages page\n");
		goto zero_page_failed;
	}

	scrq->msg_token = dma_map_single(dev, scrq->msgs, 4 * PAGE_SIZE,
					 DMA_BIDIRECTIONAL);
	if (dma_mapping_error(dev, scrq->msg_token)) {
		dev_warn(dev, "Couldn't map crq queue messages page\n");
		goto map_failed;
	}

	rc = h_reg_sub_crq(adapter->vdev->unit_address, scrq->msg_token,
			   4 * PAGE_SIZE, &scrq->crq_num, &scrq->hw_irq);

	if (rc == H_RESOURCE)
		rc = ibmvnic_reset_crq(adapter);

	if (rc == H_CLOSED) {
		dev_warn(dev, "Partner adapter not ready, waiting.\n");
	} else if (rc) {
		dev_warn(dev, "Error %d registering sub-crq\n", rc);
		goto reg_failed;
	}

	scrq->adapter = adapter;
	scrq->size = 4 * PAGE_SIZE / sizeof(*scrq->msgs);
	scrq->ind_buf.index = 0;

	scrq->ind_buf.indir_arr =
		dma_alloc_coherent(dev,
				   IBMVNIC_IND_ARR_SZ,
				   &scrq->ind_buf.indir_dma,
				   GFP_KERNEL);

	if (!scrq->ind_buf.indir_arr)
		goto indir_failed;

	spin_lock_init(&scrq->lock);

	netdev_dbg(adapter->netdev,
		   "sub-crq initialized, num %lx, hw_irq=%lx, irq=%x\n",
		   scrq->crq_num, scrq->hw_irq, scrq->irq);

	return scrq;

indir_failed:
	do {
		rc = plpar_hcall_norets(H_FREE_SUB_CRQ,
					adapter->vdev->unit_address,
					scrq->crq_num);
	} while (rc == H_BUSY || rc == H_IS_LONG_BUSY(rc));
reg_failed:
	dma_unmap_single(dev, scrq->msg_token, 4 * PAGE_SIZE,
			 DMA_BIDIRECTIONAL);
map_failed:
	free_pages((unsigned long)scrq->msgs, 2);
zero_page_failed:
	kfree(scrq);

	return NULL;
}

static void release_sub_crqs(struct ibmvnic_adapter *adapter, bool do_h_free)
{
	int i;

	if (adapter->tx_scrq) {
		for (i = 0; i < adapter->num_active_tx_scrqs; i++) {
			if (!adapter->tx_scrq[i])
				continue;

			netdev_dbg(adapter->netdev, "Releasing tx_scrq[%d]\n",
				   i);
			ibmvnic_tx_scrq_clean_buffer(adapter, adapter->tx_scrq[i]);
			if (adapter->tx_scrq[i]->irq) {
				free_irq(adapter->tx_scrq[i]->irq,
					 adapter->tx_scrq[i]);
				irq_dispose_mapping(adapter->tx_scrq[i]->irq);
				adapter->tx_scrq[i]->irq = 0;
			}

			release_sub_crq_queue(adapter, adapter->tx_scrq[i],
					      do_h_free);
		}

		kfree(adapter->tx_scrq);
		adapter->tx_scrq = NULL;
		adapter->num_active_tx_scrqs = 0;
	}

	if (adapter->rx_scrq) {
		for (i = 0; i < adapter->num_active_rx_scrqs; i++) {
			if (!adapter->rx_scrq[i])
				continue;

			netdev_dbg(adapter->netdev, "Releasing rx_scrq[%d]\n",
				   i);
			if (adapter->rx_scrq[i]->irq) {
				free_irq(adapter->rx_scrq[i]->irq,
					 adapter->rx_scrq[i]);
				irq_dispose_mapping(adapter->rx_scrq[i]->irq);
				adapter->rx_scrq[i]->irq = 0;
			}

			release_sub_crq_queue(adapter, adapter->rx_scrq[i],
					      do_h_free);
		}

		kfree(adapter->rx_scrq);
		adapter->rx_scrq = NULL;
		adapter->num_active_rx_scrqs = 0;
	}
}

static int disable_scrq_irq(struct ibmvnic_adapter *adapter,
			    struct ibmvnic_sub_crq_queue *scrq)
{
	struct device *dev = &adapter->vdev->dev;
	unsigned long rc;

	rc = plpar_hcall_norets(H_VIOCTL, adapter->vdev->unit_address,
				H_DISABLE_VIO_INTERRUPT, scrq->hw_irq, 0, 0);
	if (rc)
		dev_err(dev, "Couldn't disable scrq irq 0x%lx. rc=%ld\n",
			scrq->hw_irq, rc);
	return rc;
}

static int enable_scrq_irq(struct ibmvnic_adapter *adapter,
			   struct ibmvnic_sub_crq_queue *scrq)
{
	struct device *dev = &adapter->vdev->dev;
	unsigned long rc;

	if (scrq->hw_irq > 0x100000000ULL) {
		dev_err(dev, "bad hw_irq = %lx\n", scrq->hw_irq);
		return 1;
	}

	if (test_bit(0, &adapter->resetting) &&
	    adapter->reset_reason == VNIC_RESET_MOBILITY) {
		u64 val = (0xff000000) | scrq->hw_irq;

		rc = plpar_hcall_norets(H_EOI, val);
		/* H_EOI would fail with rc = H_FUNCTION when running
		 * in XIVE mode which is expected, but not an error.
		 */
		if (rc && (rc != H_FUNCTION))
			dev_err(dev, "H_EOI FAILED irq 0x%llx. rc=%ld\n",
				val, rc);
	}

	rc = plpar_hcall_norets(H_VIOCTL, adapter->vdev->unit_address,
				H_ENABLE_VIO_INTERRUPT, scrq->hw_irq, 0, 0);
	if (rc)
		dev_err(dev, "Couldn't enable scrq irq 0x%lx. rc=%ld\n",
			scrq->hw_irq, rc);
	return rc;
}

static int ibmvnic_complete_tx(struct ibmvnic_adapter *adapter,
			       struct ibmvnic_sub_crq_queue *scrq)
{
	struct device *dev = &adapter->vdev->dev;
	struct ibmvnic_tx_pool *tx_pool;
	struct ibmvnic_tx_buff *txbuff;
	struct netdev_queue *txq;
	union sub_crq *next;
	int index;
	int i;

restart_loop:
	while (pending_scrq(adapter, scrq)) {
		unsigned int pool = scrq->pool_index;
		int num_entries = 0;
		int total_bytes = 0;
		int num_packets = 0;

		next = ibmvnic_next_scrq(adapter, scrq);
		for (i = 0; i < next->tx_comp.num_comps; i++) {
			index = be32_to_cpu(next->tx_comp.correlators[i]);
			if (index & IBMVNIC_TSO_POOL_MASK) {
				tx_pool = &adapter->tso_pool[pool];
				index &= ~IBMVNIC_TSO_POOL_MASK;
			} else {
				tx_pool = &adapter->tx_pool[pool];
			}

			txbuff = &tx_pool->tx_buff[index];
			num_packets++;
			num_entries += txbuff->num_entries;
			if (txbuff->skb) {
				total_bytes += txbuff->skb->len;
				if (next->tx_comp.rcs[i]) {
					dev_err(dev, "tx error %x\n",
						next->tx_comp.rcs[i]);
					dev_kfree_skb_irq(txbuff->skb);
				} else {
					dev_consume_skb_irq(txbuff->skb);
				}
				txbuff->skb = NULL;
			} else {
				netdev_warn(adapter->netdev,
					    "TX completion received with NULL socket buffer\n");
			}
			tx_pool->free_map[tx_pool->producer_index] = index;
			tx_pool->producer_index =
				(tx_pool->producer_index + 1) %
					tx_pool->num_buffers;
		}
		/* remove tx_comp scrq*/
		next->tx_comp.first = 0;

		txq = netdev_get_tx_queue(adapter->netdev, scrq->pool_index);
		netdev_tx_completed_queue(txq, num_packets, total_bytes);

		if (atomic_sub_return(num_entries, &scrq->used) <=
		    (adapter->req_tx_entries_per_subcrq / 2) &&
		    __netif_subqueue_stopped(adapter->netdev,
					     scrq->pool_index)) {
			netif_wake_subqueue(adapter->netdev, scrq->pool_index);
			netdev_dbg(adapter->netdev, "Started queue %d\n",
				   scrq->pool_index);
		}
	}

	enable_scrq_irq(adapter, scrq);

	if (pending_scrq(adapter, scrq)) {
		disable_scrq_irq(adapter, scrq);
		goto restart_loop;
	}

	return 0;
}

static irqreturn_t ibmvnic_interrupt_tx(int irq, void *instance)
{
	struct ibmvnic_sub_crq_queue *scrq = instance;
	struct ibmvnic_adapter *adapter = scrq->adapter;

	disable_scrq_irq(adapter, scrq);
	ibmvnic_complete_tx(adapter, scrq);

	return IRQ_HANDLED;
}

static irqreturn_t ibmvnic_interrupt_rx(int irq, void *instance)
{
	struct ibmvnic_sub_crq_queue *scrq = instance;
	struct ibmvnic_adapter *adapter = scrq->adapter;

	/* When booting a kdump kernel we can hit pending interrupts
	 * prior to completing driver initialization.
	 */
	if (unlikely(adapter->state != VNIC_OPEN))
		return IRQ_NONE;

	adapter->rx_stats_buffers[scrq->scrq_num].interrupts++;

	if (napi_schedule_prep(&adapter->napi[scrq->scrq_num])) {
		disable_scrq_irq(adapter, scrq);
		__napi_schedule(&adapter->napi[scrq->scrq_num]);
	}

	return IRQ_HANDLED;
}

static int init_sub_crq_irqs(struct ibmvnic_adapter *adapter)
{
	struct device *dev = &adapter->vdev->dev;
	struct ibmvnic_sub_crq_queue *scrq;
	int i = 0, j = 0;
	int rc = 0;

	for (i = 0; i < adapter->req_tx_queues; i++) {
		netdev_dbg(adapter->netdev, "Initializing tx_scrq[%d] irq\n",
			   i);
		scrq = adapter->tx_scrq[i];
		scrq->irq = irq_create_mapping(NULL, scrq->hw_irq);

		if (!scrq->irq) {
			rc = -EINVAL;
			dev_err(dev, "Error mapping irq\n");
			goto req_tx_irq_failed;
		}

		snprintf(scrq->name, sizeof(scrq->name), "ibmvnic-%x-tx%d",
			 adapter->vdev->unit_address, i);
		rc = request_irq(scrq->irq, ibmvnic_interrupt_tx,
				 0, scrq->name, scrq);

		if (rc) {
			dev_err(dev, "Couldn't register tx irq 0x%x. rc=%d\n",
				scrq->irq, rc);
			irq_dispose_mapping(scrq->irq);
			goto req_tx_irq_failed;
		}
	}

	for (i = 0; i < adapter->req_rx_queues; i++) {
		netdev_dbg(adapter->netdev, "Initializing rx_scrq[%d] irq\n",
			   i);
		scrq = adapter->rx_scrq[i];
		scrq->irq = irq_create_mapping(NULL, scrq->hw_irq);
		if (!scrq->irq) {
			rc = -EINVAL;
			dev_err(dev, "Error mapping irq\n");
			goto req_rx_irq_failed;
		}
		snprintf(scrq->name, sizeof(scrq->name), "ibmvnic-%x-rx%d",
			 adapter->vdev->unit_address, i);
		rc = request_irq(scrq->irq, ibmvnic_interrupt_rx,
				 0, scrq->name, scrq);
		if (rc) {
			dev_err(dev, "Couldn't register rx irq 0x%x. rc=%d\n",
				scrq->irq, rc);
			irq_dispose_mapping(scrq->irq);
			goto req_rx_irq_failed;
		}
	}
	return rc;

req_rx_irq_failed:
	for (j = 0; j < i; j++) {
		free_irq(adapter->rx_scrq[j]->irq, adapter->rx_scrq[j]);
		irq_dispose_mapping(adapter->rx_scrq[j]->irq);
	}
	i = adapter->req_tx_queues;
req_tx_irq_failed:
	for (j = 0; j < i; j++) {
		free_irq(adapter->tx_scrq[j]->irq, adapter->tx_scrq[j]);
		irq_dispose_mapping(adapter->tx_scrq[j]->irq);
	}
	release_sub_crqs(adapter, 1);
	return rc;
}

static int init_sub_crqs(struct ibmvnic_adapter *adapter)
{
	struct device *dev = &adapter->vdev->dev;
	struct ibmvnic_sub_crq_queue **allqueues;
	int registered_queues = 0;
	int total_queues;
	int more = 0;
	int i;

	total_queues = adapter->req_tx_queues + adapter->req_rx_queues;

	allqueues = kcalloc(total_queues, sizeof(*allqueues), GFP_KERNEL);
	if (!allqueues)
		return -1;

	for (i = 0; i < total_queues; i++) {
		allqueues[i] = init_sub_crq_queue(adapter);
		if (!allqueues[i]) {
			dev_warn(dev, "Couldn't allocate all sub-crqs\n");
			break;
		}
		registered_queues++;
	}

	/* Make sure we were able to register the minimum number of queues */
	if (registered_queues <
	    adapter->min_tx_queues + adapter->min_rx_queues) {
		dev_err(dev, "Fatal: Couldn't init  min number of sub-crqs\n");
		goto tx_failed;
	}

	/* Distribute the failed allocated queues*/
	for (i = 0; i < total_queues - registered_queues + more ; i++) {
		netdev_dbg(adapter->netdev, "Reducing number of queues\n");
		switch (i % 3) {
		case 0:
			if (adapter->req_rx_queues > adapter->min_rx_queues)
				adapter->req_rx_queues--;
			else
				more++;
			break;
		case 1:
			if (adapter->req_tx_queues > adapter->min_tx_queues)
				adapter->req_tx_queues--;
			else
				more++;
			break;
		}
	}

	adapter->tx_scrq = kcalloc(adapter->req_tx_queues,
				   sizeof(*adapter->tx_scrq), GFP_KERNEL);
	if (!adapter->tx_scrq)
		goto tx_failed;

	for (i = 0; i < adapter->req_tx_queues; i++) {
		adapter->tx_scrq[i] = allqueues[i];
		adapter->tx_scrq[i]->pool_index = i;
		adapter->num_active_tx_scrqs++;
	}

	adapter->rx_scrq = kcalloc(adapter->req_rx_queues,
				   sizeof(*adapter->rx_scrq), GFP_KERNEL);
	if (!adapter->rx_scrq)
		goto rx_failed;

	for (i = 0; i < adapter->req_rx_queues; i++) {
		adapter->rx_scrq[i] = allqueues[i + adapter->req_tx_queues];
		adapter->rx_scrq[i]->scrq_num = i;
		adapter->num_active_rx_scrqs++;
	}

	kfree(allqueues);
	return 0;

rx_failed:
	kfree(adapter->tx_scrq);
	adapter->tx_scrq = NULL;
tx_failed:
	for (i = 0; i < registered_queues; i++)
		release_sub_crq_queue(adapter, allqueues[i], 1);
	kfree(allqueues);
	return -1;
}

static void send_request_cap(struct ibmvnic_adapter *adapter, int retry)
{
	struct device *dev = &adapter->vdev->dev;
	union ibmvnic_crq crq;
	int max_entries;

	if (!retry) {
		/* Sub-CRQ entries are 32 byte long */
		int entries_page = 4 * PAGE_SIZE / (sizeof(u64) * 4);

		if (adapter->min_tx_entries_per_subcrq > entries_page ||
		    adapter->min_rx_add_entries_per_subcrq > entries_page) {
			dev_err(dev, "Fatal, invalid entries per sub-crq\n");
			return;
		}

		if (adapter->desired.mtu)
			adapter->req_mtu = adapter->desired.mtu;
		else
			adapter->req_mtu = adapter->netdev->mtu + ETH_HLEN;

		if (!adapter->desired.tx_entries)
			adapter->desired.tx_entries =
					adapter->max_tx_entries_per_subcrq;
		if (!adapter->desired.rx_entries)
			adapter->desired.rx_entries =
					adapter->max_rx_add_entries_per_subcrq;

		max_entries = IBMVNIC_MAX_LTB_SIZE /
			      (adapter->req_mtu + IBMVNIC_BUFFER_HLEN);

		if ((adapter->req_mtu + IBMVNIC_BUFFER_HLEN) *
			adapter->desired.tx_entries > IBMVNIC_MAX_LTB_SIZE) {
			adapter->desired.tx_entries = max_entries;
		}

		if ((adapter->req_mtu + IBMVNIC_BUFFER_HLEN) *
			adapter->desired.rx_entries > IBMVNIC_MAX_LTB_SIZE) {
			adapter->desired.rx_entries = max_entries;
		}

		if (adapter->desired.tx_entries)
			adapter->req_tx_entries_per_subcrq =
					adapter->desired.tx_entries;
		else
			adapter->req_tx_entries_per_subcrq =
					adapter->max_tx_entries_per_subcrq;

		if (adapter->desired.rx_entries)
			adapter->req_rx_add_entries_per_subcrq =
					adapter->desired.rx_entries;
		else
			adapter->req_rx_add_entries_per_subcrq =
					adapter->max_rx_add_entries_per_subcrq;

		if (adapter->desired.tx_queues)
			adapter->req_tx_queues =
					adapter->desired.tx_queues;
		else
			adapter->req_tx_queues =
					adapter->opt_tx_comp_sub_queues;

		if (adapter->desired.rx_queues)
			adapter->req_rx_queues =
					adapter->desired.rx_queues;
		else
			adapter->req_rx_queues =
					adapter->opt_rx_comp_queues;

		adapter->req_rx_add_queues = adapter->max_rx_add_queues;
	}

	memset(&crq, 0, sizeof(crq));
	crq.request_capability.first = IBMVNIC_CRQ_CMD;
	crq.request_capability.cmd = REQUEST_CAPABILITY;

	crq.request_capability.capability = cpu_to_be16(REQ_TX_QUEUES);
	crq.request_capability.number = cpu_to_be64(adapter->req_tx_queues);
	atomic_inc(&adapter->running_cap_crqs);
	ibmvnic_send_crq(adapter, &crq);

	crq.request_capability.capability = cpu_to_be16(REQ_RX_QUEUES);
	crq.request_capability.number = cpu_to_be64(adapter->req_rx_queues);
	atomic_inc(&adapter->running_cap_crqs);
	ibmvnic_send_crq(adapter, &crq);

	crq.request_capability.capability = cpu_to_be16(REQ_RX_ADD_QUEUES);
	crq.request_capability.number = cpu_to_be64(adapter->req_rx_add_queues);
	atomic_inc(&adapter->running_cap_crqs);
	ibmvnic_send_crq(adapter, &crq);

	crq.request_capability.capability =
	    cpu_to_be16(REQ_TX_ENTRIES_PER_SUBCRQ);
	crq.request_capability.number =
	    cpu_to_be64(adapter->req_tx_entries_per_subcrq);
	atomic_inc(&adapter->running_cap_crqs);
	ibmvnic_send_crq(adapter, &crq);

	crq.request_capability.capability =
	    cpu_to_be16(REQ_RX_ADD_ENTRIES_PER_SUBCRQ);
	crq.request_capability.number =
	    cpu_to_be64(adapter->req_rx_add_entries_per_subcrq);
	atomic_inc(&adapter->running_cap_crqs);
	ibmvnic_send_crq(adapter, &crq);

	crq.request_capability.capability = cpu_to_be16(REQ_MTU);
	crq.request_capability.number = cpu_to_be64(adapter->req_mtu);
	atomic_inc(&adapter->running_cap_crqs);
	ibmvnic_send_crq(adapter, &crq);

	if (adapter->netdev->flags & IFF_PROMISC) {
		if (adapter->promisc_supported) {
			crq.request_capability.capability =
			    cpu_to_be16(PROMISC_REQUESTED);
			crq.request_capability.number = cpu_to_be64(1);
			atomic_inc(&adapter->running_cap_crqs);
			ibmvnic_send_crq(adapter, &crq);
		}
	} else {
		crq.request_capability.capability =
		    cpu_to_be16(PROMISC_REQUESTED);
		crq.request_capability.number = cpu_to_be64(0);
		atomic_inc(&adapter->running_cap_crqs);
		ibmvnic_send_crq(adapter, &crq);
	}
}

static int pending_scrq(struct ibmvnic_adapter *adapter,
			struct ibmvnic_sub_crq_queue *scrq)
{
	union sub_crq *entry = &scrq->msgs[scrq->cur];
	int rc;

	rc = !!(entry->generic.first & IBMVNIC_CRQ_CMD_RSP);

	/* Ensure that the SCRQ valid flag is loaded prior to loading the
	 * contents of the SCRQ descriptor
	 */
	dma_rmb();

	return rc;
}

static union sub_crq *ibmvnic_next_scrq(struct ibmvnic_adapter *adapter,
					struct ibmvnic_sub_crq_queue *scrq)
{
	union sub_crq *entry;
	unsigned long flags;

	spin_lock_irqsave(&scrq->lock, flags);
	entry = &scrq->msgs[scrq->cur];
	if (entry->generic.first & IBMVNIC_CRQ_CMD_RSP) {
		if (++scrq->cur == scrq->size)
			scrq->cur = 0;
	} else {
		entry = NULL;
	}
	spin_unlock_irqrestore(&scrq->lock, flags);

	/* Ensure that the SCRQ valid flag is loaded prior to loading the
	 * contents of the SCRQ descriptor
	 */
	dma_rmb();

	return entry;
}

static union ibmvnic_crq *ibmvnic_next_crq(struct ibmvnic_adapter *adapter)
{
	struct ibmvnic_crq_queue *queue = &adapter->crq;
	union ibmvnic_crq *crq;

	crq = &queue->msgs[queue->cur];
	if (crq->generic.first & IBMVNIC_CRQ_CMD_RSP) {
		if (++queue->cur == queue->size)
			queue->cur = 0;
	} else {
		crq = NULL;
	}

	return crq;
}

static void print_subcrq_error(struct device *dev, int rc, const char *func)
{
	switch (rc) {
	case H_PARAMETER:
		dev_warn_ratelimited(dev,
				     "%s failed: Send request is malformed or adapter failover pending. (rc=%d)\n",
				     func, rc);
		break;
	case H_CLOSED:
		dev_warn_ratelimited(dev,
				     "%s failed: Backing queue closed. Adapter is down or failover pending. (rc=%d)\n",
				     func, rc);
		break;
	default:
		dev_err_ratelimited(dev, "%s failed: (rc=%d)\n", func, rc);
		break;
	}
}

static int send_subcrq_indirect(struct ibmvnic_adapter *adapter,
				u64 remote_handle, u64 ioba, u64 num_entries)
{
	unsigned int ua = adapter->vdev->unit_address;
	struct device *dev = &adapter->vdev->dev;
	int rc;

	/* Make sure the hypervisor sees the complete request */
	dma_wmb();
	rc = plpar_hcall_norets(H_SEND_SUB_CRQ_INDIRECT, ua,
				cpu_to_be64(remote_handle),
				ioba, num_entries);

	if (rc)
		print_subcrq_error(dev, rc, __func__);

	return rc;
}

static int ibmvnic_send_crq(struct ibmvnic_adapter *adapter,
			    union ibmvnic_crq *crq)
{
	unsigned int ua = adapter->vdev->unit_address;
	struct device *dev = &adapter->vdev->dev;
	u64 *u64_crq = (u64 *)crq;
	int rc;

	netdev_dbg(adapter->netdev, "Sending CRQ: %016lx %016lx\n",
		   (unsigned long)cpu_to_be64(u64_crq[0]),
		   (unsigned long)cpu_to_be64(u64_crq[1]));

	if (!adapter->crq.active &&
	    crq->generic.first != IBMVNIC_CRQ_INIT_CMD) {
		dev_warn(dev, "Invalid request detected while CRQ is inactive, possible device state change during reset\n");
		return -EINVAL;
	}

	/* Make sure the hypervisor sees the complete request */
	dma_wmb();

	rc = plpar_hcall_norets(H_SEND_CRQ, ua,
				cpu_to_be64(u64_crq[0]),
				cpu_to_be64(u64_crq[1]));

	if (rc) {
		if (rc == H_CLOSED) {
			dev_warn(dev, "CRQ Queue closed\n");
			/* do not reset, report the fail, wait for passive init from server */
		}

		dev_warn(dev, "Send error (rc=%d)\n", rc);
	}

	return rc;
}

static int ibmvnic_send_crq_init(struct ibmvnic_adapter *adapter)
{
	struct device *dev = &adapter->vdev->dev;
	union ibmvnic_crq crq;
	int retries = 100;
	int rc;

	memset(&crq, 0, sizeof(crq));
	crq.generic.first = IBMVNIC_CRQ_INIT_CMD;
	crq.generic.cmd = IBMVNIC_CRQ_INIT;
	netdev_dbg(adapter->netdev, "Sending CRQ init\n");

	do {
		rc = ibmvnic_send_crq(adapter, &crq);
		if (rc != H_CLOSED)
			break;
		retries--;
		msleep(50);

	} while (retries > 0);

	if (rc) {
		dev_err(dev, "Failed to send init request, rc = %d\n", rc);
		return rc;
	}

	return 0;
}

struct vnic_login_client_data {
	u8	type;
	__be16	len;
	char	name[];
} __packed;

static int vnic_client_data_len(struct ibmvnic_adapter *adapter)
{
	int len;

	/* Calculate the amount of buffer space needed for the
	 * vnic client data in the login buffer. There are four entries,
	 * OS name, LPAR name, device name, and a null last entry.
	 */
	len = 4 * sizeof(struct vnic_login_client_data);
	len += 6; /* "Linux" plus NULL */
	len += strlen(utsname()->nodename) + 1;
	len += strlen(adapter->netdev->name) + 1;

	return len;
}

static void vnic_add_client_data(struct ibmvnic_adapter *adapter,
				 struct vnic_login_client_data *vlcd)
{
	const char *os_name = "Linux";
	int len;

	/* Type 1 - LPAR OS */
	vlcd->type = 1;
	len = strlen(os_name) + 1;
	vlcd->len = cpu_to_be16(len);
	strscpy(vlcd->name, os_name, len);
	vlcd = (struct vnic_login_client_data *)(vlcd->name + len);

	/* Type 2 - LPAR name */
	vlcd->type = 2;
	len = strlen(utsname()->nodename) + 1;
	vlcd->len = cpu_to_be16(len);
	strscpy(vlcd->name, utsname()->nodename, len);
	vlcd = (struct vnic_login_client_data *)(vlcd->name + len);

	/* Type 3 - device name */
	vlcd->type = 3;
	len = strlen(adapter->netdev->name) + 1;
	vlcd->len = cpu_to_be16(len);
	strscpy(vlcd->name, adapter->netdev->name, len);
}

static int send_login(struct ibmvnic_adapter *adapter)
{
	struct ibmvnic_login_rsp_buffer *login_rsp_buffer;
	struct ibmvnic_login_buffer *login_buffer;
	struct device *dev = &adapter->vdev->dev;
	struct vnic_login_client_data *vlcd;
	dma_addr_t rsp_buffer_token;
	dma_addr_t buffer_token;
	size_t rsp_buffer_size;
	union ibmvnic_crq crq;
	int client_data_len;
	size_t buffer_size;
	__be64 *tx_list_p;
	__be64 *rx_list_p;
	int rc;
	int i;

	if (!adapter->tx_scrq || !adapter->rx_scrq) {
		netdev_err(adapter->netdev,
			   "RX or TX queues are not allocated, device login failed\n");
		return -1;
	}

	release_login_buffer(adapter);
	release_login_rsp_buffer(adapter);

	client_data_len = vnic_client_data_len(adapter);

	buffer_size =
	    sizeof(struct ibmvnic_login_buffer) +
	    sizeof(u64) * (adapter->req_tx_queues + adapter->req_rx_queues) +
	    client_data_len;

	login_buffer = kzalloc(buffer_size, GFP_ATOMIC);
	if (!login_buffer)
		goto buf_alloc_failed;

	buffer_token = dma_map_single(dev, login_buffer, buffer_size,
				      DMA_TO_DEVICE);
	if (dma_mapping_error(dev, buffer_token)) {
		dev_err(dev, "Couldn't map login buffer\n");
		goto buf_map_failed;
	}

	rsp_buffer_size = sizeof(struct ibmvnic_login_rsp_buffer) +
			  sizeof(u64) * adapter->req_tx_queues +
			  sizeof(u64) * adapter->req_rx_queues +
			  sizeof(u64) * adapter->req_rx_queues +
			  sizeof(u8) * IBMVNIC_TX_DESC_VERSIONS;

	login_rsp_buffer = kmalloc(rsp_buffer_size, GFP_ATOMIC);
	if (!login_rsp_buffer)
		goto buf_rsp_alloc_failed;

	rsp_buffer_token = dma_map_single(dev, login_rsp_buffer,
					  rsp_buffer_size, DMA_FROM_DEVICE);
	if (dma_mapping_error(dev, rsp_buffer_token)) {
		dev_err(dev, "Couldn't map login rsp buffer\n");
		goto buf_rsp_map_failed;
	}

	adapter->login_buf = login_buffer;
	adapter->login_buf_token = buffer_token;
	adapter->login_buf_sz = buffer_size;
	adapter->login_rsp_buf = login_rsp_buffer;
	adapter->login_rsp_buf_token = rsp_buffer_token;
	adapter->login_rsp_buf_sz = rsp_buffer_size;

	login_buffer->len = cpu_to_be32(buffer_size);
	login_buffer->version = cpu_to_be32(INITIAL_VERSION_LB);
	login_buffer->num_txcomp_subcrqs = cpu_to_be32(adapter->req_tx_queues);
	login_buffer->off_txcomp_subcrqs =
	    cpu_to_be32(sizeof(struct ibmvnic_login_buffer));
	login_buffer->num_rxcomp_subcrqs = cpu_to_be32(adapter->req_rx_queues);
	login_buffer->off_rxcomp_subcrqs =
	    cpu_to_be32(sizeof(struct ibmvnic_login_buffer) +
			sizeof(u64) * adapter->req_tx_queues);
	login_buffer->login_rsp_ioba = cpu_to_be32(rsp_buffer_token);
	login_buffer->login_rsp_len = cpu_to_be32(rsp_buffer_size);

	tx_list_p = (__be64 *)((char *)login_buffer +
				      sizeof(struct ibmvnic_login_buffer));
	rx_list_p = (__be64 *)((char *)login_buffer +
				      sizeof(struct ibmvnic_login_buffer) +
				      sizeof(u64) * adapter->req_tx_queues);

	for (i = 0; i < adapter->req_tx_queues; i++) {
		if (adapter->tx_scrq[i]) {
			tx_list_p[i] =
				cpu_to_be64(adapter->tx_scrq[i]->crq_num);
		}
	}

	for (i = 0; i < adapter->req_rx_queues; i++) {
		if (adapter->rx_scrq[i]) {
			rx_list_p[i] =
				cpu_to_be64(adapter->rx_scrq[i]->crq_num);
		}
	}

	/* Insert vNIC login client data */
	vlcd = (struct vnic_login_client_data *)
		((char *)rx_list_p + (sizeof(u64) * adapter->req_rx_queues));
	login_buffer->client_data_offset =
			cpu_to_be32((char *)vlcd - (char *)login_buffer);
	login_buffer->client_data_len = cpu_to_be32(client_data_len);

	vnic_add_client_data(adapter, vlcd);

	netdev_dbg(adapter->netdev, "Login Buffer:\n");
	for (i = 0; i < (adapter->login_buf_sz - 1) / 8 + 1; i++) {
		netdev_dbg(adapter->netdev, "%016lx\n",
			   ((unsigned long *)(adapter->login_buf))[i]);
	}

	memset(&crq, 0, sizeof(crq));
	crq.login.first = IBMVNIC_CRQ_CMD;
	crq.login.cmd = LOGIN;
	crq.login.ioba = cpu_to_be32(buffer_token);
	crq.login.len = cpu_to_be32(buffer_size);

	adapter->login_pending = true;
	rc = ibmvnic_send_crq(adapter, &crq);
	if (rc) {
		adapter->login_pending = false;
		netdev_err(adapter->netdev, "Failed to send login, rc=%d\n", rc);
		goto buf_rsp_map_failed;
	}

	return 0;

buf_rsp_map_failed:
	kfree(login_rsp_buffer);
	adapter->login_rsp_buf = NULL;
buf_rsp_alloc_failed:
	dma_unmap_single(dev, buffer_token, buffer_size, DMA_TO_DEVICE);
buf_map_failed:
	kfree(login_buffer);
	adapter->login_buf = NULL;
buf_alloc_failed:
	return -1;
}

static int send_request_map(struct ibmvnic_adapter *adapter, dma_addr_t addr,
			    u32 len, u8 map_id)
{
	union ibmvnic_crq crq;

	memset(&crq, 0, sizeof(crq));
	crq.request_map.first = IBMVNIC_CRQ_CMD;
	crq.request_map.cmd = REQUEST_MAP;
	crq.request_map.map_id = map_id;
	crq.request_map.ioba = cpu_to_be32(addr);
	crq.request_map.len = cpu_to_be32(len);
	return ibmvnic_send_crq(adapter, &crq);
}

static int send_request_unmap(struct ibmvnic_adapter *adapter, u8 map_id)
{
	union ibmvnic_crq crq;

	memset(&crq, 0, sizeof(crq));
	crq.request_unmap.first = IBMVNIC_CRQ_CMD;
	crq.request_unmap.cmd = REQUEST_UNMAP;
	crq.request_unmap.map_id = map_id;
	return ibmvnic_send_crq(adapter, &crq);
}

static void send_query_map(struct ibmvnic_adapter *adapter)
{
	union ibmvnic_crq crq;

	memset(&crq, 0, sizeof(crq));
	crq.query_map.first = IBMVNIC_CRQ_CMD;
	crq.query_map.cmd = QUERY_MAP;
	ibmvnic_send_crq(adapter, &crq);
}

/* Send a series of CRQs requesting various capabilities of the VNIC server */
static void send_query_cap(struct ibmvnic_adapter *adapter)
{
	union ibmvnic_crq crq;

	atomic_set(&adapter->running_cap_crqs, 0);
	memset(&crq, 0, sizeof(crq));
	crq.query_capability.first = IBMVNIC_CRQ_CMD;
	crq.query_capability.cmd = QUERY_CAPABILITY;

	crq.query_capability.capability = cpu_to_be16(MIN_TX_QUEUES);
	atomic_inc(&adapter->running_cap_crqs);
	ibmvnic_send_crq(adapter, &crq);

	crq.query_capability.capability = cpu_to_be16(MIN_RX_QUEUES);
	atomic_inc(&adapter->running_cap_crqs);
	ibmvnic_send_crq(adapter, &crq);

	crq.query_capability.capability = cpu_to_be16(MIN_RX_ADD_QUEUES);
	atomic_inc(&adapter->running_cap_crqs);
	ibmvnic_send_crq(adapter, &crq);

	crq.query_capability.capability = cpu_to_be16(MAX_TX_QUEUES);
	atomic_inc(&adapter->running_cap_crqs);
	ibmvnic_send_crq(adapter, &crq);

	crq.query_capability.capability = cpu_to_be16(MAX_RX_QUEUES);
	atomic_inc(&adapter->running_cap_crqs);
	ibmvnic_send_crq(adapter, &crq);

	crq.query_capability.capability = cpu_to_be16(MAX_RX_ADD_QUEUES);
	atomic_inc(&adapter->running_cap_crqs);
	ibmvnic_send_crq(adapter, &crq);

	crq.query_capability.capability =
	    cpu_to_be16(MIN_TX_ENTRIES_PER_SUBCRQ);
	atomic_inc(&adapter->running_cap_crqs);
	ibmvnic_send_crq(adapter, &crq);

	crq.query_capability.capability =
	    cpu_to_be16(MIN_RX_ADD_ENTRIES_PER_SUBCRQ);
	atomic_inc(&adapter->running_cap_crqs);
	ibmvnic_send_crq(adapter, &crq);

	crq.query_capability.capability =
	    cpu_to_be16(MAX_TX_ENTRIES_PER_SUBCRQ);
	atomic_inc(&adapter->running_cap_crqs);
	ibmvnic_send_crq(adapter, &crq);

	crq.query_capability.capability =
	    cpu_to_be16(MAX_RX_ADD_ENTRIES_PER_SUBCRQ);
	atomic_inc(&adapter->running_cap_crqs);
	ibmvnic_send_crq(adapter, &crq);

	crq.query_capability.capability = cpu_to_be16(TCP_IP_OFFLOAD);
	atomic_inc(&adapter->running_cap_crqs);
	ibmvnic_send_crq(adapter, &crq);

	crq.query_capability.capability = cpu_to_be16(PROMISC_SUPPORTED);
	atomic_inc(&adapter->running_cap_crqs);
	ibmvnic_send_crq(adapter, &crq);

	crq.query_capability.capability = cpu_to_be16(MIN_MTU);
	atomic_inc(&adapter->running_cap_crqs);
	ibmvnic_send_crq(adapter, &crq);

	crq.query_capability.capability = cpu_to_be16(MAX_MTU);
	atomic_inc(&adapter->running_cap_crqs);
	ibmvnic_send_crq(adapter, &crq);

	crq.query_capability.capability = cpu_to_be16(MAX_MULTICAST_FILTERS);
	atomic_inc(&adapter->running_cap_crqs);
	ibmvnic_send_crq(adapter, &crq);

	crq.query_capability.capability = cpu_to_be16(VLAN_HEADER_INSERTION);
	atomic_inc(&adapter->running_cap_crqs);
	ibmvnic_send_crq(adapter, &crq);

	crq.query_capability.capability = cpu_to_be16(RX_VLAN_HEADER_INSERTION);
	atomic_inc(&adapter->running_cap_crqs);
	ibmvnic_send_crq(adapter, &crq);

	crq.query_capability.capability = cpu_to_be16(MAX_TX_SG_ENTRIES);
	atomic_inc(&adapter->running_cap_crqs);
	ibmvnic_send_crq(adapter, &crq);

	crq.query_capability.capability = cpu_to_be16(RX_SG_SUPPORTED);
	atomic_inc(&adapter->running_cap_crqs);
	ibmvnic_send_crq(adapter, &crq);

	crq.query_capability.capability = cpu_to_be16(OPT_TX_COMP_SUB_QUEUES);
	atomic_inc(&adapter->running_cap_crqs);
	ibmvnic_send_crq(adapter, &crq);

	crq.query_capability.capability = cpu_to_be16(OPT_RX_COMP_QUEUES);
	atomic_inc(&adapter->running_cap_crqs);
	ibmvnic_send_crq(adapter, &crq);

	crq.query_capability.capability =
			cpu_to_be16(OPT_RX_BUFADD_Q_PER_RX_COMP_Q);
	atomic_inc(&adapter->running_cap_crqs);
	ibmvnic_send_crq(adapter, &crq);

	crq.query_capability.capability =
			cpu_to_be16(OPT_TX_ENTRIES_PER_SUBCRQ);
	atomic_inc(&adapter->running_cap_crqs);
	ibmvnic_send_crq(adapter, &crq);

	crq.query_capability.capability =
			cpu_to_be16(OPT_RXBA_ENTRIES_PER_SUBCRQ);
	atomic_inc(&adapter->running_cap_crqs);
	ibmvnic_send_crq(adapter, &crq);

	crq.query_capability.capability = cpu_to_be16(TX_RX_DESC_REQ);
	atomic_inc(&adapter->running_cap_crqs);
	ibmvnic_send_crq(adapter, &crq);
}

static void send_query_ip_offload(struct ibmvnic_adapter *adapter)
{
	int buf_sz = sizeof(struct ibmvnic_query_ip_offload_buffer);
	struct device *dev = &adapter->vdev->dev;
	union ibmvnic_crq crq;

	adapter->ip_offload_tok =
		dma_map_single(dev,
			       &adapter->ip_offload_buf,
			       buf_sz,
			       DMA_FROM_DEVICE);

	if (dma_mapping_error(dev, adapter->ip_offload_tok)) {
		if (!firmware_has_feature(FW_FEATURE_CMO))
			dev_err(dev, "Couldn't map offload buffer\n");
		return;
	}

	memset(&crq, 0, sizeof(crq));
	crq.query_ip_offload.first = IBMVNIC_CRQ_CMD;
	crq.query_ip_offload.cmd = QUERY_IP_OFFLOAD;
	crq.query_ip_offload.len = cpu_to_be32(buf_sz);
	crq.query_ip_offload.ioba =
	    cpu_to_be32(adapter->ip_offload_tok);

	ibmvnic_send_crq(adapter, &crq);
}

static void send_control_ip_offload(struct ibmvnic_adapter *adapter)
{
	struct ibmvnic_control_ip_offload_buffer *ctrl_buf = &adapter->ip_offload_ctrl;
	struct ibmvnic_query_ip_offload_buffer *buf = &adapter->ip_offload_buf;
	struct device *dev = &adapter->vdev->dev;
	netdev_features_t old_hw_features = 0;
	union ibmvnic_crq crq;

	adapter->ip_offload_ctrl_tok =
		dma_map_single(dev,
			       ctrl_buf,
			       sizeof(adapter->ip_offload_ctrl),
			       DMA_TO_DEVICE);

	if (dma_mapping_error(dev, adapter->ip_offload_ctrl_tok)) {
		dev_err(dev, "Couldn't map ip offload control buffer\n");
		return;
	}

	ctrl_buf->len = cpu_to_be32(sizeof(adapter->ip_offload_ctrl));
	ctrl_buf->version = cpu_to_be32(INITIAL_VERSION_IOB);
	ctrl_buf->ipv4_chksum = buf->ipv4_chksum;
	ctrl_buf->ipv6_chksum = buf->ipv6_chksum;
	ctrl_buf->tcp_ipv4_chksum = buf->tcp_ipv4_chksum;
	ctrl_buf->udp_ipv4_chksum = buf->udp_ipv4_chksum;
	ctrl_buf->tcp_ipv6_chksum = buf->tcp_ipv6_chksum;
	ctrl_buf->udp_ipv6_chksum = buf->udp_ipv6_chksum;
	ctrl_buf->large_tx_ipv4 = buf->large_tx_ipv4;
	ctrl_buf->large_tx_ipv6 = buf->large_tx_ipv6;

	/* large_rx disabled for now, additional features needed */
	ctrl_buf->large_rx_ipv4 = 0;
	ctrl_buf->large_rx_ipv6 = 0;

	if (adapter->state != VNIC_PROBING) {
		old_hw_features = adapter->netdev->hw_features;
		adapter->netdev->hw_features = 0;
	}

	adapter->netdev->hw_features = NETIF_F_SG | NETIF_F_GSO | NETIF_F_GRO;

	if (buf->tcp_ipv4_chksum || buf->udp_ipv4_chksum)
		adapter->netdev->hw_features |= NETIF_F_IP_CSUM;

	if (buf->tcp_ipv6_chksum || buf->udp_ipv6_chksum)
		adapter->netdev->hw_features |= NETIF_F_IPV6_CSUM;

	if ((adapter->netdev->features &
	    (NETIF_F_IP_CSUM | NETIF_F_IPV6_CSUM)))
		adapter->netdev->hw_features |= NETIF_F_RXCSUM;

	if (buf->large_tx_ipv4)
		adapter->netdev->hw_features |= NETIF_F_TSO;
	if (buf->large_tx_ipv6)
		adapter->netdev->hw_features |= NETIF_F_TSO6;

	if (adapter->state == VNIC_PROBING) {
		adapter->netdev->features |= adapter->netdev->hw_features;
	} else if (old_hw_features != adapter->netdev->hw_features) {
		netdev_features_t tmp = 0;

		/* disable features no longer supported */
		adapter->netdev->features &= adapter->netdev->hw_features;
		/* turn on features now supported if previously enabled */
		tmp = (old_hw_features ^ adapter->netdev->hw_features) &
			adapter->netdev->hw_features;
		adapter->netdev->features |=
				tmp & adapter->netdev->wanted_features;
	}

	memset(&crq, 0, sizeof(crq));
	crq.control_ip_offload.first = IBMVNIC_CRQ_CMD;
	crq.control_ip_offload.cmd = CONTROL_IP_OFFLOAD;
	crq.control_ip_offload.len =
	    cpu_to_be32(sizeof(adapter->ip_offload_ctrl));
	crq.control_ip_offload.ioba = cpu_to_be32(adapter->ip_offload_ctrl_tok);
	ibmvnic_send_crq(adapter, &crq);
}

static void handle_vpd_size_rsp(union ibmvnic_crq *crq,
				struct ibmvnic_adapter *adapter)
{
	struct device *dev = &adapter->vdev->dev;

	if (crq->get_vpd_size_rsp.rc.code) {
		dev_err(dev, "Error retrieving VPD size, rc=%x\n",
			crq->get_vpd_size_rsp.rc.code);
		complete(&adapter->fw_done);
		return;
	}

	adapter->vpd->len = be64_to_cpu(crq->get_vpd_size_rsp.len);
	complete(&adapter->fw_done);
}

static void handle_vpd_rsp(union ibmvnic_crq *crq,
			   struct ibmvnic_adapter *adapter)
{
	struct device *dev = &adapter->vdev->dev;
	unsigned char *substr = NULL;
	u8 fw_level_len = 0;

	memset(adapter->fw_version, 0, 32);

	dma_unmap_single(dev, adapter->vpd->dma_addr, adapter->vpd->len,
			 DMA_FROM_DEVICE);

	if (crq->get_vpd_rsp.rc.code) {
		dev_err(dev, "Error retrieving VPD from device, rc=%x\n",
			crq->get_vpd_rsp.rc.code);
		goto complete;
	}

	/* get the position of the firmware version info
	 * located after the ASCII 'RM' substring in the buffer
	 */
	substr = strnstr(adapter->vpd->buff, "RM", adapter->vpd->len);
	if (!substr) {
		dev_info(dev, "Warning - No FW level has been provided in the VPD buffer by the VIOS Server\n");
		goto complete;
	}

	/* get length of firmware level ASCII substring */
	if ((substr + 2) < (adapter->vpd->buff + adapter->vpd->len)) {
		fw_level_len = *(substr + 2);
	} else {
		dev_info(dev, "Length of FW substr extrapolated VDP buff\n");
		goto complete;
	}

	/* copy firmware version string from vpd into adapter */
	if ((substr + 3 + fw_level_len) <
	    (adapter->vpd->buff + adapter->vpd->len)) {
		strncpy((char *)adapter->fw_version, substr + 3, fw_level_len);
	} else {
		dev_info(dev, "FW substr extrapolated VPD buff\n");
	}

complete:
	if (adapter->fw_version[0] == '\0')
		strscpy((char *)adapter->fw_version, "N/A", sizeof(adapter->fw_version));
	complete(&adapter->fw_done);
}

static void handle_query_ip_offload_rsp(struct ibmvnic_adapter *adapter)
{
	struct device *dev = &adapter->vdev->dev;
	struct ibmvnic_query_ip_offload_buffer *buf = &adapter->ip_offload_buf;
	int i;

	dma_unmap_single(dev, adapter->ip_offload_tok,
			 sizeof(adapter->ip_offload_buf), DMA_FROM_DEVICE);

	netdev_dbg(adapter->netdev, "Query IP Offload Buffer:\n");
	for (i = 0; i < (sizeof(adapter->ip_offload_buf) - 1) / 8 + 1; i++)
		netdev_dbg(adapter->netdev, "%016lx\n",
			   ((unsigned long *)(buf))[i]);

	netdev_dbg(adapter->netdev, "ipv4_chksum = %d\n", buf->ipv4_chksum);
	netdev_dbg(adapter->netdev, "ipv6_chksum = %d\n", buf->ipv6_chksum);
	netdev_dbg(adapter->netdev, "tcp_ipv4_chksum = %d\n",
		   buf->tcp_ipv4_chksum);
	netdev_dbg(adapter->netdev, "tcp_ipv6_chksum = %d\n",
		   buf->tcp_ipv6_chksum);
	netdev_dbg(adapter->netdev, "udp_ipv4_chksum = %d\n",
		   buf->udp_ipv4_chksum);
	netdev_dbg(adapter->netdev, "udp_ipv6_chksum = %d\n",
		   buf->udp_ipv6_chksum);
	netdev_dbg(adapter->netdev, "large_tx_ipv4 = %d\n",
		   buf->large_tx_ipv4);
	netdev_dbg(adapter->netdev, "large_tx_ipv6 = %d\n",
		   buf->large_tx_ipv6);
	netdev_dbg(adapter->netdev, "large_rx_ipv4 = %d\n",
		   buf->large_rx_ipv4);
	netdev_dbg(adapter->netdev, "large_rx_ipv6 = %d\n",
		   buf->large_rx_ipv6);
	netdev_dbg(adapter->netdev, "max_ipv4_hdr_sz = %d\n",
		   buf->max_ipv4_header_size);
	netdev_dbg(adapter->netdev, "max_ipv6_hdr_sz = %d\n",
		   buf->max_ipv6_header_size);
	netdev_dbg(adapter->netdev, "max_tcp_hdr_size = %d\n",
		   buf->max_tcp_header_size);
	netdev_dbg(adapter->netdev, "max_udp_hdr_size = %d\n",
		   buf->max_udp_header_size);
	netdev_dbg(adapter->netdev, "max_large_tx_size = %d\n",
		   buf->max_large_tx_size);
	netdev_dbg(adapter->netdev, "max_large_rx_size = %d\n",
		   buf->max_large_rx_size);
	netdev_dbg(adapter->netdev, "ipv6_ext_hdr = %d\n",
		   buf->ipv6_extension_header);
	netdev_dbg(adapter->netdev, "tcp_pseudosum_req = %d\n",
		   buf->tcp_pseudosum_req);
	netdev_dbg(adapter->netdev, "num_ipv6_ext_hd = %d\n",
		   buf->num_ipv6_ext_headers);
	netdev_dbg(adapter->netdev, "off_ipv6_ext_hd = %d\n",
		   buf->off_ipv6_ext_headers);

	send_control_ip_offload(adapter);
}

static const char *ibmvnic_fw_err_cause(u16 cause)
{
	switch (cause) {
	case ADAPTER_PROBLEM:
		return "adapter problem";
	case BUS_PROBLEM:
		return "bus problem";
	case FW_PROBLEM:
		return "firmware problem";
	case DD_PROBLEM:
		return "device driver problem";
	case EEH_RECOVERY:
		return "EEH recovery";
	case FW_UPDATED:
		return "firmware updated";
	case LOW_MEMORY:
		return "low Memory";
	default:
		return "unknown";
	}
}

static void handle_error_indication(union ibmvnic_crq *crq,
				    struct ibmvnic_adapter *adapter)
{
	struct device *dev = &adapter->vdev->dev;
	u16 cause;

	cause = be16_to_cpu(crq->error_indication.error_cause);

	dev_warn_ratelimited(dev,
			     "Firmware reports %serror, cause: %s. Starting recovery...\n",
			     crq->error_indication.flags
				& IBMVNIC_FATAL_ERROR ? "FATAL " : "",
			     ibmvnic_fw_err_cause(cause));

	if (crq->error_indication.flags & IBMVNIC_FATAL_ERROR)
		ibmvnic_reset(adapter, VNIC_RESET_FATAL);
	else
		ibmvnic_reset(adapter, VNIC_RESET_NON_FATAL);
}

static int handle_change_mac_rsp(union ibmvnic_crq *crq,
				 struct ibmvnic_adapter *adapter)
{
	struct net_device *netdev = adapter->netdev;
	struct device *dev = &adapter->vdev->dev;
	long rc;

	rc = crq->change_mac_addr_rsp.rc.code;
	if (rc) {
		dev_err(dev, "Error %ld in CHANGE_MAC_ADDR_RSP\n", rc);
		goto out;
	}
	/* crq->change_mac_addr.mac_addr is the requested one
	 * crq->change_mac_addr_rsp.mac_addr is the returned valid one.
	 */
	eth_hw_addr_set(netdev, &crq->change_mac_addr_rsp.mac_addr[0]);
	ether_addr_copy(adapter->mac_addr,
			&crq->change_mac_addr_rsp.mac_addr[0]);
out:
	complete(&adapter->fw_done);
	return rc;
}

static void handle_request_cap_rsp(union ibmvnic_crq *crq,
				   struct ibmvnic_adapter *adapter)
{
	struct device *dev = &adapter->vdev->dev;
	u64 *req_value;
	char *name;

	atomic_dec(&adapter->running_cap_crqs);
	switch (be16_to_cpu(crq->request_capability_rsp.capability)) {
	case REQ_TX_QUEUES:
		req_value = &adapter->req_tx_queues;
		name = "tx";
		break;
	case REQ_RX_QUEUES:
		req_value = &adapter->req_rx_queues;
		name = "rx";
		break;
	case REQ_RX_ADD_QUEUES:
		req_value = &adapter->req_rx_add_queues;
		name = "rx_add";
		break;
	case REQ_TX_ENTRIES_PER_SUBCRQ:
		req_value = &adapter->req_tx_entries_per_subcrq;
		name = "tx_entries_per_subcrq";
		break;
	case REQ_RX_ADD_ENTRIES_PER_SUBCRQ:
		req_value = &adapter->req_rx_add_entries_per_subcrq;
		name = "rx_add_entries_per_subcrq";
		break;
	case REQ_MTU:
		req_value = &adapter->req_mtu;
		name = "mtu";
		break;
	case PROMISC_REQUESTED:
		req_value = &adapter->promisc;
		name = "promisc";
		break;
	default:
		dev_err(dev, "Got invalid cap request rsp %d\n",
			crq->request_capability.capability);
		return;
	}

	switch (crq->request_capability_rsp.rc.code) {
	case SUCCESS:
		break;
	case PARTIALSUCCESS:
		dev_info(dev, "req=%lld, rsp=%ld in %s queue, retrying.\n",
			 *req_value,
			 (long)be64_to_cpu(crq->request_capability_rsp.number),
			 name);

		if (be16_to_cpu(crq->request_capability_rsp.capability) ==
		    REQ_MTU) {
			pr_err("mtu of %llu is not supported. Reverting.\n",
			       *req_value);
			*req_value = adapter->fallback.mtu;
		} else {
			*req_value =
				be64_to_cpu(crq->request_capability_rsp.number);
		}

		send_request_cap(adapter, 1);
		return;
	default:
		dev_err(dev, "Error %d in request cap rsp\n",
			crq->request_capability_rsp.rc.code);
		return;
	}

	/* Done receiving requested capabilities, query IP offload support */
	if (atomic_read(&adapter->running_cap_crqs) == 0) {
		adapter->wait_capability = false;
		send_query_ip_offload(adapter);
	}
}

static int handle_login_rsp(union ibmvnic_crq *login_rsp_crq,
			    struct ibmvnic_adapter *adapter)
{
	struct device *dev = &adapter->vdev->dev;
	struct net_device *netdev = adapter->netdev;
	struct ibmvnic_login_rsp_buffer *login_rsp = adapter->login_rsp_buf;
	struct ibmvnic_login_buffer *login = adapter->login_buf;
	u64 *tx_handle_array;
	u64 *rx_handle_array;
	int num_tx_pools;
	int num_rx_pools;
	u64 *size_array;
	int i;

	/* CHECK: Test/set of login_pending does not need to be atomic
	 * because only ibmvnic_tasklet tests/clears this.
	 */
	if (!adapter->login_pending) {
		netdev_warn(netdev, "Ignoring unexpected login response\n");
		return 0;
	}
	adapter->login_pending = false;

	dma_unmap_single(dev, adapter->login_buf_token, adapter->login_buf_sz,
			 DMA_TO_DEVICE);
	dma_unmap_single(dev, adapter->login_rsp_buf_token,
			 adapter->login_rsp_buf_sz, DMA_FROM_DEVICE);

	/* If the number of queues requested can't be allocated by the
	 * server, the login response will return with code 1. We will need
	 * to resend the login buffer with fewer queues requested.
	 */
	if (login_rsp_crq->generic.rc.code) {
		adapter->init_done_rc = login_rsp_crq->generic.rc.code;
		complete(&adapter->init_done);
		return 0;
	}

	if (adapter->failover_pending) {
		adapter->init_done_rc = -EAGAIN;
		netdev_dbg(netdev, "Failover pending, ignoring login response\n");
		complete(&adapter->init_done);
		/* login response buffer will be released on reset */
		return 0;
	}

	netdev->mtu = adapter->req_mtu - ETH_HLEN;

	netdev_dbg(adapter->netdev, "Login Response Buffer:\n");
	for (i = 0; i < (adapter->login_rsp_buf_sz - 1) / 8 + 1; i++) {
		netdev_dbg(adapter->netdev, "%016lx\n",
			   ((unsigned long *)(adapter->login_rsp_buf))[i]);
	}

	/* Sanity checks */
	if (login->num_txcomp_subcrqs != login_rsp->num_txsubm_subcrqs ||
	    (be32_to_cpu(login->num_rxcomp_subcrqs) *
	     adapter->req_rx_add_queues !=
	     be32_to_cpu(login_rsp->num_rxadd_subcrqs))) {
		dev_err(dev, "FATAL: Inconsistent login and login rsp\n");
		ibmvnic_reset(adapter, VNIC_RESET_FATAL);
		return -EIO;
	}
	size_array = (u64 *)((u8 *)(adapter->login_rsp_buf) +
		be32_to_cpu(adapter->login_rsp_buf->off_rxadd_buff_size));
	/* variable buffer sizes are not supported, so just read the
	 * first entry.
	 */
	adapter->cur_rx_buf_sz = be64_to_cpu(size_array[0]);

	num_tx_pools = be32_to_cpu(adapter->login_rsp_buf->num_txsubm_subcrqs);
	num_rx_pools = be32_to_cpu(adapter->login_rsp_buf->num_rxadd_subcrqs);

	tx_handle_array = (u64 *)((u8 *)(adapter->login_rsp_buf) +
				  be32_to_cpu(adapter->login_rsp_buf->off_txsubm_subcrqs));
	rx_handle_array = (u64 *)((u8 *)(adapter->login_rsp_buf) +
				  be32_to_cpu(adapter->login_rsp_buf->off_rxadd_subcrqs));

	for (i = 0; i < num_tx_pools; i++)
		adapter->tx_scrq[i]->handle = tx_handle_array[i];

	for (i = 0; i < num_rx_pools; i++)
		adapter->rx_scrq[i]->handle = rx_handle_array[i];

	adapter->num_active_tx_scrqs = num_tx_pools;
	adapter->num_active_rx_scrqs = num_rx_pools;
	release_login_rsp_buffer(adapter);
	release_login_buffer(adapter);
	complete(&adapter->init_done);

	return 0;
}

static void handle_request_unmap_rsp(union ibmvnic_crq *crq,
				     struct ibmvnic_adapter *adapter)
{
	struct device *dev = &adapter->vdev->dev;
	long rc;

	rc = crq->request_unmap_rsp.rc.code;
	if (rc)
		dev_err(dev, "Error %ld in REQUEST_UNMAP_RSP\n", rc);
}

static void handle_query_map_rsp(union ibmvnic_crq *crq,
				 struct ibmvnic_adapter *adapter)
{
	struct net_device *netdev = adapter->netdev;
	struct device *dev = &adapter->vdev->dev;
	long rc;

	rc = crq->query_map_rsp.rc.code;
	if (rc) {
		dev_err(dev, "Error %ld in QUERY_MAP_RSP\n", rc);
		return;
	}
	netdev_dbg(netdev, "page_size = %d\ntot_pages = %u\nfree_pages = %u\n",
		   crq->query_map_rsp.page_size,
		   __be32_to_cpu(crq->query_map_rsp.tot_pages),
		   __be32_to_cpu(crq->query_map_rsp.free_pages));
}

static void handle_query_cap_rsp(union ibmvnic_crq *crq,
				 struct ibmvnic_adapter *adapter)
{
	struct net_device *netdev = adapter->netdev;
	struct device *dev = &adapter->vdev->dev;
	long rc;

	atomic_dec(&adapter->running_cap_crqs);
	netdev_dbg(netdev, "Outstanding queries: %d\n",
		   atomic_read(&adapter->running_cap_crqs));
	rc = crq->query_capability.rc.code;
	if (rc) {
		dev_err(dev, "Error %ld in QUERY_CAP_RSP\n", rc);
		goto out;
	}

	switch (be16_to_cpu(crq->query_capability.capability)) {
	case MIN_TX_QUEUES:
		adapter->min_tx_queues =
		    be64_to_cpu(crq->query_capability.number);
		netdev_dbg(netdev, "min_tx_queues = %lld\n",
			   adapter->min_tx_queues);
		break;
	case MIN_RX_QUEUES:
		adapter->min_rx_queues =
		    be64_to_cpu(crq->query_capability.number);
		netdev_dbg(netdev, "min_rx_queues = %lld\n",
			   adapter->min_rx_queues);
		break;
	case MIN_RX_ADD_QUEUES:
		adapter->min_rx_add_queues =
		    be64_to_cpu(crq->query_capability.number);
		netdev_dbg(netdev, "min_rx_add_queues = %lld\n",
			   adapter->min_rx_add_queues);
		break;
	case MAX_TX_QUEUES:
		adapter->max_tx_queues =
		    be64_to_cpu(crq->query_capability.number);
		netdev_dbg(netdev, "max_tx_queues = %lld\n",
			   adapter->max_tx_queues);
		break;
	case MAX_RX_QUEUES:
		adapter->max_rx_queues =
		    be64_to_cpu(crq->query_capability.number);
		netdev_dbg(netdev, "max_rx_queues = %lld\n",
			   adapter->max_rx_queues);
		break;
	case MAX_RX_ADD_QUEUES:
		adapter->max_rx_add_queues =
		    be64_to_cpu(crq->query_capability.number);
		netdev_dbg(netdev, "max_rx_add_queues = %lld\n",
			   adapter->max_rx_add_queues);
		break;
	case MIN_TX_ENTRIES_PER_SUBCRQ:
		adapter->min_tx_entries_per_subcrq =
		    be64_to_cpu(crq->query_capability.number);
		netdev_dbg(netdev, "min_tx_entries_per_subcrq = %lld\n",
			   adapter->min_tx_entries_per_subcrq);
		break;
	case MIN_RX_ADD_ENTRIES_PER_SUBCRQ:
		adapter->min_rx_add_entries_per_subcrq =
		    be64_to_cpu(crq->query_capability.number);
		netdev_dbg(netdev, "min_rx_add_entrs_per_subcrq = %lld\n",
			   adapter->min_rx_add_entries_per_subcrq);
		break;
	case MAX_TX_ENTRIES_PER_SUBCRQ:
		adapter->max_tx_entries_per_subcrq =
		    be64_to_cpu(crq->query_capability.number);
		netdev_dbg(netdev, "max_tx_entries_per_subcrq = %lld\n",
			   adapter->max_tx_entries_per_subcrq);
		break;
	case MAX_RX_ADD_ENTRIES_PER_SUBCRQ:
		adapter->max_rx_add_entries_per_subcrq =
		    be64_to_cpu(crq->query_capability.number);
		netdev_dbg(netdev, "max_rx_add_entrs_per_subcrq = %lld\n",
			   adapter->max_rx_add_entries_per_subcrq);
		break;
	case TCP_IP_OFFLOAD:
		adapter->tcp_ip_offload =
		    be64_to_cpu(crq->query_capability.number);
		netdev_dbg(netdev, "tcp_ip_offload = %lld\n",
			   adapter->tcp_ip_offload);
		break;
	case PROMISC_SUPPORTED:
		adapter->promisc_supported =
		    be64_to_cpu(crq->query_capability.number);
		netdev_dbg(netdev, "promisc_supported = %lld\n",
			   adapter->promisc_supported);
		break;
	case MIN_MTU:
		adapter->min_mtu = be64_to_cpu(crq->query_capability.number);
		netdev->min_mtu = adapter->min_mtu - ETH_HLEN;
		netdev_dbg(netdev, "min_mtu = %lld\n", adapter->min_mtu);
		break;
	case MAX_MTU:
		adapter->max_mtu = be64_to_cpu(crq->query_capability.number);
		netdev->max_mtu = adapter->max_mtu - ETH_HLEN;
		netdev_dbg(netdev, "max_mtu = %lld\n", adapter->max_mtu);
		break;
	case MAX_MULTICAST_FILTERS:
		adapter->max_multicast_filters =
		    be64_to_cpu(crq->query_capability.number);
		netdev_dbg(netdev, "max_multicast_filters = %lld\n",
			   adapter->max_multicast_filters);
		break;
	case VLAN_HEADER_INSERTION:
		adapter->vlan_header_insertion =
		    be64_to_cpu(crq->query_capability.number);
		if (adapter->vlan_header_insertion)
			netdev->features |= NETIF_F_HW_VLAN_STAG_TX;
		netdev_dbg(netdev, "vlan_header_insertion = %lld\n",
			   adapter->vlan_header_insertion);
		break;
	case RX_VLAN_HEADER_INSERTION:
		adapter->rx_vlan_header_insertion =
		    be64_to_cpu(crq->query_capability.number);
		netdev_dbg(netdev, "rx_vlan_header_insertion = %lld\n",
			   adapter->rx_vlan_header_insertion);
		break;
	case MAX_TX_SG_ENTRIES:
		adapter->max_tx_sg_entries =
		    be64_to_cpu(crq->query_capability.number);
		netdev_dbg(netdev, "max_tx_sg_entries = %lld\n",
			   adapter->max_tx_sg_entries);
		break;
	case RX_SG_SUPPORTED:
		adapter->rx_sg_supported =
		    be64_to_cpu(crq->query_capability.number);
		netdev_dbg(netdev, "rx_sg_supported = %lld\n",
			   adapter->rx_sg_supported);
		break;
	case OPT_TX_COMP_SUB_QUEUES:
		adapter->opt_tx_comp_sub_queues =
		    be64_to_cpu(crq->query_capability.number);
		netdev_dbg(netdev, "opt_tx_comp_sub_queues = %lld\n",
			   adapter->opt_tx_comp_sub_queues);
		break;
	case OPT_RX_COMP_QUEUES:
		adapter->opt_rx_comp_queues =
		    be64_to_cpu(crq->query_capability.number);
		netdev_dbg(netdev, "opt_rx_comp_queues = %lld\n",
			   adapter->opt_rx_comp_queues);
		break;
	case OPT_RX_BUFADD_Q_PER_RX_COMP_Q:
		adapter->opt_rx_bufadd_q_per_rx_comp_q =
		    be64_to_cpu(crq->query_capability.number);
		netdev_dbg(netdev, "opt_rx_bufadd_q_per_rx_comp_q = %lld\n",
			   adapter->opt_rx_bufadd_q_per_rx_comp_q);
		break;
	case OPT_TX_ENTRIES_PER_SUBCRQ:
		adapter->opt_tx_entries_per_subcrq =
		    be64_to_cpu(crq->query_capability.number);
		netdev_dbg(netdev, "opt_tx_entries_per_subcrq = %lld\n",
			   adapter->opt_tx_entries_per_subcrq);
		break;
	case OPT_RXBA_ENTRIES_PER_SUBCRQ:
		adapter->opt_rxba_entries_per_subcrq =
		    be64_to_cpu(crq->query_capability.number);
		netdev_dbg(netdev, "opt_rxba_entries_per_subcrq = %lld\n",
			   adapter->opt_rxba_entries_per_subcrq);
		break;
	case TX_RX_DESC_REQ:
		adapter->tx_rx_desc_req = crq->query_capability.number;
		netdev_dbg(netdev, "tx_rx_desc_req = %llx\n",
			   adapter->tx_rx_desc_req);
		break;

	default:
		netdev_err(netdev, "Got invalid cap rsp %d\n",
			   crq->query_capability.capability);
	}

out:
	if (atomic_read(&adapter->running_cap_crqs) == 0) {
		adapter->wait_capability = false;
		send_request_cap(adapter, 0);
	}
}

static int send_query_phys_parms(struct ibmvnic_adapter *adapter)
{
	union ibmvnic_crq crq;
	int rc;

	memset(&crq, 0, sizeof(crq));
	crq.query_phys_parms.first = IBMVNIC_CRQ_CMD;
	crq.query_phys_parms.cmd = QUERY_PHYS_PARMS;

	mutex_lock(&adapter->fw_lock);
	adapter->fw_done_rc = 0;
	reinit_completion(&adapter->fw_done);

	rc = ibmvnic_send_crq(adapter, &crq);
	if (rc) {
		mutex_unlock(&adapter->fw_lock);
		return rc;
	}

	rc = ibmvnic_wait_for_completion(adapter, &adapter->fw_done, 10000);
	if (rc) {
		mutex_unlock(&adapter->fw_lock);
		return rc;
	}

	mutex_unlock(&adapter->fw_lock);
	return adapter->fw_done_rc ? -EIO : 0;
}

static int handle_query_phys_parms_rsp(union ibmvnic_crq *crq,
				       struct ibmvnic_adapter *adapter)
{
	struct net_device *netdev = adapter->netdev;
	int rc;
	__be32 rspeed = cpu_to_be32(crq->query_phys_parms_rsp.speed);

	rc = crq->query_phys_parms_rsp.rc.code;
	if (rc) {
		netdev_err(netdev, "Error %d in QUERY_PHYS_PARMS\n", rc);
		return rc;
	}
	switch (rspeed) {
	case IBMVNIC_10MBPS:
		adapter->speed = SPEED_10;
		break;
	case IBMVNIC_100MBPS:
		adapter->speed = SPEED_100;
		break;
	case IBMVNIC_1GBPS:
		adapter->speed = SPEED_1000;
		break;
	case IBMVNIC_10GBPS:
		adapter->speed = SPEED_10000;
		break;
	case IBMVNIC_25GBPS:
		adapter->speed = SPEED_25000;
		break;
	case IBMVNIC_40GBPS:
		adapter->speed = SPEED_40000;
		break;
	case IBMVNIC_50GBPS:
		adapter->speed = SPEED_50000;
		break;
	case IBMVNIC_100GBPS:
		adapter->speed = SPEED_100000;
		break;
	case IBMVNIC_200GBPS:
		adapter->speed = SPEED_200000;
		break;
	default:
		if (netif_carrier_ok(netdev))
			netdev_warn(netdev, "Unknown speed 0x%08x\n", rspeed);
		adapter->speed = SPEED_UNKNOWN;
	}
	if (crq->query_phys_parms_rsp.flags1 & IBMVNIC_FULL_DUPLEX)
		adapter->duplex = DUPLEX_FULL;
	else if (crq->query_phys_parms_rsp.flags1 & IBMVNIC_HALF_DUPLEX)
		adapter->duplex = DUPLEX_HALF;
	else
		adapter->duplex = DUPLEX_UNKNOWN;

	return rc;
}

static void ibmvnic_handle_crq(union ibmvnic_crq *crq,
			       struct ibmvnic_adapter *adapter)
{
	struct ibmvnic_generic_crq *gen_crq = &crq->generic;
	struct net_device *netdev = adapter->netdev;
	struct device *dev = &adapter->vdev->dev;
	u64 *u64_crq = (u64 *)crq;
	long rc;

	netdev_dbg(netdev, "Handling CRQ: %016lx %016lx\n",
		   (unsigned long)cpu_to_be64(u64_crq[0]),
		   (unsigned long)cpu_to_be64(u64_crq[1]));
	switch (gen_crq->first) {
	case IBMVNIC_CRQ_INIT_RSP:
		switch (gen_crq->cmd) {
		case IBMVNIC_CRQ_INIT:
			dev_info(dev, "Partner initialized\n");
			adapter->from_passive_init = true;
			/* Discard any stale login responses from prev reset.
			 * CHECK: should we clear even on INIT_COMPLETE?
			 */
			adapter->login_pending = false;

<<<<<<< HEAD
			if (!completion_done(&adapter->init_done)) {
				complete(&adapter->init_done);
				adapter->init_done_rc = -EIO;
			}

=======
>>>>>>> df0cc57e
			if (adapter->state == VNIC_DOWN)
				rc = ibmvnic_reset(adapter, VNIC_RESET_PASSIVE_INIT);
			else
				rc = ibmvnic_reset(adapter, VNIC_RESET_FAILOVER);

			if (rc && rc != -EBUSY) {
				/* We were unable to schedule the failover
				 * reset either because the adapter was still
				 * probing (eg: during kexec) or we could not
				 * allocate memory. Clear the failover_pending
				 * flag since no one else will. We ignore
				 * EBUSY because it means either FAILOVER reset
				 * is already scheduled or the adapter is
				 * being removed.
				 */
				netdev_err(netdev,
					   "Error %ld scheduling failover reset\n",
					   rc);
				adapter->failover_pending = false;
			}

			if (!completion_done(&adapter->init_done)) {
				complete(&adapter->init_done);
				if (!adapter->init_done_rc)
					adapter->init_done_rc = -EAGAIN;
			}

			break;
		case IBMVNIC_CRQ_INIT_COMPLETE:
			dev_info(dev, "Partner initialization complete\n");
			adapter->crq.active = true;
			send_version_xchg(adapter);
			break;
		default:
			dev_err(dev, "Unknown crq cmd: %d\n", gen_crq->cmd);
		}
		return;
	case IBMVNIC_CRQ_XPORT_EVENT:
		netif_carrier_off(netdev);
		adapter->crq.active = false;
		/* terminate any thread waiting for a response
		 * from the device
		 */
		if (!completion_done(&adapter->fw_done)) {
			adapter->fw_done_rc = -EIO;
			complete(&adapter->fw_done);
		}
		if (!completion_done(&adapter->stats_done))
			complete(&adapter->stats_done);
		if (test_bit(0, &adapter->resetting))
			adapter->force_reset_recovery = true;
		if (gen_crq->cmd == IBMVNIC_PARTITION_MIGRATED) {
			dev_info(dev, "Migrated, re-enabling adapter\n");
			ibmvnic_reset(adapter, VNIC_RESET_MOBILITY);
		} else if (gen_crq->cmd == IBMVNIC_DEVICE_FAILOVER) {
			dev_info(dev, "Backing device failover detected\n");
			adapter->failover_pending = true;
		} else {
			/* The adapter lost the connection */
			dev_err(dev, "Virtual Adapter failed (rc=%d)\n",
				gen_crq->cmd);
			ibmvnic_reset(adapter, VNIC_RESET_FATAL);
		}
		return;
	case IBMVNIC_CRQ_CMD_RSP:
		break;
	default:
		dev_err(dev, "Got an invalid msg type 0x%02x\n",
			gen_crq->first);
		return;
	}

	switch (gen_crq->cmd) {
	case VERSION_EXCHANGE_RSP:
		rc = crq->version_exchange_rsp.rc.code;
		if (rc) {
			dev_err(dev, "Error %ld in VERSION_EXCHG_RSP\n", rc);
			break;
		}
		ibmvnic_version =
			    be16_to_cpu(crq->version_exchange_rsp.version);
		dev_info(dev, "Partner protocol version is %d\n",
			 ibmvnic_version);
		send_query_cap(adapter);
		break;
	case QUERY_CAPABILITY_RSP:
		handle_query_cap_rsp(crq, adapter);
		break;
	case QUERY_MAP_RSP:
		handle_query_map_rsp(crq, adapter);
		break;
	case REQUEST_MAP_RSP:
		adapter->fw_done_rc = crq->request_map_rsp.rc.code;
		complete(&adapter->fw_done);
		break;
	case REQUEST_UNMAP_RSP:
		handle_request_unmap_rsp(crq, adapter);
		break;
	case REQUEST_CAPABILITY_RSP:
		handle_request_cap_rsp(crq, adapter);
		break;
	case LOGIN_RSP:
		netdev_dbg(netdev, "Got Login Response\n");
		handle_login_rsp(crq, adapter);
		break;
	case LOGICAL_LINK_STATE_RSP:
		netdev_dbg(netdev,
			   "Got Logical Link State Response, state: %d rc: %d\n",
			   crq->logical_link_state_rsp.link_state,
			   crq->logical_link_state_rsp.rc.code);
		adapter->logical_link_state =
		    crq->logical_link_state_rsp.link_state;
		adapter->init_done_rc = crq->logical_link_state_rsp.rc.code;
		complete(&adapter->init_done);
		break;
	case LINK_STATE_INDICATION:
		netdev_dbg(netdev, "Got Logical Link State Indication\n");
		adapter->phys_link_state =
		    crq->link_state_indication.phys_link_state;
		adapter->logical_link_state =
		    crq->link_state_indication.logical_link_state;
		if (adapter->phys_link_state && adapter->logical_link_state)
			netif_carrier_on(netdev);
		else
			netif_carrier_off(netdev);
		break;
	case CHANGE_MAC_ADDR_RSP:
		netdev_dbg(netdev, "Got MAC address change Response\n");
		adapter->fw_done_rc = handle_change_mac_rsp(crq, adapter);
		break;
	case ERROR_INDICATION:
		netdev_dbg(netdev, "Got Error Indication\n");
		handle_error_indication(crq, adapter);
		break;
	case REQUEST_STATISTICS_RSP:
		netdev_dbg(netdev, "Got Statistics Response\n");
		complete(&adapter->stats_done);
		break;
	case QUERY_IP_OFFLOAD_RSP:
		netdev_dbg(netdev, "Got Query IP offload Response\n");
		handle_query_ip_offload_rsp(adapter);
		break;
	case MULTICAST_CTRL_RSP:
		netdev_dbg(netdev, "Got multicast control Response\n");
		break;
	case CONTROL_IP_OFFLOAD_RSP:
		netdev_dbg(netdev, "Got Control IP offload Response\n");
		dma_unmap_single(dev, adapter->ip_offload_ctrl_tok,
				 sizeof(adapter->ip_offload_ctrl),
				 DMA_TO_DEVICE);
		complete(&adapter->init_done);
		break;
	case COLLECT_FW_TRACE_RSP:
		netdev_dbg(netdev, "Got Collect firmware trace Response\n");
		complete(&adapter->fw_done);
		break;
	case GET_VPD_SIZE_RSP:
		handle_vpd_size_rsp(crq, adapter);
		break;
	case GET_VPD_RSP:
		handle_vpd_rsp(crq, adapter);
		break;
	case QUERY_PHYS_PARMS_RSP:
		adapter->fw_done_rc = handle_query_phys_parms_rsp(crq, adapter);
		complete(&adapter->fw_done);
		break;
	default:
		netdev_err(netdev, "Got an invalid cmd type 0x%02x\n",
			   gen_crq->cmd);
	}
}

static irqreturn_t ibmvnic_interrupt(int irq, void *instance)
{
	struct ibmvnic_adapter *adapter = instance;

	tasklet_schedule(&adapter->tasklet);
	return IRQ_HANDLED;
}

static void ibmvnic_tasklet(struct tasklet_struct *t)
{
	struct ibmvnic_adapter *adapter = from_tasklet(adapter, t, tasklet);
	struct ibmvnic_crq_queue *queue = &adapter->crq;
	union ibmvnic_crq *crq;
	unsigned long flags;
	bool done = false;

	spin_lock_irqsave(&queue->lock, flags);
	while (!done) {
		/* Pull all the valid messages off the CRQ */
		while ((crq = ibmvnic_next_crq(adapter)) != NULL) {
			/* This barrier makes sure ibmvnic_next_crq()'s
			 * crq->generic.first & IBMVNIC_CRQ_CMD_RSP is loaded
			 * before ibmvnic_handle_crq()'s
			 * switch(gen_crq->first) and switch(gen_crq->cmd).
			 */
			dma_rmb();
			ibmvnic_handle_crq(crq, adapter);
			crq->generic.first = 0;
		}

		/* remain in tasklet until all
		 * capabilities responses are received
		 */
		if (!adapter->wait_capability)
			done = true;
	}
	/* if capabilities CRQ's were sent in this tasklet, the following
	 * tasklet must wait until all responses are received
	 */
	if (atomic_read(&adapter->running_cap_crqs) != 0)
		adapter->wait_capability = true;
	spin_unlock_irqrestore(&queue->lock, flags);
}

static int ibmvnic_reenable_crq_queue(struct ibmvnic_adapter *adapter)
{
	struct vio_dev *vdev = adapter->vdev;
	int rc;

	do {
		rc = plpar_hcall_norets(H_ENABLE_CRQ, vdev->unit_address);
	} while (rc == H_IN_PROGRESS || rc == H_BUSY || H_IS_LONG_BUSY(rc));

	if (rc)
		dev_err(&vdev->dev, "Error enabling adapter (rc=%d)\n", rc);

	return rc;
}

static int ibmvnic_reset_crq(struct ibmvnic_adapter *adapter)
{
	struct ibmvnic_crq_queue *crq = &adapter->crq;
	struct device *dev = &adapter->vdev->dev;
	struct vio_dev *vdev = adapter->vdev;
	int rc;

	/* Close the CRQ */
	do {
		rc = plpar_hcall_norets(H_FREE_CRQ, vdev->unit_address);
	} while (rc == H_BUSY || H_IS_LONG_BUSY(rc));

	/* Clean out the queue */
	if (!crq->msgs)
		return -EINVAL;

	memset(crq->msgs, 0, PAGE_SIZE);
	crq->cur = 0;
	crq->active = false;

	/* And re-open it again */
	rc = plpar_hcall_norets(H_REG_CRQ, vdev->unit_address,
				crq->msg_token, PAGE_SIZE);

	if (rc == H_CLOSED)
		/* Adapter is good, but other end is not ready */
		dev_warn(dev, "Partner adapter not ready\n");
	else if (rc != 0)
		dev_warn(dev, "Couldn't register crq (rc=%d)\n", rc);

	return rc;
}

static void release_crq_queue(struct ibmvnic_adapter *adapter)
{
	struct ibmvnic_crq_queue *crq = &adapter->crq;
	struct vio_dev *vdev = adapter->vdev;
	long rc;

	if (!crq->msgs)
		return;

	netdev_dbg(adapter->netdev, "Releasing CRQ\n");
	free_irq(vdev->irq, adapter);
	tasklet_kill(&adapter->tasklet);
	do {
		rc = plpar_hcall_norets(H_FREE_CRQ, vdev->unit_address);
	} while (rc == H_BUSY || H_IS_LONG_BUSY(rc));

	dma_unmap_single(&vdev->dev, crq->msg_token, PAGE_SIZE,
			 DMA_BIDIRECTIONAL);
	free_page((unsigned long)crq->msgs);
	crq->msgs = NULL;
	crq->active = false;
}

static int init_crq_queue(struct ibmvnic_adapter *adapter)
{
	struct ibmvnic_crq_queue *crq = &adapter->crq;
	struct device *dev = &adapter->vdev->dev;
	struct vio_dev *vdev = adapter->vdev;
	int rc, retrc = -ENOMEM;

	if (crq->msgs)
		return 0;

	crq->msgs = (union ibmvnic_crq *)get_zeroed_page(GFP_KERNEL);
	/* Should we allocate more than one page? */

	if (!crq->msgs)
		return -ENOMEM;

	crq->size = PAGE_SIZE / sizeof(*crq->msgs);
	crq->msg_token = dma_map_single(dev, crq->msgs, PAGE_SIZE,
					DMA_BIDIRECTIONAL);
	if (dma_mapping_error(dev, crq->msg_token))
		goto map_failed;

	rc = plpar_hcall_norets(H_REG_CRQ, vdev->unit_address,
				crq->msg_token, PAGE_SIZE);

	if (rc == H_RESOURCE)
		/* maybe kexecing and resource is busy. try a reset */
		rc = ibmvnic_reset_crq(adapter);
	retrc = rc;

	if (rc == H_CLOSED) {
		dev_warn(dev, "Partner adapter not ready\n");
	} else if (rc) {
		dev_warn(dev, "Error %d opening adapter\n", rc);
		goto reg_crq_failed;
	}

	retrc = 0;

	tasklet_setup(&adapter->tasklet, (void *)ibmvnic_tasklet);

	netdev_dbg(adapter->netdev, "registering irq 0x%x\n", vdev->irq);
	snprintf(crq->name, sizeof(crq->name), "ibmvnic-%x",
		 adapter->vdev->unit_address);
	rc = request_irq(vdev->irq, ibmvnic_interrupt, 0, crq->name, adapter);
	if (rc) {
		dev_err(dev, "Couldn't register irq 0x%x. rc=%d\n",
			vdev->irq, rc);
		goto req_irq_failed;
	}

	rc = vio_enable_interrupts(vdev);
	if (rc) {
		dev_err(dev, "Error %d enabling interrupts\n", rc);
		goto req_irq_failed;
	}

	crq->cur = 0;
	spin_lock_init(&crq->lock);

	/* process any CRQs that were queued before we enabled interrupts */
	tasklet_schedule(&adapter->tasklet);

	return retrc;

req_irq_failed:
	tasklet_kill(&adapter->tasklet);
	do {
		rc = plpar_hcall_norets(H_FREE_CRQ, vdev->unit_address);
	} while (rc == H_BUSY || H_IS_LONG_BUSY(rc));
reg_crq_failed:
	dma_unmap_single(dev, crq->msg_token, PAGE_SIZE, DMA_BIDIRECTIONAL);
map_failed:
	free_page((unsigned long)crq->msgs);
	crq->msgs = NULL;
	return retrc;
}

static int ibmvnic_reset_init(struct ibmvnic_adapter *adapter, bool reset)
{
	struct device *dev = &adapter->vdev->dev;
	unsigned long timeout = msecs_to_jiffies(20000);
	u64 old_num_rx_queues = adapter->req_rx_queues;
	u64 old_num_tx_queues = adapter->req_tx_queues;
	int rc;

	adapter->from_passive_init = false;

	if (reset)
		reinit_completion(&adapter->init_done);

	adapter->init_done_rc = 0;
	rc = ibmvnic_send_crq_init(adapter);
	if (rc) {
		dev_err(dev, "Send crq init failed with error %d\n", rc);
		return rc;
	}

	if (!wait_for_completion_timeout(&adapter->init_done, timeout)) {
		dev_err(dev, "Initialization sequence timed out\n");
		return -1;
	}

	if (adapter->init_done_rc) {
		release_crq_queue(adapter);
		return adapter->init_done_rc;
	}

	if (adapter->from_passive_init) {
		adapter->state = VNIC_OPEN;
		adapter->from_passive_init = false;
		return -1;
	}

	if (reset &&
	    test_bit(0, &adapter->resetting) && !adapter->wait_for_reset &&
	    adapter->reset_reason != VNIC_RESET_MOBILITY) {
		if (adapter->req_rx_queues != old_num_rx_queues ||
		    adapter->req_tx_queues != old_num_tx_queues) {
			release_sub_crqs(adapter, 0);
			rc = init_sub_crqs(adapter);
		} else {
			rc = reset_sub_crq_queues(adapter);
		}
	} else {
		rc = init_sub_crqs(adapter);
	}

	if (rc) {
		dev_err(dev, "Initialization of sub crqs failed\n");
		release_crq_queue(adapter);
		return rc;
	}

	rc = init_sub_crq_irqs(adapter);
	if (rc) {
		dev_err(dev, "Failed to initialize sub crq irqs\n");
		release_crq_queue(adapter);
	}

	return rc;
}

static struct device_attribute dev_attr_failover;

static int ibmvnic_probe(struct vio_dev *dev, const struct vio_device_id *id)
{
	struct ibmvnic_adapter *adapter;
	struct net_device *netdev;
	unsigned char *mac_addr_p;
	bool init_success;
	int rc;

	dev_dbg(&dev->dev, "entering ibmvnic_probe for UA 0x%x\n",
		dev->unit_address);

	mac_addr_p = (unsigned char *)vio_get_attribute(dev,
							VETH_MAC_ADDR, NULL);
	if (!mac_addr_p) {
		dev_err(&dev->dev,
			"(%s:%3.3d) ERROR: Can't find MAC_ADDR attribute\n",
			__FILE__, __LINE__);
		return 0;
	}

	netdev = alloc_etherdev_mq(sizeof(struct ibmvnic_adapter),
				   IBMVNIC_MAX_QUEUES);
	if (!netdev)
		return -ENOMEM;

	adapter = netdev_priv(netdev);
	adapter->state = VNIC_PROBING;
	dev_set_drvdata(&dev->dev, netdev);
	adapter->vdev = dev;
	adapter->netdev = netdev;
	adapter->login_pending = false;
	memset(&adapter->map_ids, 0, sizeof(adapter->map_ids));
	/* map_ids start at 1, so ensure map_id 0 is always "in-use" */
	bitmap_set(adapter->map_ids, 0, 1);

	ether_addr_copy(adapter->mac_addr, mac_addr_p);
	eth_hw_addr_set(netdev, adapter->mac_addr);
	netdev->irq = dev->irq;
	netdev->netdev_ops = &ibmvnic_netdev_ops;
	netdev->ethtool_ops = &ibmvnic_ethtool_ops;
	SET_NETDEV_DEV(netdev, &dev->dev);

	INIT_WORK(&adapter->ibmvnic_reset, __ibmvnic_reset);
	INIT_DELAYED_WORK(&adapter->ibmvnic_delayed_reset,
			  __ibmvnic_delayed_reset);
	INIT_LIST_HEAD(&adapter->rwi_list);
	spin_lock_init(&adapter->rwi_lock);
	spin_lock_init(&adapter->state_lock);
	mutex_init(&adapter->fw_lock);
	init_completion(&adapter->init_done);
	init_completion(&adapter->fw_done);
	init_completion(&adapter->reset_done);
	init_completion(&adapter->stats_done);
	clear_bit(0, &adapter->resetting);
	adapter->prev_rx_buf_sz = 0;
	adapter->prev_mtu = 0;

	init_success = false;
	do {
		rc = init_crq_queue(adapter);
		if (rc) {
			dev_err(&dev->dev, "Couldn't initialize crq. rc=%d\n",
				rc);
			goto ibmvnic_init_fail;
		}

		rc = ibmvnic_reset_init(adapter, false);
<<<<<<< HEAD
	} while (rc == EAGAIN);
=======
	} while (rc == -EAGAIN);

	/* We are ignoring the error from ibmvnic_reset_init() assuming that the
	 * partner is not ready. CRQ is not active. When the partner becomes
	 * ready, we will do the passive init reset.
	 */

	if (!rc)
		init_success = true;
>>>>>>> df0cc57e

	/* We are ignoring the error from ibmvnic_reset_init() assuming that the
	 * partner is not ready. CRQ is not active. When the partner becomes
	 * ready, we will do the passive init reset.
	 */

	if (!rc)
		init_success = true;

	rc = init_stats_buffers(adapter);
	if (rc)
		goto ibmvnic_init_fail;

	rc = init_stats_token(adapter);
	if (rc)
		goto ibmvnic_stats_fail;

	rc = device_create_file(&dev->dev, &dev_attr_failover);
	if (rc)
		goto ibmvnic_dev_file_err;

	netif_carrier_off(netdev);
	rc = register_netdev(netdev);
	if (rc) {
		dev_err(&dev->dev, "failed to register netdev rc=%d\n", rc);
		goto ibmvnic_register_fail;
	}
	dev_info(&dev->dev, "ibmvnic registered\n");

	if (init_success) {
		adapter->state = VNIC_PROBED;
		netdev->mtu = adapter->req_mtu - ETH_HLEN;
		netdev->min_mtu = adapter->min_mtu - ETH_HLEN;
		netdev->max_mtu = adapter->max_mtu - ETH_HLEN;
	} else {
		adapter->state = VNIC_DOWN;
	}

	adapter->wait_for_reset = false;
	adapter->last_reset_time = jiffies;
	return 0;

ibmvnic_register_fail:
	device_remove_file(&dev->dev, &dev_attr_failover);

ibmvnic_dev_file_err:
	release_stats_token(adapter);

ibmvnic_stats_fail:
	release_stats_buffers(adapter);

ibmvnic_init_fail:
	release_sub_crqs(adapter, 1);
	release_crq_queue(adapter);
	mutex_destroy(&adapter->fw_lock);
	free_netdev(netdev);

	return rc;
}

static void ibmvnic_remove(struct vio_dev *dev)
{
	struct net_device *netdev = dev_get_drvdata(&dev->dev);
	struct ibmvnic_adapter *adapter = netdev_priv(netdev);
	unsigned long flags;

	spin_lock_irqsave(&adapter->state_lock, flags);

	/* If ibmvnic_reset() is scheduling a reset, wait for it to
	 * finish. Then, set the state to REMOVING to prevent it from
	 * scheduling any more work and to have reset functions ignore
	 * any resets that have already been scheduled. Drop the lock
	 * after setting state, so __ibmvnic_reset() which is called
	 * from the flush_work() below, can make progress.
	 */
	spin_lock(&adapter->rwi_lock);
	adapter->state = VNIC_REMOVING;
	spin_unlock(&adapter->rwi_lock);

	spin_unlock_irqrestore(&adapter->state_lock, flags);

	flush_work(&adapter->ibmvnic_reset);
	flush_delayed_work(&adapter->ibmvnic_delayed_reset);

	rtnl_lock();
	unregister_netdevice(netdev);

	release_resources(adapter);
	release_rx_pools(adapter);
	release_tx_pools(adapter);
	release_sub_crqs(adapter, 1);
	release_crq_queue(adapter);

	release_stats_token(adapter);
	release_stats_buffers(adapter);

	adapter->state = VNIC_REMOVED;

	rtnl_unlock();
	mutex_destroy(&adapter->fw_lock);
	device_remove_file(&dev->dev, &dev_attr_failover);
	free_netdev(netdev);
	dev_set_drvdata(&dev->dev, NULL);
}

static ssize_t failover_store(struct device *dev, struct device_attribute *attr,
			      const char *buf, size_t count)
{
	struct net_device *netdev = dev_get_drvdata(dev);
	struct ibmvnic_adapter *adapter = netdev_priv(netdev);
	unsigned long retbuf[PLPAR_HCALL_BUFSIZE];
	__be64 session_token;
	long rc;

	if (!sysfs_streq(buf, "1"))
		return -EINVAL;

	rc = plpar_hcall(H_VIOCTL, retbuf, adapter->vdev->unit_address,
			 H_GET_SESSION_TOKEN, 0, 0, 0);
	if (rc) {
		netdev_err(netdev, "Couldn't retrieve session token, rc %ld\n",
			   rc);
		goto last_resort;
	}

	session_token = (__be64)retbuf[0];
	netdev_dbg(netdev, "Initiating client failover, session id %llx\n",
		   be64_to_cpu(session_token));
	rc = plpar_hcall_norets(H_VIOCTL, adapter->vdev->unit_address,
				H_SESSION_ERR_DETECTED, session_token, 0, 0);
	if (rc)
		netdev_err(netdev,
			   "H_VIOCTL initiated failover failed, rc %ld\n",
			   rc);

last_resort:
	netdev_dbg(netdev, "Trying to send CRQ_CMD, the last resort\n");
	ibmvnic_reset(adapter, VNIC_RESET_FAILOVER);

	return count;
}
static DEVICE_ATTR_WO(failover);

static unsigned long ibmvnic_get_desired_dma(struct vio_dev *vdev)
{
	struct net_device *netdev = dev_get_drvdata(&vdev->dev);
	struct ibmvnic_adapter *adapter;
	struct iommu_table *tbl;
	unsigned long ret = 0;
	int i;

	tbl = get_iommu_table_base(&vdev->dev);

	/* netdev inits at probe time along with the structures we need below*/
	if (!netdev)
		return IOMMU_PAGE_ALIGN(IBMVNIC_IO_ENTITLEMENT_DEFAULT, tbl);

	adapter = netdev_priv(netdev);

	ret += PAGE_SIZE; /* the crq message queue */
	ret += IOMMU_PAGE_ALIGN(sizeof(struct ibmvnic_statistics), tbl);

	for (i = 0; i < adapter->req_tx_queues + adapter->req_rx_queues; i++)
		ret += 4 * PAGE_SIZE; /* the scrq message queue */

	for (i = 0; i < adapter->num_active_rx_pools; i++)
		ret += adapter->rx_pool[i].size *
		    IOMMU_PAGE_ALIGN(adapter->rx_pool[i].buff_size, tbl);

	return ret;
}

static int ibmvnic_resume(struct device *dev)
{
	struct net_device *netdev = dev_get_drvdata(dev);
	struct ibmvnic_adapter *adapter = netdev_priv(netdev);

	if (adapter->state != VNIC_OPEN)
		return 0;

	tasklet_schedule(&adapter->tasklet);

	return 0;
}

static const struct vio_device_id ibmvnic_device_table[] = {
	{"network", "IBM,vnic"},
	{"", "" }
};
MODULE_DEVICE_TABLE(vio, ibmvnic_device_table);

static const struct dev_pm_ops ibmvnic_pm_ops = {
	.resume = ibmvnic_resume
};

static struct vio_driver ibmvnic_driver = {
	.id_table       = ibmvnic_device_table,
	.probe          = ibmvnic_probe,
	.remove         = ibmvnic_remove,
	.get_desired_dma = ibmvnic_get_desired_dma,
	.name		= ibmvnic_driver_name,
	.pm		= &ibmvnic_pm_ops,
};

/* module functions */
static int __init ibmvnic_module_init(void)
{
	pr_info("%s: %s %s\n", ibmvnic_driver_name, ibmvnic_driver_string,
		IBMVNIC_DRIVER_VERSION);

	return vio_register_driver(&ibmvnic_driver);
}

static void __exit ibmvnic_module_exit(void)
{
	vio_unregister_driver(&ibmvnic_driver);
}

module_init(ibmvnic_module_init);
module_exit(ibmvnic_module_exit);<|MERGE_RESOLUTION|>--- conflicted
+++ resolved
@@ -108,11 +108,8 @@
 static int send_query_phys_parms(struct ibmvnic_adapter *adapter);
 static void ibmvnic_tx_scrq_clean_buffer(struct ibmvnic_adapter *adapter,
 					 struct ibmvnic_sub_crq_queue *tx_scrq);
-<<<<<<< HEAD
-=======
 static void free_long_term_buff(struct ibmvnic_adapter *adapter,
 				struct ibmvnic_long_term_buff *ltb);
->>>>>>> df0cc57e
 
 struct ibmvnic_stat {
 	char name[ETH_GSTRING_LEN];
@@ -313,15 +310,6 @@
 			adapter->fw_done_rc);
 		rc = -1;
 		goto out;
-<<<<<<< HEAD
-	}
-	rc = 0;
-out:
-	if (rc) {
-		dma_free_coherent(dev, ltb->size, ltb->buff, ltb->addr);
-		ltb->buff = NULL;
-=======
->>>>>>> df0cc57e
 	}
 	rc = 0;
 out:
@@ -346,48 +334,6 @@
 	    adapter->reset_reason != VNIC_RESET_MOBILITY &&
 	    adapter->reset_reason != VNIC_RESET_TIMEOUT)
 		send_request_unmap(adapter, ltb->map_id);
-<<<<<<< HEAD
-	dma_free_coherent(dev, ltb->size, ltb->buff, ltb->addr);
-	ltb->buff = NULL;
-	ltb->map_id = 0;
-}
-
-static int reset_long_term_buff(struct ibmvnic_adapter *adapter,
-				struct ibmvnic_long_term_buff *ltb)
-{
-	struct device *dev = &adapter->vdev->dev;
-	int rc;
-
-	memset(ltb->buff, 0, ltb->size);
-
-	mutex_lock(&adapter->fw_lock);
-	adapter->fw_done_rc = 0;
-
-	reinit_completion(&adapter->fw_done);
-	rc = send_request_map(adapter, ltb->addr, ltb->size, ltb->map_id);
-	if (rc) {
-		mutex_unlock(&adapter->fw_lock);
-		return rc;
-	}
-
-	rc = ibmvnic_wait_for_completion(adapter, &adapter->fw_done, 10000);
-	if (rc) {
-		dev_info(dev,
-			 "Reset failed, long term map request timed out or aborted\n");
-		mutex_unlock(&adapter->fw_lock);
-		return rc;
-	}
-
-	if (adapter->fw_done_rc) {
-		dev_info(dev,
-			 "Reset failed, attempting to free and reallocate buffer\n");
-		free_long_term_buff(adapter, ltb);
-		mutex_unlock(&adapter->fw_lock);
-		return alloc_long_term_buff(adapter, ltb, ltb->size);
-	}
-	mutex_unlock(&adapter->fw_lock);
-	return 0;
-=======
 
 	dma_free_coherent(dev, ltb->size, ltb->buff, ltb->addr);
 
@@ -395,7 +341,6 @@
 	/* mark this map_id free */
 	bitmap_clear(adapter->map_ids, ltb->map_id, 1);
 	ltb->map_id = 0;
->>>>>>> df0cc57e
 }
 
 static void deactivate_rx_pools(struct ibmvnic_adapter *adapter)
@@ -430,23 +375,6 @@
 
 	rx_scrq = adapter->rx_scrq[pool->index];
 	ind_bufp = &rx_scrq->ind_buf;
-<<<<<<< HEAD
-
-	/* netdev_skb_alloc() could have failed after we saved a few skbs
-	 * in the indir_buf and we would not have sent them to VIOS yet.
-	 * To account for them, start the loop at ind_bufp->index rather
-	 * than 0. If we pushed all the skbs to VIOS, ind_bufp->index will
-	 * be 0.
-	 */
-	for (i = ind_bufp->index; i < count; ++i) {
-		skb = netdev_alloc_skb(adapter->netdev, pool->buff_size);
-		if (!skb) {
-			dev_err(dev, "Couldn't replenish rx buff\n");
-			adapter->replenish_no_mem++;
-			break;
-		}
-=======
->>>>>>> df0cc57e
 
 	/* netdev_skb_alloc() could have failed after we saved a few skbs
 	 * in the indir_buf and we would not have sent them to VIOS yet.
@@ -626,62 +554,12 @@
 	return 0;
 }
 
-<<<<<<< HEAD
-static int reset_rx_pools(struct ibmvnic_adapter *adapter)
-{
-	struct ibmvnic_rx_pool *rx_pool;
-	u64 buff_size;
-	int rx_scrqs;
-	int i, j, rc;
-
-	if (!adapter->rx_pool)
-		return -1;
-
-	buff_size = adapter->cur_rx_buf_sz;
-	rx_scrqs = adapter->num_active_rx_pools;
-	for (i = 0; i < rx_scrqs; i++) {
-		rx_pool = &adapter->rx_pool[i];
-
-		netdev_dbg(adapter->netdev, "Re-setting rx_pool[%d]\n", i);
-
-		if (rx_pool->buff_size != buff_size) {
-			free_long_term_buff(adapter, &rx_pool->long_term_buff);
-			rx_pool->buff_size = ALIGN(buff_size, L1_CACHE_BYTES);
-			rc = alloc_long_term_buff(adapter,
-						  &rx_pool->long_term_buff,
-						  rx_pool->size *
-						  rx_pool->buff_size);
-		} else {
-			rc = reset_long_term_buff(adapter,
-						  &rx_pool->long_term_buff);
-		}
-
-		if (rc)
-			return rc;
-
-		for (j = 0; j < rx_pool->size; j++)
-			rx_pool->free_map[j] = j;
-
-		memset(rx_pool->rx_buff, 0,
-		       rx_pool->size * sizeof(struct ibmvnic_rx_buff));
-
-		atomic_set(&rx_pool->available, 0);
-		rx_pool->next_alloc = 0;
-		rx_pool->next_free = 0;
-		rx_pool->active = 1;
-	}
-
-	return 0;
-}
-
-=======
 /**
  * release_rx_pools() - Release any rx pools attached to @adapter.
  * @adapter: ibmvnic adapter
  *
  * Safe to call this multiple times - even if no pools are attached.
  */
->>>>>>> df0cc57e
 static void release_rx_pools(struct ibmvnic_adapter *adapter)
 {
 	struct ibmvnic_rx_pool *rx_pool;
@@ -831,26 +709,8 @@
 		}
 	}
 
-<<<<<<< HEAD
-	return 0;
-}
-
-static int reset_one_tx_pool(struct ibmvnic_adapter *adapter,
-			     struct ibmvnic_tx_pool *tx_pool)
-{
-	int rc, i;
-
-	rc = reset_long_term_buff(adapter, &tx_pool->long_term_buff);
-	if (rc)
-		return rc;
-
-	memset(tx_pool->tx_buff, 0,
-	       tx_pool->num_buffers *
-	       sizeof(struct ibmvnic_tx_buff));
-=======
 	adapter->prev_rx_pool_size = pool_size;
 	adapter->prev_rx_buf_sz = adapter->cur_rx_buf_sz;
->>>>>>> df0cc57e
 
 update_ltb:
 	for (i = 0; i < num_pools; i++) {
@@ -878,17 +738,6 @@
 			rx_buff->pool_index = 0;
 		}
 
-<<<<<<< HEAD
-	tx_scrqs = adapter->num_active_tx_pools;
-	for (i = 0; i < tx_scrqs; i++) {
-		ibmvnic_tx_scrq_clean_buffer(adapter, adapter->tx_scrq[i]);
-		rc = reset_one_tx_pool(adapter, &adapter->tso_pool[i]);
-		if (rc)
-			return rc;
-		rc = reset_one_tx_pool(adapter, &adapter->tx_pool[i]);
-		if (rc)
-			return rc;
-=======
 		/* Mark pool "empty" so replenish_rx_pools() will
 		 * update the LTB info for each buffer
 		 */
@@ -899,7 +748,6 @@
 		 * on failover. Ensure pool is active now.
 		 */
 		rx_pool->active = 1;
->>>>>>> df0cc57e
 	}
 	return 0;
 out_release:
@@ -1070,12 +918,9 @@
 
 	adapter->tso_pool = kcalloc(num_pools,
 				    sizeof(struct ibmvnic_tx_pool), GFP_KERNEL);
-<<<<<<< HEAD
-=======
 	/* To simplify release_tx_pools() ensure that ->tx_pool and
 	 * ->tso_pool are either both NULL or both non-NULL.
 	 */
->>>>>>> df0cc57e
 	if (!adapter->tso_pool) {
 		kfree(adapter->tx_pool);
 		adapter->tx_pool = NULL;
@@ -5396,14 +5241,6 @@
 			 */
 			adapter->login_pending = false;
 
-<<<<<<< HEAD
-			if (!completion_done(&adapter->init_done)) {
-				complete(&adapter->init_done);
-				adapter->init_done_rc = -EIO;
-			}
-
-=======
->>>>>>> df0cc57e
 			if (adapter->state == VNIC_DOWN)
 				rc = ibmvnic_reset(adapter, VNIC_RESET_PASSIVE_INIT);
 			else
@@ -5903,19 +5740,7 @@
 		}
 
 		rc = ibmvnic_reset_init(adapter, false);
-<<<<<<< HEAD
-	} while (rc == EAGAIN);
-=======
 	} while (rc == -EAGAIN);
-
-	/* We are ignoring the error from ibmvnic_reset_init() assuming that the
-	 * partner is not ready. CRQ is not active. When the partner becomes
-	 * ready, we will do the passive init reset.
-	 */
-
-	if (!rc)
-		init_success = true;
->>>>>>> df0cc57e
 
 	/* We are ignoring the error from ibmvnic_reset_init() assuming that the
 	 * partner is not ready. CRQ is not active. When the partner becomes
