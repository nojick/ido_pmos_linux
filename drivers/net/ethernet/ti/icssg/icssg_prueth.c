// SPDX-License-Identifier: GPL-2.0

/* Texas Instruments ICSSG Ethernet Driver
 *
 * Copyright (C) 2018-2022 Texas Instruments Incorporated - https://www.ti.com/
 *
 */

#include <linux/bitops.h>
#include <linux/clk.h>
#include <linux/delay.h>
#include <linux/dma-mapping.h>
#include <linux/dma/ti-cppi5.h>
#include <linux/etherdevice.h>
#include <linux/genalloc.h>
#include <linux/if_vlan.h>
#include <linux/interrupt.h>
#include <linux/kernel.h>
#include <linux/mfd/syscon.h>
#include <linux/module.h>
#include <linux/of.h>
#include <linux/of_mdio.h>
#include <linux/of_net.h>
#include <linux/platform_device.h>
#include <linux/phy.h>
#include <linux/property.h>
#include <linux/remoteproc/pruss.h>
#include <linux/regmap.h>
#include <linux/remoteproc.h>

#include "icssg_prueth.h"
#include "icssg_mii_rt.h"
#include "../k3-cppi-desc-pool.h"

#define PRUETH_MODULE_DESCRIPTION "PRUSS ICSSG Ethernet driver"

/* CTRLMMR_ICSSG_RGMII_CTRL register bits */
#define ICSSG_CTRL_RGMII_ID_MODE                BIT(24)

static int emac_get_tx_ts(struct prueth_emac *emac,
			  struct emac_tx_ts_response *rsp)
{
	struct prueth *prueth = emac->prueth;
	int slice = prueth_emac_slice(emac);
	int addr;

	addr = icssg_queue_pop(prueth, slice == 0 ?
			       ICSSG_TS_POP_SLICE0 : ICSSG_TS_POP_SLICE1);
	if (addr < 0)
		return addr;

	memcpy_fromio(rsp, prueth->shram.va + addr, sizeof(*rsp));
	/* return buffer back for to pool */
	icssg_queue_push(prueth, slice == 0 ?
			 ICSSG_TS_PUSH_SLICE0 : ICSSG_TS_PUSH_SLICE1, addr);

	return 0;
}

static void tx_ts_work(struct prueth_emac *emac)
{
	struct skb_shared_hwtstamps ssh;
	struct emac_tx_ts_response tsr;
	struct sk_buff *skb;
	int ret = 0;
	u32 hi_sw;
	u64 ns;

	/* There may be more than one pending requests */
	while (1) {
		ret = emac_get_tx_ts(emac, &tsr);
		if (ret) /* nothing more */
			break;

		if (tsr.cookie >= PRUETH_MAX_TX_TS_REQUESTS ||
		    !emac->tx_ts_skb[tsr.cookie]) {
			netdev_err(emac->ndev, "Invalid TX TS cookie 0x%x\n",
				   tsr.cookie);
			break;
		}

		skb = emac->tx_ts_skb[tsr.cookie];
		emac->tx_ts_skb[tsr.cookie] = NULL;	/* free slot */
		if (!skb) {
			netdev_err(emac->ndev, "Driver Bug! got NULL skb\n");
			break;
		}

		hi_sw = readl(emac->prueth->shram.va +
			      TIMESYNC_FW_WC_COUNT_HI_SW_OFFSET_OFFSET);
		ns = icssg_ts_to_ns(hi_sw, tsr.hi_ts, tsr.lo_ts,
				    IEP_DEFAULT_CYCLE_TIME_NS);

		memset(&ssh, 0, sizeof(ssh));
		ssh.hwtstamp = ns_to_ktime(ns);

		skb_tstamp_tx(skb, &ssh);
		dev_consume_skb_any(skb);

		if (atomic_dec_and_test(&emac->tx_ts_pending))	/* no more? */
			break;
	}
}

static irqreturn_t prueth_tx_ts_irq(int irq, void *dev_id)
{
	struct prueth_emac *emac = dev_id;

	/* currently only TX timestamp is being returned */
	tx_ts_work(emac);

	return IRQ_HANDLED;
}

static struct icssg_firmwares icssg_emac_firmwares[] = {
	{
		.pru = "ti-pruss/am65x-sr2-pru0-prueth-fw.elf",
		.rtu = "ti-pruss/am65x-sr2-rtu0-prueth-fw.elf",
		.txpru = "ti-pruss/am65x-sr2-txpru0-prueth-fw.elf",
	},
	{
		.pru = "ti-pruss/am65x-sr2-pru1-prueth-fw.elf",
		.rtu = "ti-pruss/am65x-sr2-rtu1-prueth-fw.elf",
		.txpru = "ti-pruss/am65x-sr2-txpru1-prueth-fw.elf",
	}
};

static int prueth_emac_start(struct prueth *prueth, struct prueth_emac *emac)
{
	struct icssg_firmwares *firmwares;
	struct device *dev = prueth->dev;
	int slice, ret;

	firmwares = icssg_emac_firmwares;

	slice = prueth_emac_slice(emac);
	if (slice < 0) {
		netdev_err(emac->ndev, "invalid port\n");
		return -EINVAL;
	}

	ret = icssg_config(prueth, emac, slice);
	if (ret)
		return ret;

	ret = rproc_set_firmware(prueth->pru[slice], firmwares[slice].pru);
	ret = rproc_boot(prueth->pru[slice]);
	if (ret) {
		dev_err(dev, "failed to boot PRU%d: %d\n", slice, ret);
		return -EINVAL;
	}

	ret = rproc_set_firmware(prueth->rtu[slice], firmwares[slice].rtu);
	ret = rproc_boot(prueth->rtu[slice]);
	if (ret) {
		dev_err(dev, "failed to boot RTU%d: %d\n", slice, ret);
		goto halt_pru;
	}

	ret = rproc_set_firmware(prueth->txpru[slice], firmwares[slice].txpru);
	ret = rproc_boot(prueth->txpru[slice]);
	if (ret) {
		dev_err(dev, "failed to boot TX_PRU%d: %d\n", slice, ret);
		goto halt_rtu;
	}

	emac->fw_running = 1;
	return 0;

halt_rtu:
	rproc_shutdown(prueth->rtu[slice]);

halt_pru:
	rproc_shutdown(prueth->pru[slice]);

	return ret;
}

/* called back by PHY layer if there is change in link state of hw port*/
static void emac_adjust_link(struct net_device *ndev)
{
	struct prueth_emac *emac = netdev_priv(ndev);
	struct phy_device *phydev = ndev->phydev;
	struct prueth *prueth = emac->prueth;
	bool new_state = false;
	unsigned long flags;

	if (phydev->link) {
		/* check the mode of operation - full/half duplex */
		if (phydev->duplex != emac->duplex) {
			new_state = true;
			emac->duplex = phydev->duplex;
		}
		if (phydev->speed != emac->speed) {
			new_state = true;
			emac->speed = phydev->speed;
		}
		if (!emac->link) {
			new_state = true;
			emac->link = 1;
		}
	} else if (emac->link) {
		new_state = true;
		emac->link = 0;

		/* f/w should support 100 & 1000 */
		emac->speed = SPEED_1000;

		/* half duplex may not be supported by f/w */
		emac->duplex = DUPLEX_FULL;
	}

	if (new_state) {
		phy_print_status(phydev);

		/* update RGMII and MII configuration based on PHY negotiated
		 * values
		 */
		if (emac->link) {
			if (emac->duplex == DUPLEX_HALF)
				icssg_config_half_duplex(emac);
			/* Set the RGMII cfg for gig en and full duplex */
			icssg_update_rgmii_cfg(prueth->miig_rt, emac);

			/* update the Tx IPG based on 100M/1G speed */
			spin_lock_irqsave(&emac->lock, flags);
			icssg_config_ipg(emac);
			spin_unlock_irqrestore(&emac->lock, flags);
			icssg_config_set_speed(emac);
			emac_set_port_state(emac, ICSSG_EMAC_PORT_FORWARD);

		} else {
			emac_set_port_state(emac, ICSSG_EMAC_PORT_DISABLE);
		}
	}

	if (emac->link) {
		/* reactivate the transmit queue */
		netif_tx_wake_all_queues(ndev);
	} else {
		netif_tx_stop_all_queues(ndev);
		prueth_cleanup_tx_ts(emac);
	}
}

<<<<<<< HEAD
=======
static enum hrtimer_restart emac_rx_timer_callback(struct hrtimer *timer)
{
	struct prueth_emac *emac =
			container_of(timer, struct prueth_emac, rx_hrtimer);
	int rx_flow = PRUETH_RX_FLOW_DATA;

	enable_irq(emac->rx_chns.irq[rx_flow]);
	return HRTIMER_NORESTART;
}

>>>>>>> 1613e604
static int emac_phy_connect(struct prueth_emac *emac)
{
	struct prueth *prueth = emac->prueth;
	struct net_device *ndev = emac->ndev;
	/* connect PHY */
	ndev->phydev = of_phy_connect(emac->ndev, emac->phy_node,
				      &emac_adjust_link, 0,
				      emac->phy_if);
	if (!ndev->phydev) {
		dev_err(prueth->dev, "couldn't connect to phy %s\n",
			emac->phy_node->full_name);
		return -ENODEV;
	}

	if (!emac->half_duplex) {
		dev_dbg(prueth->dev, "half duplex mode is not supported\n");
		phy_remove_link_mode(ndev->phydev, ETHTOOL_LINK_MODE_10baseT_Half_BIT);
		phy_remove_link_mode(ndev->phydev, ETHTOOL_LINK_MODE_100baseT_Half_BIT);
	}

	/* remove unsupported modes */
	phy_remove_link_mode(ndev->phydev, ETHTOOL_LINK_MODE_1000baseT_Half_BIT);
	phy_remove_link_mode(ndev->phydev, ETHTOOL_LINK_MODE_Pause_BIT);
	phy_remove_link_mode(ndev->phydev, ETHTOOL_LINK_MODE_Asym_Pause_BIT);

	if (emac->phy_if == PHY_INTERFACE_MODE_MII)
		phy_set_max_speed(ndev->phydev, SPEED_100);

	return 0;
}

static u64 prueth_iep_gettime(void *clockops_data, struct ptp_system_timestamp *sts)
{
	u32 hi_rollover_count, hi_rollover_count_r;
	struct prueth_emac *emac = clockops_data;
	struct prueth *prueth = emac->prueth;
	void __iomem *fw_hi_r_count_addr;
	void __iomem *fw_count_hi_addr;
	u32 iepcount_hi, iepcount_hi_r;
	unsigned long flags;
	u32 iepcount_lo;
	u64 ts = 0;

	fw_count_hi_addr = prueth->shram.va + TIMESYNC_FW_WC_COUNT_HI_SW_OFFSET_OFFSET;
	fw_hi_r_count_addr = prueth->shram.va + TIMESYNC_FW_WC_HI_ROLLOVER_COUNT_OFFSET;

	local_irq_save(flags);
	do {
		iepcount_hi = icss_iep_get_count_hi(emac->iep);
		iepcount_hi += readl(fw_count_hi_addr);
		hi_rollover_count = readl(fw_hi_r_count_addr);
		ptp_read_system_prets(sts);
		iepcount_lo = icss_iep_get_count_low(emac->iep);
		ptp_read_system_postts(sts);

		iepcount_hi_r = icss_iep_get_count_hi(emac->iep);
		iepcount_hi_r += readl(fw_count_hi_addr);
		hi_rollover_count_r = readl(fw_hi_r_count_addr);
	} while ((iepcount_hi_r != iepcount_hi) ||
		 (hi_rollover_count != hi_rollover_count_r));
	local_irq_restore(flags);

	ts = ((u64)hi_rollover_count) << 23 | iepcount_hi;
	ts = ts * (u64)IEP_DEFAULT_CYCLE_TIME_NS + iepcount_lo;

	return ts;
}

static void prueth_iep_settime(void *clockops_data, u64 ns)
{
	struct icssg_setclock_desc __iomem *sc_descp;
	struct prueth_emac *emac = clockops_data;
	struct icssg_setclock_desc sc_desc;
	u64 cyclecount;
	u32 cycletime;
	int timeout;

	if (!emac->fw_running)
		return;

	sc_descp = emac->prueth->shram.va + TIMESYNC_FW_WC_SETCLOCK_DESC_OFFSET;

	cycletime = IEP_DEFAULT_CYCLE_TIME_NS;
	cyclecount = ns / cycletime;

	memset(&sc_desc, 0, sizeof(sc_desc));
	sc_desc.margin = cycletime - 1000;
	sc_desc.cyclecounter0_set = cyclecount & GENMASK(31, 0);
	sc_desc.cyclecounter1_set = (cyclecount & GENMASK(63, 32)) >> 32;
	sc_desc.iepcount_set = ns % cycletime;
	sc_desc.CMP0_current = cycletime - 4; //Count from 0 to (cycle time)-4

	memcpy_toio(sc_descp, &sc_desc, sizeof(sc_desc));

	writeb(1, &sc_descp->request);

	timeout = 5;	/* fw should take 2-3 ms */
	while (timeout--) {
		if (readb(&sc_descp->acknowledgment))
			return;

		usleep_range(500, 1000);
	}

	dev_err(emac->prueth->dev, "settime timeout\n");
}

static int prueth_perout_enable(void *clockops_data,
				struct ptp_perout_request *req, int on,
				u64 *cmp)
{
	struct prueth_emac *emac = clockops_data;
	u32 reduction_factor = 0, offset = 0;
	struct timespec64 ts;
	u64 ns_period;

	if (!on)
		return 0;

	/* Any firmware specific stuff for PPS/PEROUT handling */
	ts.tv_sec = req->period.sec;
	ts.tv_nsec = req->period.nsec;
	ns_period = timespec64_to_ns(&ts);

	/* f/w doesn't support period less than cycle time */
	if (ns_period < IEP_DEFAULT_CYCLE_TIME_NS)
		return -ENXIO;

	reduction_factor = ns_period / IEP_DEFAULT_CYCLE_TIME_NS;
	offset = ns_period % IEP_DEFAULT_CYCLE_TIME_NS;

	/* f/w requires at least 1uS within a cycle so CMP
	 * can trigger after SYNC is enabled
	 */
	if (offset < 5 * NSEC_PER_USEC)
		offset = 5 * NSEC_PER_USEC;

	/* if offset is close to cycle time then we will miss
	 * the CMP event for last tick when IEP rolls over.
	 * In normal mode, IEP tick is 4ns.
	 * In slow compensation it could be 0ns or 8ns at
	 * every slow compensation cycle.
	 */
	if (offset > IEP_DEFAULT_CYCLE_TIME_NS - 8)
		offset = IEP_DEFAULT_CYCLE_TIME_NS - 8;

	/* we're in shadow mode so need to set upper 32-bits */
	*cmp = (u64)offset << 32;

	writel(reduction_factor, emac->prueth->shram.va +
		TIMESYNC_FW_WC_SYNCOUT_REDUCTION_FACTOR_OFFSET);

	writel(0, emac->prueth->shram.va +
		TIMESYNC_FW_WC_SYNCOUT_START_TIME_CYCLECOUNT_OFFSET);

	return 0;
}

const struct icss_iep_clockops prueth_iep_clockops = {
	.settime = prueth_iep_settime,
	.gettime = prueth_iep_gettime,
	.perout_enable = prueth_perout_enable,
};

/**
 * emac_ndo_open - EMAC device open
 * @ndev: network adapter device
 *
 * Called when system wants to start the interface.
 *
 * Return: 0 for a successful open, or appropriate error code
 */
static int emac_ndo_open(struct net_device *ndev)
{
	struct prueth_emac *emac = netdev_priv(ndev);
	int ret, i, num_data_chn = emac->tx_ch_num;
	struct prueth *prueth = emac->prueth;
	int slice = prueth_emac_slice(emac);
	struct device *dev = prueth->dev;
	int max_rx_flows;
	int rx_flow;

	/* clear SMEM and MSMC settings for all slices */
	if (!prueth->emacs_initialized) {
		memset_io(prueth->msmcram.va, 0, prueth->msmcram.size);
		memset_io(prueth->shram.va, 0, ICSSG_CONFIG_OFFSET_SLICE1 * PRUETH_NUM_MACS);
	}

	/* set h/w MAC as user might have re-configured */
	ether_addr_copy(emac->mac_addr, ndev->dev_addr);

	icssg_class_set_mac_addr(prueth->miig_rt, slice, emac->mac_addr);
	icssg_ft1_set_mac_addr(prueth->miig_rt, slice, emac->mac_addr);

	icssg_class_default(prueth->miig_rt, slice, 0, false);

	/* Notify the stack of the actual queue counts. */
	ret = netif_set_real_num_tx_queues(ndev, num_data_chn);
	if (ret) {
		dev_err(dev, "cannot set real number of tx queues\n");
		return ret;
	}

	init_completion(&emac->cmd_complete);
	ret = prueth_init_tx_chns(emac);
	if (ret) {
		dev_err(dev, "failed to init tx channel: %d\n", ret);
		return ret;
	}

	max_rx_flows = PRUETH_MAX_RX_FLOWS;
	ret = prueth_init_rx_chns(emac, &emac->rx_chns, "rx",
				  max_rx_flows, PRUETH_MAX_RX_DESC);
	if (ret) {
		dev_err(dev, "failed to init rx channel: %d\n", ret);
		goto cleanup_tx;
	}

	ret = prueth_ndev_add_tx_napi(emac);
	if (ret)
		goto cleanup_rx;

	/* we use only the highest priority flow for now i.e. @irq[3] */
	rx_flow = PRUETH_RX_FLOW_DATA;
	ret = request_irq(emac->rx_chns.irq[rx_flow], prueth_rx_irq,
			  IRQF_TRIGGER_HIGH, dev_name(dev), emac);
	if (ret) {
		dev_err(dev, "unable to request RX IRQ\n");
		goto cleanup_napi;
	}

	/* reset and start PRU firmware */
	ret = prueth_emac_start(prueth, emac);
	if (ret)
		goto free_rx_irq;

	icssg_mii_update_mtu(prueth->mii_rt, slice, ndev->max_mtu);

	if (!prueth->emacs_initialized) {
		ret = icss_iep_init(emac->iep, &prueth_iep_clockops,
				    emac, IEP_DEFAULT_CYCLE_TIME_NS);
	}

	ret = request_threaded_irq(emac->tx_ts_irq, NULL, prueth_tx_ts_irq,
				   IRQF_ONESHOT, dev_name(dev), emac);
	if (ret)
		goto stop;

	/* Prepare RX */
	ret = prueth_prepare_rx_chan(emac, &emac->rx_chns, PRUETH_MAX_PKT_SIZE);
	if (ret)
		goto free_tx_ts_irq;

	ret = k3_udma_glue_enable_rx_chn(emac->rx_chns.rx_chn);
	if (ret)
		goto reset_rx_chn;

	for (i = 0; i < emac->tx_ch_num; i++) {
		ret = k3_udma_glue_enable_tx_chn(emac->tx_chns[i].tx_chn);
		if (ret)
			goto reset_tx_chan;
	}

	/* Enable NAPI in Tx and Rx direction */
	for (i = 0; i < emac->tx_ch_num; i++)
		napi_enable(&emac->tx_chns[i].napi_tx);
	napi_enable(&emac->napi_rx);

	/* start PHY */
	phy_start(ndev->phydev);

	prueth->emacs_initialized++;

	queue_work(system_long_wq, &emac->stats_work.work);

	return 0;

reset_tx_chan:
	/* Since interface is not yet up, there is wouldn't be
	 * any SKB for completion. So set false to free_skb
	 */
	prueth_reset_tx_chan(emac, i, false);
reset_rx_chn:
	prueth_reset_rx_chan(&emac->rx_chns, max_rx_flows, false);
free_tx_ts_irq:
	free_irq(emac->tx_ts_irq, emac);
stop:
	prueth_emac_stop(emac);
free_rx_irq:
	free_irq(emac->rx_chns.irq[rx_flow], emac);
cleanup_napi:
	prueth_ndev_del_tx_napi(emac, emac->tx_ch_num);
cleanup_rx:
	prueth_cleanup_rx_chns(emac, &emac->rx_chns, max_rx_flows);
cleanup_tx:
	prueth_cleanup_tx_chns(emac);

	return ret;
}

/**
 * emac_ndo_stop - EMAC device stop
 * @ndev: network adapter device
 *
 * Called when system wants to stop or down the interface.
 *
 * Return: Always 0 (Success)
 */
static int emac_ndo_stop(struct net_device *ndev)
{
	struct prueth_emac *emac = netdev_priv(ndev);
	struct prueth *prueth = emac->prueth;
	int rx_flow = PRUETH_RX_FLOW_DATA;
	int max_rx_flows;
	int ret, i;

	/* inform the upper layers. */
	netif_tx_stop_all_queues(ndev);

	/* block packets from wire */
	if (ndev->phydev)
		phy_stop(ndev->phydev);

	icssg_class_disable(prueth->miig_rt, prueth_emac_slice(emac));

	atomic_set(&emac->tdown_cnt, emac->tx_ch_num);
	/* ensure new tdown_cnt value is visible */
	smp_mb__after_atomic();
	/* tear down and disable UDMA channels */
	reinit_completion(&emac->tdown_complete);
	for (i = 0; i < emac->tx_ch_num; i++)
		k3_udma_glue_tdown_tx_chn(emac->tx_chns[i].tx_chn, false);

	ret = wait_for_completion_timeout(&emac->tdown_complete,
					  msecs_to_jiffies(1000));
	if (!ret)
		netdev_err(ndev, "tx teardown timeout\n");

	prueth_reset_tx_chan(emac, emac->tx_ch_num, true);
	for (i = 0; i < emac->tx_ch_num; i++) {
		napi_disable(&emac->tx_chns[i].napi_tx);
		hrtimer_cancel(&emac->tx_chns[i].tx_hrtimer);
	}

	max_rx_flows = PRUETH_MAX_RX_FLOWS;
	k3_udma_glue_tdown_rx_chn(emac->rx_chns.rx_chn, true);

	prueth_reset_rx_chan(&emac->rx_chns, max_rx_flows, true);

	napi_disable(&emac->napi_rx);
	hrtimer_cancel(&emac->rx_hrtimer);

	cancel_work_sync(&emac->rx_mode_work);

	/* Destroying the queued work in ndo_stop() */
	cancel_delayed_work_sync(&emac->stats_work);

	if (prueth->emacs_initialized == 1)
		icss_iep_exit(emac->iep);

	/* stop PRUs */
	prueth_emac_stop(emac);

	free_irq(emac->tx_ts_irq, emac);

	free_irq(emac->rx_chns.irq[rx_flow], emac);
	prueth_ndev_del_tx_napi(emac, emac->tx_ch_num);

	prueth_cleanup_rx_chns(emac, &emac->rx_chns, max_rx_flows);
	prueth_cleanup_tx_chns(emac);

	prueth->emacs_initialized--;

	return 0;
}

static void emac_ndo_set_rx_mode_work(struct work_struct *work)
{
	struct prueth_emac *emac = container_of(work, struct prueth_emac, rx_mode_work);
	struct net_device *ndev = emac->ndev;
	bool promisc, allmulti;

	if (!netif_running(ndev))
		return;

	promisc = ndev->flags & IFF_PROMISC;
	allmulti = ndev->flags & IFF_ALLMULTI;
	emac_set_port_state(emac, ICSSG_EMAC_PORT_UC_FLOODING_DISABLE);
	emac_set_port_state(emac, ICSSG_EMAC_PORT_MC_FLOODING_DISABLE);

	if (promisc) {
		emac_set_port_state(emac, ICSSG_EMAC_PORT_UC_FLOODING_ENABLE);
		emac_set_port_state(emac, ICSSG_EMAC_PORT_MC_FLOODING_ENABLE);
		return;
	}

	if (allmulti) {
		emac_set_port_state(emac, ICSSG_EMAC_PORT_MC_FLOODING_ENABLE);
		return;
	}

	if (!netdev_mc_empty(ndev)) {
		emac_set_port_state(emac, ICSSG_EMAC_PORT_MC_FLOODING_ENABLE);
		return;
	}
}

/**
 * emac_ndo_set_rx_mode - EMAC set receive mode function
 * @ndev: The EMAC network adapter
 *
 * Called when system wants to set the receive mode of the device.
 *
 */
static void emac_ndo_set_rx_mode(struct net_device *ndev)
{
	struct prueth_emac *emac = netdev_priv(ndev);

	queue_work(emac->cmd_wq, &emac->rx_mode_work);
}

static const struct net_device_ops emac_netdev_ops = {
	.ndo_open = emac_ndo_open,
	.ndo_stop = emac_ndo_stop,
	.ndo_start_xmit = emac_ndo_start_xmit,
	.ndo_set_mac_address = eth_mac_addr,
	.ndo_validate_addr = eth_validate_addr,
	.ndo_tx_timeout = emac_ndo_tx_timeout,
	.ndo_set_rx_mode = emac_ndo_set_rx_mode,
	.ndo_eth_ioctl = emac_ndo_ioctl,
	.ndo_get_stats64 = emac_ndo_get_stats64,
	.ndo_get_phys_port_name = emac_ndo_get_phys_port_name,
};

static int prueth_netdev_init(struct prueth *prueth,
			      struct device_node *eth_node)
{
	int ret, num_tx_chn = PRUETH_MAX_TX_QUEUES;
	struct prueth_emac *emac;
	struct net_device *ndev;
	enum prueth_port port;
	const char *irq_name;
	enum prueth_mac mac;

	port = prueth_node_port(eth_node);
	if (port == PRUETH_PORT_INVALID)
		return -EINVAL;

	mac = prueth_node_mac(eth_node);
	if (mac == PRUETH_MAC_INVALID)
		return -EINVAL;

	ndev = alloc_etherdev_mq(sizeof(*emac), num_tx_chn);
	if (!ndev)
		return -ENOMEM;

	emac = netdev_priv(ndev);
	emac->prueth = prueth;
	emac->ndev = ndev;
	emac->port_id = port;
	emac->cmd_wq = create_singlethread_workqueue("icssg_cmd_wq");
	if (!emac->cmd_wq) {
		ret = -ENOMEM;
		goto free_ndev;
	}
	INIT_WORK(&emac->rx_mode_work, emac_ndo_set_rx_mode_work);

	INIT_DELAYED_WORK(&emac->stats_work, emac_stats_work_handler);

	ret = pruss_request_mem_region(prueth->pruss,
				       port == PRUETH_PORT_MII0 ?
				       PRUSS_MEM_DRAM0 : PRUSS_MEM_DRAM1,
				       &emac->dram);
	if (ret) {
		dev_err(prueth->dev, "unable to get DRAM: %d\n", ret);
		ret = -ENOMEM;
		goto free_wq;
	}

	emac->tx_ch_num = 1;

	irq_name = "tx_ts0";
	if (emac->port_id == PRUETH_PORT_MII1)
		irq_name = "tx_ts1";
	emac->tx_ts_irq = platform_get_irq_byname_optional(prueth->pdev, irq_name);
	if (emac->tx_ts_irq < 0) {
		ret = dev_err_probe(prueth->dev, emac->tx_ts_irq, "could not get tx_ts_irq\n");
		goto free;
	}

	SET_NETDEV_DEV(ndev, prueth->dev);
	spin_lock_init(&emac->lock);
	mutex_init(&emac->cmd_lock);

	emac->phy_node = of_parse_phandle(eth_node, "phy-handle", 0);
	if (!emac->phy_node && !of_phy_is_fixed_link(eth_node)) {
		dev_err(prueth->dev, "couldn't find phy-handle\n");
		ret = -ENODEV;
		goto free;
	} else if (of_phy_is_fixed_link(eth_node)) {
		ret = of_phy_register_fixed_link(eth_node);
		if (ret) {
			ret = dev_err_probe(prueth->dev, ret,
					    "failed to register fixed-link phy\n");
			goto free;
		}

		emac->phy_node = eth_node;
	}

	ret = of_get_phy_mode(eth_node, &emac->phy_if);
	if (ret) {
		dev_err(prueth->dev, "could not get phy-mode property\n");
		goto free;
	}

	if (emac->phy_if != PHY_INTERFACE_MODE_MII &&
	    !phy_interface_mode_is_rgmii(emac->phy_if)) {
		dev_err(prueth->dev, "PHY mode unsupported %s\n", phy_modes(emac->phy_if));
		ret = -EINVAL;
		goto free;
	}

	/* AM65 SR2.0 has TX Internal delay always enabled by hardware
	 * and it is not possible to disable TX Internal delay. The below
	 * switch case block describes how we handle different phy modes
	 * based on hardware restriction.
	 */
	switch (emac->phy_if) {
	case PHY_INTERFACE_MODE_RGMII_ID:
		emac->phy_if = PHY_INTERFACE_MODE_RGMII_RXID;
		break;
	case PHY_INTERFACE_MODE_RGMII_TXID:
		emac->phy_if = PHY_INTERFACE_MODE_RGMII;
		break;
	case PHY_INTERFACE_MODE_RGMII:
	case PHY_INTERFACE_MODE_RGMII_RXID:
		dev_err(prueth->dev, "RGMII mode without TX delay is not supported");
		ret = -EINVAL;
		goto free;
	default:
		break;
	}

	/* get mac address from DT and set private and netdev addr */
	ret = of_get_ethdev_address(eth_node, ndev);
	if (!is_valid_ether_addr(ndev->dev_addr)) {
		eth_hw_addr_random(ndev);
		dev_warn(prueth->dev, "port %d: using random MAC addr: %pM\n",
			 port, ndev->dev_addr);
	}
	ether_addr_copy(emac->mac_addr, ndev->dev_addr);

	ndev->min_mtu = PRUETH_MIN_PKT_SIZE;
	ndev->max_mtu = PRUETH_MAX_MTU;
	ndev->netdev_ops = &emac_netdev_ops;
	ndev->ethtool_ops = &icssg_ethtool_ops;
	ndev->hw_features = NETIF_F_SG;
	ndev->features = ndev->hw_features;

	netif_napi_add(ndev, &emac->napi_rx, emac_napi_rx_poll);
	hrtimer_init(&emac->rx_hrtimer, CLOCK_MONOTONIC,
		     HRTIMER_MODE_REL_PINNED);
	emac->rx_hrtimer.function = &emac_rx_timer_callback;
	prueth->emac[mac] = emac;

	return 0;

free:
	pruss_release_mem_region(prueth->pruss, &emac->dram);
free_wq:
	destroy_workqueue(emac->cmd_wq);
free_ndev:
	emac->ndev = NULL;
	prueth->emac[mac] = NULL;
	free_netdev(ndev);

	return ret;
}

static int prueth_probe(struct platform_device *pdev)
{
	struct device_node *eth_node, *eth_ports_node;
	struct device_node  *eth0_node = NULL;
	struct device_node  *eth1_node = NULL;
	struct genpool_data_align gp_data = {
		.align = SZ_64K,
	};
	struct device *dev = &pdev->dev;
	struct device_node *np;
	struct prueth *prueth;
	struct pruss *pruss;
	u32 msmc_ram_size;
	int i, ret;

	np = dev->of_node;

	prueth = devm_kzalloc(dev, sizeof(*prueth), GFP_KERNEL);
	if (!prueth)
		return -ENOMEM;

	dev_set_drvdata(dev, prueth);
	prueth->pdev = pdev;
	prueth->pdata = *(const struct prueth_pdata *)device_get_match_data(dev);

	prueth->dev = dev;
	eth_ports_node = of_get_child_by_name(np, "ethernet-ports");
	if (!eth_ports_node)
		return -ENOENT;

	for_each_child_of_node(eth_ports_node, eth_node) {
		u32 reg;

		if (strcmp(eth_node->name, "port"))
			continue;
		ret = of_property_read_u32(eth_node, "reg", &reg);
		if (ret < 0) {
			dev_err(dev, "%pOF error reading port_id %d\n",
				eth_node, ret);
		}

		of_node_get(eth_node);

		if (reg == 0) {
			eth0_node = eth_node;
			if (!of_device_is_available(eth0_node)) {
				of_node_put(eth0_node);
				eth0_node = NULL;
			}
		} else if (reg == 1) {
			eth1_node = eth_node;
			if (!of_device_is_available(eth1_node)) {
				of_node_put(eth1_node);
				eth1_node = NULL;
			}
		} else {
			dev_err(dev, "port reg should be 0 or 1\n");
		}
	}

	of_node_put(eth_ports_node);

	/* At least one node must be present and available else we fail */
	if (!eth0_node && !eth1_node) {
		dev_err(dev, "neither port0 nor port1 node available\n");
		return -ENODEV;
	}

	if (eth0_node == eth1_node) {
		dev_err(dev, "port0 and port1 can't have same reg\n");
		of_node_put(eth0_node);
		return -ENODEV;
	}

	prueth->eth_node[PRUETH_MAC0] = eth0_node;
	prueth->eth_node[PRUETH_MAC1] = eth1_node;

	prueth->miig_rt = syscon_regmap_lookup_by_phandle(np, "ti,mii-g-rt");
	if (IS_ERR(prueth->miig_rt)) {
		dev_err(dev, "couldn't get ti,mii-g-rt syscon regmap\n");
		return -ENODEV;
	}

	prueth->mii_rt = syscon_regmap_lookup_by_phandle(np, "ti,mii-rt");
	if (IS_ERR(prueth->mii_rt)) {
		dev_err(dev, "couldn't get ti,mii-rt syscon regmap\n");
		return -ENODEV;
	}

	if (eth0_node) {
		ret = prueth_get_cores(prueth, ICSS_SLICE0, false);
		if (ret)
			goto put_cores;
	}

	if (eth1_node) {
		ret = prueth_get_cores(prueth, ICSS_SLICE1, false);
		if (ret)
			goto put_cores;
	}

	pruss = pruss_get(eth0_node ?
			  prueth->pru[ICSS_SLICE0] : prueth->pru[ICSS_SLICE1]);
	if (IS_ERR(pruss)) {
		ret = PTR_ERR(pruss);
		dev_err(dev, "unable to get pruss handle\n");
		goto put_cores;
	}

	prueth->pruss = pruss;

	ret = pruss_request_mem_region(pruss, PRUSS_MEM_SHRD_RAM2,
				       &prueth->shram);
	if (ret) {
		dev_err(dev, "unable to get PRUSS SHRD RAM2: %d\n", ret);
		goto put_pruss;
	}

	prueth->sram_pool = of_gen_pool_get(np, "sram", 0);
	if (!prueth->sram_pool) {
		dev_err(dev, "unable to get SRAM pool\n");
		ret = -ENODEV;

		goto put_mem;
	}

	msmc_ram_size = MSMC_RAM_SIZE;

	/* NOTE: FW bug needs buffer base to be 64KB aligned */
	prueth->msmcram.va =
		(void __iomem *)gen_pool_alloc_algo(prueth->sram_pool,
						    msmc_ram_size,
						    gen_pool_first_fit_align,
						    &gp_data);

	if (!prueth->msmcram.va) {
		ret = -ENOMEM;
		dev_err(dev, "unable to allocate MSMC resource\n");
		goto put_mem;
	}
	prueth->msmcram.pa = gen_pool_virt_to_phys(prueth->sram_pool,
						   (unsigned long)prueth->msmcram.va);
	prueth->msmcram.size = msmc_ram_size;
	memset_io(prueth->msmcram.va, 0, msmc_ram_size);
	dev_dbg(dev, "sram: pa %llx va %p size %zx\n", prueth->msmcram.pa,
		prueth->msmcram.va, prueth->msmcram.size);

	prueth->iep0 = icss_iep_get_idx(np, 0);
	if (IS_ERR(prueth->iep0)) {
		ret = dev_err_probe(dev, PTR_ERR(prueth->iep0), "iep0 get failed\n");
		prueth->iep0 = NULL;
		goto free_pool;
	}

	prueth->iep1 = icss_iep_get_idx(np, 1);
	if (IS_ERR(prueth->iep1)) {
		ret = dev_err_probe(dev, PTR_ERR(prueth->iep1), "iep1 get failed\n");
		goto put_iep0;
	}

	if (prueth->pdata.quirk_10m_link_issue) {
		/* Enable IEP1 for FW in 64bit mode as W/A for 10M FD link detect issue under TX
		 * traffic.
		 */
		icss_iep_init_fw(prueth->iep1);
	}

	/* setup netdev interfaces */
	if (eth0_node) {
		ret = prueth_netdev_init(prueth, eth0_node);
		if (ret) {
			dev_err_probe(dev, ret, "netdev init %s failed\n",
				      eth0_node->name);
			goto exit_iep;
		}

		if (of_find_property(eth0_node, "ti,half-duplex-capable", NULL))
			prueth->emac[PRUETH_MAC0]->half_duplex = 1;

		prueth->emac[PRUETH_MAC0]->iep = prueth->iep0;
	}

	if (eth1_node) {
		ret = prueth_netdev_init(prueth, eth1_node);
		if (ret) {
			dev_err_probe(dev, ret, "netdev init %s failed\n",
				      eth1_node->name);
			goto netdev_exit;
		}

		if (of_find_property(eth1_node, "ti,half-duplex-capable", NULL))
			prueth->emac[PRUETH_MAC1]->half_duplex = 1;

		prueth->emac[PRUETH_MAC1]->iep = prueth->iep0;
	}

	/* register the network devices */
	if (eth0_node) {
		ret = register_netdev(prueth->emac[PRUETH_MAC0]->ndev);
		if (ret) {
			dev_err(dev, "can't register netdev for port MII0");
			goto netdev_exit;
		}

		prueth->registered_netdevs[PRUETH_MAC0] = prueth->emac[PRUETH_MAC0]->ndev;

		ret = emac_phy_connect(prueth->emac[PRUETH_MAC0]);
		if (ret) {
			dev_err(dev,
				"can't connect to MII0 PHY, error -%d", ret);
			goto netdev_unregister;
		}
		phy_attached_info(prueth->emac[PRUETH_MAC0]->ndev->phydev);
	}

	if (eth1_node) {
		ret = register_netdev(prueth->emac[PRUETH_MAC1]->ndev);
		if (ret) {
			dev_err(dev, "can't register netdev for port MII1");
			goto netdev_unregister;
		}

		prueth->registered_netdevs[PRUETH_MAC1] = prueth->emac[PRUETH_MAC1]->ndev;
		ret = emac_phy_connect(prueth->emac[PRUETH_MAC1]);
		if (ret) {
			dev_err(dev,
				"can't connect to MII1 PHY, error %d", ret);
			goto netdev_unregister;
		}
		phy_attached_info(prueth->emac[PRUETH_MAC1]->ndev->phydev);
	}

	dev_info(dev, "TI PRU ethernet driver initialized: %s EMAC mode\n",
		 (!eth0_node || !eth1_node) ? "single" : "dual");

	if (eth1_node)
		of_node_put(eth1_node);
	if (eth0_node)
		of_node_put(eth0_node);
	return 0;

netdev_unregister:
	for (i = 0; i < PRUETH_NUM_MACS; i++) {
		if (!prueth->registered_netdevs[i])
			continue;
		if (prueth->emac[i]->ndev->phydev) {
			phy_disconnect(prueth->emac[i]->ndev->phydev);
			prueth->emac[i]->ndev->phydev = NULL;
		}
		unregister_netdev(prueth->registered_netdevs[i]);
	}

netdev_exit:
	for (i = 0; i < PRUETH_NUM_MACS; i++) {
		eth_node = prueth->eth_node[i];
		if (!eth_node)
			continue;

		prueth_netdev_exit(prueth, eth_node);
	}

exit_iep:
	if (prueth->pdata.quirk_10m_link_issue)
		icss_iep_exit_fw(prueth->iep1);
	icss_iep_put(prueth->iep1);

put_iep0:
	icss_iep_put(prueth->iep0);
	prueth->iep0 = NULL;
	prueth->iep1 = NULL;

free_pool:
	gen_pool_free(prueth->sram_pool,
		      (unsigned long)prueth->msmcram.va, msmc_ram_size);

put_mem:
	pruss_release_mem_region(prueth->pruss, &prueth->shram);

put_pruss:
	pruss_put(prueth->pruss);

put_cores:
	if (eth1_node) {
		prueth_put_cores(prueth, ICSS_SLICE1);
		of_node_put(eth1_node);
	}

	if (eth0_node) {
		prueth_put_cores(prueth, ICSS_SLICE0);
		of_node_put(eth0_node);
	}

	return ret;
}

static void prueth_remove(struct platform_device *pdev)
{
	struct prueth *prueth = platform_get_drvdata(pdev);
	struct device_node *eth_node;
	int i;

	for (i = 0; i < PRUETH_NUM_MACS; i++) {
		if (!prueth->registered_netdevs[i])
			continue;
		phy_stop(prueth->emac[i]->ndev->phydev);
		phy_disconnect(prueth->emac[i]->ndev->phydev);
		prueth->emac[i]->ndev->phydev = NULL;
		unregister_netdev(prueth->registered_netdevs[i]);
	}

	for (i = 0; i < PRUETH_NUM_MACS; i++) {
		eth_node = prueth->eth_node[i];
		if (!eth_node)
			continue;

		prueth_netdev_exit(prueth, eth_node);
	}

	if (prueth->pdata.quirk_10m_link_issue)
		icss_iep_exit_fw(prueth->iep1);

	icss_iep_put(prueth->iep1);
	icss_iep_put(prueth->iep0);

	gen_pool_free(prueth->sram_pool,
		      (unsigned long)prueth->msmcram.va,
		      MSMC_RAM_SIZE);

	pruss_release_mem_region(prueth->pruss, &prueth->shram);

	pruss_put(prueth->pruss);

	if (prueth->eth_node[PRUETH_MAC1])
		prueth_put_cores(prueth, ICSS_SLICE1);

	if (prueth->eth_node[PRUETH_MAC0])
		prueth_put_cores(prueth, ICSS_SLICE0);
}

static const struct prueth_pdata am654_icssg_pdata = {
	.fdqring_mode = K3_RINGACC_RING_MODE_MESSAGE,
	.quirk_10m_link_issue = 1,
};

static const struct prueth_pdata am64x_icssg_pdata = {
	.fdqring_mode = K3_RINGACC_RING_MODE_RING,
};

static const struct of_device_id prueth_dt_match[] = {
	{ .compatible = "ti,am654-icssg-prueth", .data = &am654_icssg_pdata },
	{ .compatible = "ti,am642-icssg-prueth", .data = &am64x_icssg_pdata },
	{ /* sentinel */ }
};
MODULE_DEVICE_TABLE(of, prueth_dt_match);

static struct platform_driver prueth_driver = {
	.probe = prueth_probe,
	.remove_new = prueth_remove,
	.driver = {
		.name = "icssg-prueth",
		.of_match_table = prueth_dt_match,
		.pm = &prueth_dev_pm_ops,
	},
};
module_platform_driver(prueth_driver);

MODULE_AUTHOR("Roger Quadros <rogerq@ti.com>");
MODULE_AUTHOR("Md Danish Anwar <danishanwar@ti.com>");
MODULE_DESCRIPTION("PRUSS ICSSG Ethernet Driver");
MODULE_LICENSE("GPL");<|MERGE_RESOLUTION|>--- conflicted
+++ resolved
@@ -243,8 +243,6 @@
 	}
 }
 
-<<<<<<< HEAD
-=======
 static enum hrtimer_restart emac_rx_timer_callback(struct hrtimer *timer)
 {
 	struct prueth_emac *emac =
@@ -255,7 +253,6 @@
 	return HRTIMER_NORESTART;
 }
 
->>>>>>> 1613e604
 static int emac_phy_connect(struct prueth_emac *emac)
 {
 	struct prueth *prueth = emac->prueth;
