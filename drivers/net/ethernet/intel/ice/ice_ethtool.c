// SPDX-License-Identifier: GPL-2.0
/* Copyright (c) 2018, Intel Corporation. */

/* ethtool support for ice */

#include "ice.h"
#include "ice_flow.h"
#include "ice_lib.h"
#include "ice_dcb_lib.h"

struct ice_stats {
	char stat_string[ETH_GSTRING_LEN];
	int sizeof_stat;
	int stat_offset;
};

#define ICE_STAT(_type, _name, _stat) { \
	.stat_string = _name, \
	.sizeof_stat = sizeof_field(_type, _stat), \
	.stat_offset = offsetof(_type, _stat) \
}

#define ICE_VSI_STAT(_name, _stat) \
		ICE_STAT(struct ice_vsi, _name, _stat)
#define ICE_PF_STAT(_name, _stat) \
		ICE_STAT(struct ice_pf, _name, _stat)

static int ice_q_stats_len(struct net_device *netdev)
{
	struct ice_netdev_priv *np = netdev_priv(netdev);

	return ((np->vsi->alloc_txq + np->vsi->alloc_rxq) *
		(sizeof(struct ice_q_stats) / sizeof(u64)));
}

#define ICE_PF_STATS_LEN	ARRAY_SIZE(ice_gstrings_pf_stats)
#define ICE_VSI_STATS_LEN	ARRAY_SIZE(ice_gstrings_vsi_stats)

#define ICE_PFC_STATS_LEN ( \
		(sizeof_field(struct ice_pf, stats.priority_xoff_rx) + \
		 sizeof_field(struct ice_pf, stats.priority_xon_rx) + \
		 sizeof_field(struct ice_pf, stats.priority_xoff_tx) + \
		 sizeof_field(struct ice_pf, stats.priority_xon_tx)) \
		 / sizeof(u64))
#define ICE_ALL_STATS_LEN(n)	(ICE_PF_STATS_LEN + ICE_PFC_STATS_LEN + \
				 ICE_VSI_STATS_LEN + ice_q_stats_len(n))

static const struct ice_stats ice_gstrings_vsi_stats[] = {
	ICE_VSI_STAT("rx_unicast", eth_stats.rx_unicast),
	ICE_VSI_STAT("tx_unicast", eth_stats.tx_unicast),
	ICE_VSI_STAT("rx_multicast", eth_stats.rx_multicast),
	ICE_VSI_STAT("tx_multicast", eth_stats.tx_multicast),
	ICE_VSI_STAT("rx_broadcast", eth_stats.rx_broadcast),
	ICE_VSI_STAT("tx_broadcast", eth_stats.tx_broadcast),
	ICE_VSI_STAT("rx_bytes", eth_stats.rx_bytes),
	ICE_VSI_STAT("tx_bytes", eth_stats.tx_bytes),
	ICE_VSI_STAT("rx_dropped", eth_stats.rx_discards),
	ICE_VSI_STAT("rx_unknown_protocol", eth_stats.rx_unknown_protocol),
	ICE_VSI_STAT("rx_alloc_fail", rx_buf_failed),
	ICE_VSI_STAT("rx_pg_alloc_fail", rx_page_failed),
	ICE_VSI_STAT("tx_errors", eth_stats.tx_errors),
	ICE_VSI_STAT("tx_linearize", tx_linearize),
};

enum ice_ethtool_test_id {
	ICE_ETH_TEST_REG = 0,
	ICE_ETH_TEST_EEPROM,
	ICE_ETH_TEST_INTR,
	ICE_ETH_TEST_LOOP,
	ICE_ETH_TEST_LINK,
};

static const char ice_gstrings_test[][ETH_GSTRING_LEN] = {
	"Register test  (offline)",
	"EEPROM test    (offline)",
	"Interrupt test (offline)",
	"Loopback test  (offline)",
	"Link test   (on/offline)",
};

#define ICE_TEST_LEN (sizeof(ice_gstrings_test) / ETH_GSTRING_LEN)

/* These PF_STATs might look like duplicates of some NETDEV_STATs,
 * but they aren't. This device is capable of supporting multiple
 * VSIs/netdevs on a single PF. The NETDEV_STATs are for individual
 * netdevs whereas the PF_STATs are for the physical function that's
 * hosting these netdevs.
 *
 * The PF_STATs are appended to the netdev stats only when ethtool -S
 * is queried on the base PF netdev.
 */
static const struct ice_stats ice_gstrings_pf_stats[] = {
	ICE_PF_STAT("rx_bytes.nic", stats.eth.rx_bytes),
	ICE_PF_STAT("tx_bytes.nic", stats.eth.tx_bytes),
	ICE_PF_STAT("rx_unicast.nic", stats.eth.rx_unicast),
	ICE_PF_STAT("tx_unicast.nic", stats.eth.tx_unicast),
	ICE_PF_STAT("rx_multicast.nic", stats.eth.rx_multicast),
	ICE_PF_STAT("tx_multicast.nic", stats.eth.tx_multicast),
	ICE_PF_STAT("rx_broadcast.nic", stats.eth.rx_broadcast),
	ICE_PF_STAT("tx_broadcast.nic", stats.eth.tx_broadcast),
	ICE_PF_STAT("tx_errors.nic", stats.eth.tx_errors),
	ICE_PF_STAT("rx_size_64.nic", stats.rx_size_64),
	ICE_PF_STAT("tx_size_64.nic", stats.tx_size_64),
	ICE_PF_STAT("rx_size_127.nic", stats.rx_size_127),
	ICE_PF_STAT("tx_size_127.nic", stats.tx_size_127),
	ICE_PF_STAT("rx_size_255.nic", stats.rx_size_255),
	ICE_PF_STAT("tx_size_255.nic", stats.tx_size_255),
	ICE_PF_STAT("rx_size_511.nic", stats.rx_size_511),
	ICE_PF_STAT("tx_size_511.nic", stats.tx_size_511),
	ICE_PF_STAT("rx_size_1023.nic", stats.rx_size_1023),
	ICE_PF_STAT("tx_size_1023.nic", stats.tx_size_1023),
	ICE_PF_STAT("rx_size_1522.nic", stats.rx_size_1522),
	ICE_PF_STAT("tx_size_1522.nic", stats.tx_size_1522),
	ICE_PF_STAT("rx_size_big.nic", stats.rx_size_big),
	ICE_PF_STAT("tx_size_big.nic", stats.tx_size_big),
	ICE_PF_STAT("link_xon_rx.nic", stats.link_xon_rx),
	ICE_PF_STAT("link_xon_tx.nic", stats.link_xon_tx),
	ICE_PF_STAT("link_xoff_rx.nic", stats.link_xoff_rx),
	ICE_PF_STAT("link_xoff_tx.nic", stats.link_xoff_tx),
	ICE_PF_STAT("tx_dropped_link_down.nic", stats.tx_dropped_link_down),
	ICE_PF_STAT("rx_undersize.nic", stats.rx_undersize),
	ICE_PF_STAT("rx_fragments.nic", stats.rx_fragments),
	ICE_PF_STAT("rx_oversize.nic", stats.rx_oversize),
	ICE_PF_STAT("rx_jabber.nic", stats.rx_jabber),
	ICE_PF_STAT("rx_csum_bad.nic", hw_csum_rx_error),
	ICE_PF_STAT("rx_length_errors.nic", stats.rx_len_errors),
	ICE_PF_STAT("rx_dropped.nic", stats.eth.rx_discards),
	ICE_PF_STAT("rx_crc_errors.nic", stats.crc_errors),
	ICE_PF_STAT("illegal_bytes.nic", stats.illegal_bytes),
	ICE_PF_STAT("mac_local_faults.nic", stats.mac_local_faults),
	ICE_PF_STAT("mac_remote_faults.nic", stats.mac_remote_faults),
};

static const u32 ice_regs_dump_list[] = {
	PFGEN_STATE,
	PRTGEN_STATUS,
	QRX_CTRL(0),
	QINT_TQCTL(0),
	QINT_RQCTL(0),
	PFINT_OICR_ENA,
	QRX_ITR(0),
	PF0INT_ITR_0(0),
	PF0INT_ITR_1(0),
	PF0INT_ITR_2(0),
};

struct ice_priv_flag {
	char name[ETH_GSTRING_LEN];
	u32 bitno;			/* bit position in pf->flags */
};

#define ICE_PRIV_FLAG(_name, _bitno) { \
	.name = _name, \
	.bitno = _bitno, \
}

static const struct ice_priv_flag ice_gstrings_priv_flags[] = {
	ICE_PRIV_FLAG("link-down-on-close", ICE_FLAG_LINK_DOWN_ON_CLOSE_ENA),
	ICE_PRIV_FLAG("fw-lldp-agent", ICE_FLAG_FW_LLDP_AGENT),
	ICE_PRIV_FLAG("mdd-auto-reset-vf", ICE_FLAG_MDD_AUTO_RESET_VF),
	ICE_PRIV_FLAG("legacy-rx", ICE_FLAG_LEGACY_RX),
};

#define ICE_PRIV_FLAG_ARRAY_SIZE	ARRAY_SIZE(ice_gstrings_priv_flags)

static void
ice_get_drvinfo(struct net_device *netdev, struct ethtool_drvinfo *drvinfo)
{
	struct ice_netdev_priv *np = netdev_priv(netdev);
	u8 oem_ver, oem_patch, nvm_ver_hi, nvm_ver_lo;
	struct ice_vsi *vsi = np->vsi;
	struct ice_pf *pf = vsi->back;
	struct ice_hw *hw = &pf->hw;
<<<<<<< HEAD
	u16 oem_build;

	strlcpy(drvinfo->driver, KBUILD_MODNAME, sizeof(drvinfo->driver));
	strlcpy(drvinfo->version, ice_drv_ver, sizeof(drvinfo->version));

	/* Display NVM version (from which the firmware version can be
	 * determined) which contains more pertinent information.
	 */
	ice_get_nvm_version(hw, &oem_ver, &oem_build, &oem_patch,
			    &nvm_ver_hi, &nvm_ver_lo);
	snprintf(drvinfo->fw_version, sizeof(drvinfo->fw_version),
		 "%x.%02x 0x%x %d.%d.%d", nvm_ver_hi, nvm_ver_lo,
		 hw->nvm.eetrack, oem_ver, oem_build, oem_patch);

	strlcpy(drvinfo->bus_info, pci_name(pf->pdev),
=======
	struct ice_orom_info *orom;
	struct ice_nvm_info *nvm;

	nvm = &hw->nvm;
	orom = &nvm->orom;

	strscpy(drvinfo->driver, KBUILD_MODNAME, sizeof(drvinfo->driver));
	strscpy(drvinfo->version, ice_drv_ver, sizeof(drvinfo->version));

	/* Display NVM version (from which the firmware version can be
	 * determined) which contains more pertinent information.
	 */
	snprintf(drvinfo->fw_version, sizeof(drvinfo->fw_version),
		 "%x.%02x 0x%x %d.%d.%d", nvm->major_ver, nvm->minor_ver,
		 nvm->eetrack, orom->major, orom->build, orom->patch);

	strscpy(drvinfo->bus_info, pci_name(pf->pdev),
>>>>>>> 04d5ce62
		sizeof(drvinfo->bus_info));
	drvinfo->n_priv_flags = ICE_PRIV_FLAG_ARRAY_SIZE;
}

static int ice_get_regs_len(struct net_device __always_unused *netdev)
{
	return sizeof(ice_regs_dump_list);
}

static void
ice_get_regs(struct net_device *netdev, struct ethtool_regs *regs, void *p)
{
	struct ice_netdev_priv *np = netdev_priv(netdev);
	struct ice_pf *pf = np->vsi->back;
	struct ice_hw *hw = &pf->hw;
	u32 *regs_buf = (u32 *)p;
	int i;

	regs->version = 1;

	for (i = 0; i < ARRAY_SIZE(ice_regs_dump_list); ++i)
		regs_buf[i] = rd32(hw, ice_regs_dump_list[i]);
}

static u32 ice_get_msglevel(struct net_device *netdev)
{
	struct ice_netdev_priv *np = netdev_priv(netdev);
	struct ice_pf *pf = np->vsi->back;

#ifndef CONFIG_DYNAMIC_DEBUG
	if (pf->hw.debug_mask)
		netdev_info(netdev, "hw debug_mask: 0x%llX\n",
			    pf->hw.debug_mask);
#endif /* !CONFIG_DYNAMIC_DEBUG */

	return pf->msg_enable;
}

static void ice_set_msglevel(struct net_device *netdev, u32 data)
{
	struct ice_netdev_priv *np = netdev_priv(netdev);
	struct ice_pf *pf = np->vsi->back;

#ifndef CONFIG_DYNAMIC_DEBUG
	if (ICE_DBG_USER & data)
		pf->hw.debug_mask = data;
	else
		pf->msg_enable = data;
#else
	pf->msg_enable = data;
#endif /* !CONFIG_DYNAMIC_DEBUG */
}

static int ice_get_eeprom_len(struct net_device *netdev)
{
	struct ice_netdev_priv *np = netdev_priv(netdev);
	struct ice_pf *pf = np->vsi->back;

	return (int)pf->hw.nvm.flash_size;
}

static int
ice_get_eeprom(struct net_device *netdev, struct ethtool_eeprom *eeprom,
	       u8 *bytes)
{
	struct ice_netdev_priv *np = netdev_priv(netdev);
	struct ice_vsi *vsi = np->vsi;
	struct ice_pf *pf = vsi->back;
	struct ice_hw *hw = &pf->hw;
	enum ice_status status;
	struct device *dev;
	int ret = 0;
	u8 *buf;

	dev = ice_pf_to_dev(pf);

	eeprom->magic = hw->vendor_id | (hw->device_id << 16);
	netdev_dbg(netdev, "GEEPROM cmd 0x%08x, offset 0x%08x, len 0x%08x\n",
		   eeprom->cmd, eeprom->offset, eeprom->len);

	buf = kzalloc(eeprom->len, GFP_KERNEL);
	if (!buf)
		return -ENOMEM;

	status = ice_acquire_nvm(hw, ICE_RES_READ);
	if (status) {
		dev_err(dev, "ice_acquire_nvm failed, err %d aq_err %d\n",
			status, hw->adminq.sq_last_status);
		ret = -EIO;
		goto out;
	}

	status = ice_read_flat_nvm(hw, eeprom->offset, &eeprom->len, buf,
				   false);
	if (status) {
		dev_err(dev, "ice_read_flat_nvm failed, err %d aq_err %d\n",
			status, hw->adminq.sq_last_status);
		ret = -EIO;
		goto release;
	}

	memcpy(bytes, buf, eeprom->len);
release:
	ice_release_nvm(hw);
out:
	kfree(buf);
	return ret;
}

/**
 * ice_active_vfs - check if there are any active VFs
 * @pf: board private structure
 *
 * Returns true if an active VF is found, otherwise returns false
 */
static bool ice_active_vfs(struct ice_pf *pf)
{
	int i;

	ice_for_each_vf(pf, i) {
		struct ice_vf *vf = &pf->vf[i];

		if (test_bit(ICE_VF_STATE_ACTIVE, vf->vf_states))
			return true;
	}

	return false;
}

/**
 * ice_link_test - perform a link test on a given net_device
 * @netdev: network interface device structure
 *
 * This function performs one of the self-tests required by ethtool.
 * Returns 0 on success, non-zero on failure.
 */
static u64 ice_link_test(struct net_device *netdev)
{
	struct ice_netdev_priv *np = netdev_priv(netdev);
	enum ice_status status;
	bool link_up = false;

	netdev_info(netdev, "link test\n");
	status = ice_get_link_status(np->vsi->port_info, &link_up);
	if (status) {
		netdev_err(netdev, "link query error, status = %d\n", status);
		return 1;
	}

	if (!link_up)
		return 2;

	return 0;
}

/**
 * ice_eeprom_test - perform an EEPROM test on a given net_device
 * @netdev: network interface device structure
 *
 * This function performs one of the self-tests required by ethtool.
 * Returns 0 on success, non-zero on failure.
 */
static u64 ice_eeprom_test(struct net_device *netdev)
{
	struct ice_netdev_priv *np = netdev_priv(netdev);
	struct ice_pf *pf = np->vsi->back;

	netdev_info(netdev, "EEPROM test\n");
	return !!(ice_nvm_validate_checksum(&pf->hw));
}

/**
 * ice_reg_pattern_test
 * @hw: pointer to the HW struct
 * @reg: reg to be tested
 * @mask: bits to be touched
 */
static int ice_reg_pattern_test(struct ice_hw *hw, u32 reg, u32 mask)
{
	struct ice_pf *pf = (struct ice_pf *)hw->back;
	struct device *dev = ice_pf_to_dev(pf);
	static const u32 patterns[] = {
		0x5A5A5A5A, 0xA5A5A5A5,
		0x00000000, 0xFFFFFFFF
	};
	u32 val, orig_val;
	int i;

	orig_val = rd32(hw, reg);
	for (i = 0; i < ARRAY_SIZE(patterns); ++i) {
		u32 pattern = patterns[i] & mask;

		wr32(hw, reg, pattern);
		val = rd32(hw, reg);
		if (val == pattern)
			continue;
		dev_err(dev, "%s: reg pattern test failed - reg 0x%08x pat 0x%08x val 0x%08x\n"
			, __func__, reg, pattern, val);
		return 1;
	}

	wr32(hw, reg, orig_val);
	val = rd32(hw, reg);
	if (val != orig_val) {
		dev_err(dev, "%s: reg restore test failed - reg 0x%08x orig 0x%08x val 0x%08x\n"
			, __func__, reg, orig_val, val);
		return 1;
	}

	return 0;
}

/**
 * ice_reg_test - perform a register test on a given net_device
 * @netdev: network interface device structure
 *
 * This function performs one of the self-tests required by ethtool.
 * Returns 0 on success, non-zero on failure.
 */
static u64 ice_reg_test(struct net_device *netdev)
{
	struct ice_netdev_priv *np = netdev_priv(netdev);
	struct ice_hw *hw = np->vsi->port_info->hw;
	u32 int_elements = hw->func_caps.common_cap.num_msix_vectors ?
		hw->func_caps.common_cap.num_msix_vectors - 1 : 1;
	struct ice_diag_reg_test_info {
		u32 address;
		u32 mask;
		u32 elem_num;
		u32 elem_size;
	} ice_reg_list[] = {
		{GLINT_ITR(0, 0), 0x00000fff, int_elements,
			GLINT_ITR(0, 1) - GLINT_ITR(0, 0)},
		{GLINT_ITR(1, 0), 0x00000fff, int_elements,
			GLINT_ITR(1, 1) - GLINT_ITR(1, 0)},
		{GLINT_ITR(0, 0), 0x00000fff, int_elements,
			GLINT_ITR(2, 1) - GLINT_ITR(2, 0)},
		{GLINT_CTL, 0xffff0001, 1, 0}
	};
	int i;

	netdev_dbg(netdev, "Register test\n");
	for (i = 0; i < ARRAY_SIZE(ice_reg_list); ++i) {
		u32 j;

		for (j = 0; j < ice_reg_list[i].elem_num; ++j) {
			u32 mask = ice_reg_list[i].mask;
			u32 reg = ice_reg_list[i].address +
				(j * ice_reg_list[i].elem_size);

			/* bail on failure (non-zero return) */
			if (ice_reg_pattern_test(hw, reg, mask))
				return 1;
		}
	}

	return 0;
}

/**
 * ice_lbtest_prepare_rings - configure Tx/Rx test rings
 * @vsi: pointer to the VSI structure
 *
 * Function configures rings of a VSI for loopback test without
 * enabling interrupts or informing the kernel about new queues.
 *
 * Returns 0 on success, negative on failure.
 */
static int ice_lbtest_prepare_rings(struct ice_vsi *vsi)
{
	int status;

	status = ice_vsi_setup_tx_rings(vsi);
	if (status)
		goto err_setup_tx_ring;

	status = ice_vsi_setup_rx_rings(vsi);
	if (status)
		goto err_setup_rx_ring;

	status = ice_vsi_cfg(vsi);
	if (status)
		goto err_setup_rx_ring;

	status = ice_vsi_start_all_rx_rings(vsi);
	if (status)
		goto err_start_rx_ring;

	return status;

err_start_rx_ring:
	ice_vsi_free_rx_rings(vsi);
err_setup_rx_ring:
	ice_vsi_stop_lan_tx_rings(vsi, ICE_NO_RESET, 0);
err_setup_tx_ring:
	ice_vsi_free_tx_rings(vsi);

	return status;
}

/**
 * ice_lbtest_disable_rings - disable Tx/Rx test rings after loopback test
 * @vsi: pointer to the VSI structure
 *
 * Function stops and frees VSI rings after a loopback test.
 * Returns 0 on success, negative on failure.
 */
static int ice_lbtest_disable_rings(struct ice_vsi *vsi)
{
	int status;

	status = ice_vsi_stop_lan_tx_rings(vsi, ICE_NO_RESET, 0);
	if (status)
		netdev_err(vsi->netdev, "Failed to stop Tx rings, VSI %d error %d\n",
			   vsi->vsi_num, status);

	status = ice_vsi_stop_all_rx_rings(vsi);
	if (status)
		netdev_err(vsi->netdev, "Failed to stop Rx rings, VSI %d error %d\n",
			   vsi->vsi_num, status);

	ice_vsi_free_tx_rings(vsi);
	ice_vsi_free_rx_rings(vsi);

	return status;
}

/**
 * ice_lbtest_create_frame - create test packet
 * @pf: pointer to the PF structure
 * @ret_data: allocated frame buffer
 * @size: size of the packet data
 *
 * Function allocates a frame with a test pattern on specific offsets.
 * Returns 0 on success, non-zero on failure.
 */
static int ice_lbtest_create_frame(struct ice_pf *pf, u8 **ret_data, u16 size)
{
	u8 *data;

	if (!pf)
		return -EINVAL;

	data = devm_kzalloc(ice_pf_to_dev(pf), size, GFP_KERNEL);
	if (!data)
		return -ENOMEM;

	/* Since the ethernet test frame should always be at least
	 * 64 bytes long, fill some octets in the payload with test data.
	 */
	memset(data, 0xFF, size);
	data[32] = 0xDE;
	data[42] = 0xAD;
	data[44] = 0xBE;
	data[46] = 0xEF;

	*ret_data = data;

	return 0;
}

/**
 * ice_lbtest_check_frame - verify received loopback frame
 * @frame: pointer to the raw packet data
 *
 * Function verifies received test frame with a pattern.
 * Returns true if frame matches the pattern, false otherwise.
 */
static bool ice_lbtest_check_frame(u8 *frame)
{
	/* Validate bytes of a frame under offsets chosen earlier */
	if (frame[32] == 0xDE &&
	    frame[42] == 0xAD &&
	    frame[44] == 0xBE &&
	    frame[46] == 0xEF &&
	    frame[48] == 0xFF)
		return true;

	return false;
}

/**
 * ice_diag_send - send test frames to the test ring
 * @tx_ring: pointer to the transmit ring
 * @data: pointer to the raw packet data
 * @size: size of the packet to send
 *
 * Function sends loopback packets on a test Tx ring.
 */
static int ice_diag_send(struct ice_ring *tx_ring, u8 *data, u16 size)
{
	struct ice_tx_desc *tx_desc;
	struct ice_tx_buf *tx_buf;
	dma_addr_t dma;
	u64 td_cmd;

	tx_desc = ICE_TX_DESC(tx_ring, tx_ring->next_to_use);
	tx_buf = &tx_ring->tx_buf[tx_ring->next_to_use];

	dma = dma_map_single(tx_ring->dev, data, size, DMA_TO_DEVICE);
	if (dma_mapping_error(tx_ring->dev, dma))
		return -EINVAL;

	tx_desc->buf_addr = cpu_to_le64(dma);

	/* These flags are required for a descriptor to be pushed out */
	td_cmd = (u64)(ICE_TX_DESC_CMD_EOP | ICE_TX_DESC_CMD_RS);
	tx_desc->cmd_type_offset_bsz =
		cpu_to_le64(ICE_TX_DESC_DTYPE_DATA |
			    (td_cmd << ICE_TXD_QW1_CMD_S) |
			    ((u64)0 << ICE_TXD_QW1_OFFSET_S) |
			    ((u64)size << ICE_TXD_QW1_TX_BUF_SZ_S) |
			    ((u64)0 << ICE_TXD_QW1_L2TAG1_S));

	tx_buf->next_to_watch = tx_desc;

	/* Force memory write to complete before letting h/w know
	 * there are new descriptors to fetch.
	 */
	wmb();

	tx_ring->next_to_use++;
	if (tx_ring->next_to_use >= tx_ring->count)
		tx_ring->next_to_use = 0;

	writel_relaxed(tx_ring->next_to_use, tx_ring->tail);

	/* Wait until the packets get transmitted to the receive queue. */
	usleep_range(1000, 2000);
	dma_unmap_single(tx_ring->dev, dma, size, DMA_TO_DEVICE);

	return 0;
}

#define ICE_LB_FRAME_SIZE 64
/**
 * ice_lbtest_receive_frames - receive and verify test frames
 * @rx_ring: pointer to the receive ring
 *
 * Function receives loopback packets and verify their correctness.
 * Returns number of received valid frames.
 */
static int ice_lbtest_receive_frames(struct ice_ring *rx_ring)
{
	struct ice_rx_buf *rx_buf;
	int valid_frames, i;
	u8 *received_buf;

	valid_frames = 0;

	for (i = 0; i < rx_ring->count; i++) {
		union ice_32b_rx_flex_desc *rx_desc;

		rx_desc = ICE_RX_DESC(rx_ring, i);

		if (!(rx_desc->wb.status_error0 &
		    cpu_to_le16(ICE_TX_DESC_CMD_EOP | ICE_TX_DESC_CMD_RS)))
			continue;

		rx_buf = &rx_ring->rx_buf[i];
		received_buf = page_address(rx_buf->page) + rx_buf->page_offset;

		if (ice_lbtest_check_frame(received_buf))
			valid_frames++;
	}

	return valid_frames;
}

/**
 * ice_loopback_test - perform a loopback test on a given net_device
 * @netdev: network interface device structure
 *
 * This function performs one of the self-tests required by ethtool.
 * Returns 0 on success, non-zero on failure.
 */
static u64 ice_loopback_test(struct net_device *netdev)
{
	struct ice_netdev_priv *np = netdev_priv(netdev);
	struct ice_vsi *orig_vsi = np->vsi, *test_vsi;
	struct ice_pf *pf = orig_vsi->back;
	struct ice_ring *tx_ring, *rx_ring;
	u8 broadcast[ETH_ALEN], ret = 0;
	int num_frames, valid_frames;
	LIST_HEAD(tmp_list);
	struct device *dev;
	u8 *tx_frame;
	int i;

	dev = ice_pf_to_dev(pf);
	netdev_info(netdev, "loopback test\n");

	test_vsi = ice_lb_vsi_setup(pf, pf->hw.port_info);
	if (!test_vsi) {
		netdev_err(netdev, "Failed to create a VSI for the loopback test\n");
		return 1;
	}

	test_vsi->netdev = netdev;
	tx_ring = test_vsi->tx_rings[0];
	rx_ring = test_vsi->rx_rings[0];

	if (ice_lbtest_prepare_rings(test_vsi)) {
		ret = 2;
		goto lbtest_vsi_close;
	}

	if (ice_alloc_rx_bufs(rx_ring, rx_ring->count)) {
		ret = 3;
		goto lbtest_rings_dis;
	}

	/* Enable MAC loopback in firmware */
	if (ice_aq_set_mac_loopback(&pf->hw, true, NULL)) {
		ret = 4;
		goto lbtest_mac_dis;
	}

	/* Test VSI needs to receive broadcast packets */
	eth_broadcast_addr(broadcast);
	if (ice_add_mac_to_list(test_vsi, &tmp_list, broadcast)) {
		ret = 5;
		goto lbtest_mac_dis;
	}

	if (ice_add_mac(&pf->hw, &tmp_list)) {
		ret = 6;
		goto free_mac_list;
	}

	if (ice_lbtest_create_frame(pf, &tx_frame, ICE_LB_FRAME_SIZE)) {
		ret = 7;
		goto remove_mac_filters;
	}

	num_frames = min_t(int, tx_ring->count, 32);
	for (i = 0; i < num_frames; i++) {
		if (ice_diag_send(tx_ring, tx_frame, ICE_LB_FRAME_SIZE)) {
			ret = 8;
			goto lbtest_free_frame;
		}
	}

	valid_frames = ice_lbtest_receive_frames(rx_ring);
	if (!valid_frames)
		ret = 9;
	else if (valid_frames != num_frames)
		ret = 10;

lbtest_free_frame:
	devm_kfree(dev, tx_frame);
remove_mac_filters:
	if (ice_remove_mac(&pf->hw, &tmp_list))
		netdev_err(netdev, "Could not remove MAC filter for the test VSI\n");
free_mac_list:
	ice_free_fltr_list(dev, &tmp_list);
lbtest_mac_dis:
	/* Disable MAC loopback after the test is completed. */
	if (ice_aq_set_mac_loopback(&pf->hw, false, NULL))
		netdev_err(netdev, "Could not disable MAC loopback\n");
lbtest_rings_dis:
	if (ice_lbtest_disable_rings(test_vsi))
		netdev_err(netdev, "Could not disable test rings\n");
lbtest_vsi_close:
	test_vsi->netdev = NULL;
	if (ice_vsi_release(test_vsi))
		netdev_err(netdev, "Failed to remove the test VSI\n");

	return ret;
}

/**
 * ice_intr_test - perform an interrupt test on a given net_device
 * @netdev: network interface device structure
 *
 * This function performs one of the self-tests required by ethtool.
 * Returns 0 on success, non-zero on failure.
 */
static u64 ice_intr_test(struct net_device *netdev)
{
	struct ice_netdev_priv *np = netdev_priv(netdev);
	struct ice_pf *pf = np->vsi->back;
	u16 swic_old = pf->sw_int_count;

	netdev_info(netdev, "interrupt test\n");

	wr32(&pf->hw, GLINT_DYN_CTL(pf->oicr_idx),
	     GLINT_DYN_CTL_SW_ITR_INDX_M |
	     GLINT_DYN_CTL_INTENA_MSK_M |
	     GLINT_DYN_CTL_SWINT_TRIG_M);

	usleep_range(1000, 2000);
	return (swic_old == pf->sw_int_count);
}

/**
 * ice_self_test - handler function for performing a self-test by ethtool
 * @netdev: network interface device structure
 * @eth_test: ethtool_test structure
 * @data: required by ethtool.self_test
 *
 * This function is called after invoking 'ethtool -t devname' command where
 * devname is the name of the network device on which ethtool should operate.
 * It performs a set of self-tests to check if a device works properly.
 */
static void
ice_self_test(struct net_device *netdev, struct ethtool_test *eth_test,
	      u64 *data)
{
	struct ice_netdev_priv *np = netdev_priv(netdev);
	bool if_running = netif_running(netdev);
	struct ice_pf *pf = np->vsi->back;
	struct device *dev;

	dev = ice_pf_to_dev(pf);

	if (eth_test->flags == ETH_TEST_FL_OFFLINE) {
		netdev_info(netdev, "offline testing starting\n");

		set_bit(__ICE_TESTING, pf->state);

		if (ice_active_vfs(pf)) {
			dev_warn(dev, "Please take active VFs and Netqueues offline and restart the adapter before running NIC diagnostics\n");
			data[ICE_ETH_TEST_REG] = 1;
			data[ICE_ETH_TEST_EEPROM] = 1;
			data[ICE_ETH_TEST_INTR] = 1;
			data[ICE_ETH_TEST_LOOP] = 1;
			data[ICE_ETH_TEST_LINK] = 1;
			eth_test->flags |= ETH_TEST_FL_FAILED;
			clear_bit(__ICE_TESTING, pf->state);
			goto skip_ol_tests;
		}
		/* If the device is online then take it offline */
		if (if_running)
			/* indicate we're in test mode */
			ice_stop(netdev);

		data[ICE_ETH_TEST_LINK] = ice_link_test(netdev);
		data[ICE_ETH_TEST_EEPROM] = ice_eeprom_test(netdev);
		data[ICE_ETH_TEST_INTR] = ice_intr_test(netdev);
		data[ICE_ETH_TEST_LOOP] = ice_loopback_test(netdev);
		data[ICE_ETH_TEST_REG] = ice_reg_test(netdev);

		if (data[ICE_ETH_TEST_LINK] ||
		    data[ICE_ETH_TEST_EEPROM] ||
		    data[ICE_ETH_TEST_LOOP] ||
		    data[ICE_ETH_TEST_INTR] ||
		    data[ICE_ETH_TEST_REG])
			eth_test->flags |= ETH_TEST_FL_FAILED;

		clear_bit(__ICE_TESTING, pf->state);

		if (if_running) {
			int status = ice_open(netdev);

			if (status) {
				dev_err(dev, "Could not open device %s, err %d\n",
					pf->int_name, status);
			}
		}
	} else {
		/* Online tests */
		netdev_info(netdev, "online testing starting\n");

		data[ICE_ETH_TEST_LINK] = ice_link_test(netdev);
		if (data[ICE_ETH_TEST_LINK])
			eth_test->flags |= ETH_TEST_FL_FAILED;

		/* Offline only tests, not run in online; pass by default */
		data[ICE_ETH_TEST_REG] = 0;
		data[ICE_ETH_TEST_EEPROM] = 0;
		data[ICE_ETH_TEST_INTR] = 0;
		data[ICE_ETH_TEST_LOOP] = 0;
	}

skip_ol_tests:
	netdev_info(netdev, "testing finished\n");
}

static void ice_get_strings(struct net_device *netdev, u32 stringset, u8 *data)
{
	struct ice_netdev_priv *np = netdev_priv(netdev);
	struct ice_vsi *vsi = np->vsi;
	char *p = (char *)data;
	unsigned int i;

	switch (stringset) {
	case ETH_SS_STATS:
		for (i = 0; i < ICE_VSI_STATS_LEN; i++) {
			snprintf(p, ETH_GSTRING_LEN, "%s",
				 ice_gstrings_vsi_stats[i].stat_string);
			p += ETH_GSTRING_LEN;
		}

		ice_for_each_alloc_txq(vsi, i) {
			snprintf(p, ETH_GSTRING_LEN,
				 "tx_queue_%u_packets", i);
			p += ETH_GSTRING_LEN;
			snprintf(p, ETH_GSTRING_LEN, "tx_queue_%u_bytes", i);
			p += ETH_GSTRING_LEN;
		}

		ice_for_each_alloc_rxq(vsi, i) {
			snprintf(p, ETH_GSTRING_LEN,
				 "rx_queue_%u_packets", i);
			p += ETH_GSTRING_LEN;
			snprintf(p, ETH_GSTRING_LEN, "rx_queue_%u_bytes", i);
			p += ETH_GSTRING_LEN;
		}

		if (vsi->type != ICE_VSI_PF)
			return;

		for (i = 0; i < ICE_PF_STATS_LEN; i++) {
			snprintf(p, ETH_GSTRING_LEN, "%s",
				 ice_gstrings_pf_stats[i].stat_string);
			p += ETH_GSTRING_LEN;
		}

		for (i = 0; i < ICE_MAX_USER_PRIORITY; i++) {
			snprintf(p, ETH_GSTRING_LEN,
				 "tx_priority_%u_xon.nic", i);
			p += ETH_GSTRING_LEN;
			snprintf(p, ETH_GSTRING_LEN,
				 "tx_priority_%u_xoff.nic", i);
			p += ETH_GSTRING_LEN;
		}
		for (i = 0; i < ICE_MAX_USER_PRIORITY; i++) {
			snprintf(p, ETH_GSTRING_LEN,
				 "rx_priority_%u_xon.nic", i);
			p += ETH_GSTRING_LEN;
			snprintf(p, ETH_GSTRING_LEN,
				 "rx_priority_%u_xoff.nic", i);
			p += ETH_GSTRING_LEN;
		}
		break;
	case ETH_SS_TEST:
		memcpy(data, ice_gstrings_test, ICE_TEST_LEN * ETH_GSTRING_LEN);
		break;
	case ETH_SS_PRIV_FLAGS:
		for (i = 0; i < ICE_PRIV_FLAG_ARRAY_SIZE; i++) {
			snprintf(p, ETH_GSTRING_LEN, "%s",
				 ice_gstrings_priv_flags[i].name);
			p += ETH_GSTRING_LEN;
		}
		break;
	default:
		break;
	}
}

static int
ice_set_phys_id(struct net_device *netdev, enum ethtool_phys_id_state state)
{
	struct ice_netdev_priv *np = netdev_priv(netdev);
	bool led_active;

	switch (state) {
	case ETHTOOL_ID_ACTIVE:
		led_active = true;
		break;
	case ETHTOOL_ID_INACTIVE:
		led_active = false;
		break;
	default:
		return -EINVAL;
	}

	if (ice_aq_set_port_id_led(np->vsi->port_info, !led_active, NULL))
		return -EIO;

	return 0;
}

/**
 * ice_set_fec_cfg - Set link FEC options
 * @netdev: network interface device structure
 * @req_fec: FEC mode to configure
 */
static int ice_set_fec_cfg(struct net_device *netdev, enum ice_fec_mode req_fec)
{
	struct ice_netdev_priv *np = netdev_priv(netdev);
	struct ice_aqc_set_phy_cfg_data config = { 0 };
	struct ice_aqc_get_phy_caps_data *caps;
	struct ice_vsi *vsi = np->vsi;
	u8 sw_cfg_caps, sw_cfg_fec;
	struct ice_port_info *pi;
	enum ice_status status;
	int err = 0;

	pi = vsi->port_info;
	if (!pi)
		return -EOPNOTSUPP;

	/* Changing the FEC parameters is not supported if not the PF VSI */
	if (vsi->type != ICE_VSI_PF) {
		netdev_info(netdev, "Changing FEC parameters only supported for PF VSI\n");
		return -EOPNOTSUPP;
	}

	/* Get last SW configuration */
	caps = kzalloc(sizeof(*caps), GFP_KERNEL);
	if (!caps)
		return -ENOMEM;

	status = ice_aq_get_phy_caps(pi, false, ICE_AQC_REPORT_SW_CFG,
				     caps, NULL);
	if (status) {
		err = -EAGAIN;
		goto done;
	}

	/* Copy SW configuration returned from PHY caps to PHY config */
	ice_copy_phy_caps_to_cfg(caps, &config);
	sw_cfg_caps = caps->caps;
	sw_cfg_fec = caps->link_fec_options;

	/* Get toloplogy caps, then copy PHY FEC topoloy caps to PHY config */
	memset(caps, 0, sizeof(*caps));

	status = ice_aq_get_phy_caps(pi, false, ICE_AQC_REPORT_TOPO_CAP,
				     caps, NULL);
	if (status) {
		err = -EAGAIN;
		goto done;
	}

	config.caps |= (caps->caps & ICE_AQC_PHY_EN_AUTO_FEC);
	config.link_fec_opt = caps->link_fec_options;

	ice_cfg_phy_fec(&config, req_fec);

	/* If FEC mode has changed, then set PHY configuration and enable AN. */
	if ((config.caps & ICE_AQ_PHY_ENA_AUTO_FEC) !=
	    (sw_cfg_caps & ICE_AQC_PHY_EN_AUTO_FEC) ||
	    config.link_fec_opt != sw_cfg_fec) {
		if (caps->caps & ICE_AQC_PHY_AN_MODE)
			config.caps |= ICE_AQ_PHY_ENA_AUTO_LINK_UPDT;

		status = ice_aq_set_phy_cfg(pi->hw, pi->lport, &config, NULL);

		if (status)
			err = -EAGAIN;
	}

done:
	kfree(caps);
	return err;
}

/**
 * ice_set_fecparam - Set FEC link options
 * @netdev: network interface device structure
 * @fecparam: Ethtool structure to retrieve FEC parameters
 */
static int
ice_set_fecparam(struct net_device *netdev, struct ethtool_fecparam *fecparam)
{
	struct ice_netdev_priv *np = netdev_priv(netdev);
	struct ice_vsi *vsi = np->vsi;
	enum ice_fec_mode fec;

	switch (fecparam->fec) {
	case ETHTOOL_FEC_AUTO:
		fec = ICE_FEC_AUTO;
		break;
	case ETHTOOL_FEC_RS:
		fec = ICE_FEC_RS;
		break;
	case ETHTOOL_FEC_BASER:
		fec = ICE_FEC_BASER;
		break;
	case ETHTOOL_FEC_OFF:
	case ETHTOOL_FEC_NONE:
		fec = ICE_FEC_NONE;
		break;
	default:
		dev_warn(ice_pf_to_dev(vsi->back), "Unsupported FEC mode: %d\n",
			 fecparam->fec);
		return -EINVAL;
	}

	return ice_set_fec_cfg(netdev, fec);
}

/**
 * ice_get_fecparam - Get link FEC options
 * @netdev: network interface device structure
 * @fecparam: Ethtool structure to retrieve FEC parameters
 */
static int
ice_get_fecparam(struct net_device *netdev, struct ethtool_fecparam *fecparam)
{
	struct ice_netdev_priv *np = netdev_priv(netdev);
	struct ice_aqc_get_phy_caps_data *caps;
	struct ice_link_status *link_info;
	struct ice_vsi *vsi = np->vsi;
	struct ice_port_info *pi;
	enum ice_status status;
	int err = 0;

	pi = vsi->port_info;

	if (!pi)
		return -EOPNOTSUPP;
	link_info = &pi->phy.link_info;

	/* Set FEC mode based on negotiated link info */
	switch (link_info->fec_info) {
	case ICE_AQ_LINK_25G_KR_FEC_EN:
		fecparam->active_fec = ETHTOOL_FEC_BASER;
		break;
	case ICE_AQ_LINK_25G_RS_528_FEC_EN:
	case ICE_AQ_LINK_25G_RS_544_FEC_EN:
		fecparam->active_fec = ETHTOOL_FEC_RS;
		break;
	default:
		fecparam->active_fec = ETHTOOL_FEC_OFF;
		break;
	}

	caps = kzalloc(sizeof(*caps), GFP_KERNEL);
	if (!caps)
		return -ENOMEM;

	status = ice_aq_get_phy_caps(pi, false, ICE_AQC_REPORT_TOPO_CAP,
				     caps, NULL);
	if (status) {
		err = -EAGAIN;
		goto done;
	}

	/* Set supported/configured FEC modes based on PHY capability */
	if (caps->caps & ICE_AQC_PHY_EN_AUTO_FEC)
		fecparam->fec |= ETHTOOL_FEC_AUTO;
	if (caps->link_fec_options & ICE_AQC_PHY_FEC_10G_KR_40G_KR4_EN ||
	    caps->link_fec_options & ICE_AQC_PHY_FEC_10G_KR_40G_KR4_REQ ||
	    caps->link_fec_options & ICE_AQC_PHY_FEC_25G_KR_CLAUSE74_EN ||
	    caps->link_fec_options & ICE_AQC_PHY_FEC_25G_KR_REQ)
		fecparam->fec |= ETHTOOL_FEC_BASER;
	if (caps->link_fec_options & ICE_AQC_PHY_FEC_25G_RS_528_REQ ||
	    caps->link_fec_options & ICE_AQC_PHY_FEC_25G_RS_544_REQ ||
	    caps->link_fec_options & ICE_AQC_PHY_FEC_25G_RS_CLAUSE91_EN)
		fecparam->fec |= ETHTOOL_FEC_RS;
	if (caps->link_fec_options == 0)
		fecparam->fec |= ETHTOOL_FEC_OFF;

done:
	kfree(caps);
	return err;
}

/**
 * ice_nway_reset - restart autonegotiation
 * @netdev: network interface device structure
 */
static int ice_nway_reset(struct net_device *netdev)
{
	struct ice_netdev_priv *np = netdev_priv(netdev);
	struct ice_vsi *vsi = np->vsi;
	struct ice_port_info *pi;
	enum ice_status status;

	pi = vsi->port_info;
	/* If VSI state is up, then restart autoneg with link up */
	if (!test_bit(__ICE_DOWN, vsi->back->state))
		status = ice_aq_set_link_restart_an(pi, true, NULL);
	else
		status = ice_aq_set_link_restart_an(pi, false, NULL);

	if (status) {
		netdev_info(netdev, "link restart failed, err %d aq_err %d\n",
			    status, pi->hw->adminq.sq_last_status);
		return -EIO;
	}

	return 0;
}

/**
 * ice_get_priv_flags - report device private flags
 * @netdev: network interface device structure
 *
 * The get string set count and the string set should be matched for each
 * flag returned.  Add new strings for each flag to the ice_gstrings_priv_flags
 * array.
 *
 * Returns a u32 bitmap of flags.
 */
static u32 ice_get_priv_flags(struct net_device *netdev)
{
	struct ice_netdev_priv *np = netdev_priv(netdev);
	struct ice_vsi *vsi = np->vsi;
	struct ice_pf *pf = vsi->back;
	u32 i, ret_flags = 0;

	for (i = 0; i < ICE_PRIV_FLAG_ARRAY_SIZE; i++) {
		const struct ice_priv_flag *priv_flag;

		priv_flag = &ice_gstrings_priv_flags[i];

		if (test_bit(priv_flag->bitno, pf->flags))
			ret_flags |= BIT(i);
	}

	return ret_flags;
}

/**
 * ice_set_priv_flags - set private flags
 * @netdev: network interface device structure
 * @flags: bit flags to be set
 */
static int ice_set_priv_flags(struct net_device *netdev, u32 flags)
{
	struct ice_netdev_priv *np = netdev_priv(netdev);
	DECLARE_BITMAP(change_flags, ICE_PF_FLAGS_NBITS);
	DECLARE_BITMAP(orig_flags, ICE_PF_FLAGS_NBITS);
	struct ice_vsi *vsi = np->vsi;
	struct ice_pf *pf = vsi->back;
	struct device *dev;
	int ret = 0;
	u32 i;

	if (flags > BIT(ICE_PRIV_FLAG_ARRAY_SIZE))
		return -EINVAL;

	dev = ice_pf_to_dev(pf);
	set_bit(ICE_FLAG_ETHTOOL_CTXT, pf->flags);

	bitmap_copy(orig_flags, pf->flags, ICE_PF_FLAGS_NBITS);
	for (i = 0; i < ICE_PRIV_FLAG_ARRAY_SIZE; i++) {
		const struct ice_priv_flag *priv_flag;

		priv_flag = &ice_gstrings_priv_flags[i];

		if (flags & BIT(i))
			set_bit(priv_flag->bitno, pf->flags);
		else
			clear_bit(priv_flag->bitno, pf->flags);
	}

	bitmap_xor(change_flags, pf->flags, orig_flags, ICE_PF_FLAGS_NBITS);

	if (test_bit(ICE_FLAG_FW_LLDP_AGENT, change_flags)) {
		if (!test_bit(ICE_FLAG_FW_LLDP_AGENT, pf->flags)) {
			enum ice_status status;

			/* Disable FW LLDP engine */
			status = ice_cfg_lldp_mib_change(&pf->hw, false);

			/* If unregistering for LLDP events fails, this is
			 * not an error state, as there shouldn't be any
			 * events to respond to.
			 */
			if (status)
				dev_info(dev, "Failed to unreg for LLDP events\n");

			/* The AQ call to stop the FW LLDP agent will generate
			 * an error if the agent is already stopped.
			 */
			status = ice_aq_stop_lldp(&pf->hw, true, true, NULL);
			if (status)
				dev_warn(dev, "Fail to stop LLDP agent\n");
			/* Use case for having the FW LLDP agent stopped
			 * will likely not need DCB, so failure to init is
			 * not a concern of ethtool
			 */
			status = ice_init_pf_dcb(pf, true);
			if (status)
				dev_warn(dev, "Fail to init DCB\n");
		} else {
			enum ice_status status;
			bool dcbx_agent_status;

			/* AQ command to start FW LLDP agent will return an
			 * error if the agent is already started
			 */
			status = ice_aq_start_lldp(&pf->hw, true, NULL);
			if (status)
				dev_warn(dev, "Fail to start LLDP Agent\n");

			/* AQ command to start FW DCBX agent will fail if
			 * the agent is already started
			 */
			status = ice_aq_start_stop_dcbx(&pf->hw, true,
							&dcbx_agent_status,
							NULL);
			if (status)
				dev_dbg(dev, "Failed to start FW DCBX\n");

			dev_info(dev, "FW DCBX agent is %s\n",
				 dcbx_agent_status ? "ACTIVE" : "DISABLED");

			/* Failure to configure MIB change or init DCB is not
			 * relevant to ethtool.  Print notification that
			 * registration/init failed but do not return error
			 * state to ethtool
			 */
			status = ice_init_pf_dcb(pf, true);
			if (status)
				dev_dbg(dev, "Fail to init DCB\n");

			/* Remove rule to direct LLDP packets to default VSI.
			 * The FW LLDP engine will now be consuming them.
			 */
			ice_cfg_sw_lldp(vsi, false, false);

			/* Register for MIB change events */
			status = ice_cfg_lldp_mib_change(&pf->hw, true);
			if (status)
				dev_dbg(dev, "Fail to enable MIB change events\n");
<<<<<<< HEAD
=======

			ice_nway_reset(netdev);
>>>>>>> 04d5ce62
		}
	}
	if (test_bit(ICE_FLAG_LEGACY_RX, change_flags)) {
		/* down and up VSI so that changes of Rx cfg are reflected. */
		ice_down(vsi);
		ice_up(vsi);
	}
	clear_bit(ICE_FLAG_ETHTOOL_CTXT, pf->flags);
	return ret;
}

static int ice_get_sset_count(struct net_device *netdev, int sset)
{
	switch (sset) {
	case ETH_SS_STATS:
		/* The number (and order) of strings reported *must* remain
		 * constant for a given netdevice. This function must not
		 * report a different number based on run time parameters
		 * (such as the number of queues in use, or the setting of
		 * a private ethtool flag). This is due to the nature of the
		 * ethtool stats API.
		 *
		 * Userspace programs such as ethtool must make 3 separate
		 * ioctl requests, one for size, one for the strings, and
		 * finally one for the stats. Since these cross into
		 * userspace, changes to the number or size could result in
		 * undefined memory access or incorrect string<->value
		 * correlations for statistics.
		 *
		 * Even if it appears to be safe, changes to the size or
		 * order of strings will suffer from race conditions and are
		 * not safe.
		 */
		return ICE_ALL_STATS_LEN(netdev);
	case ETH_SS_TEST:
		return ICE_TEST_LEN;
	case ETH_SS_PRIV_FLAGS:
		return ICE_PRIV_FLAG_ARRAY_SIZE;
	default:
		return -EOPNOTSUPP;
	}
}

static void
ice_get_ethtool_stats(struct net_device *netdev,
		      struct ethtool_stats __always_unused *stats, u64 *data)
{
	struct ice_netdev_priv *np = netdev_priv(netdev);
	struct ice_vsi *vsi = np->vsi;
	struct ice_pf *pf = vsi->back;
	struct ice_ring *ring;
	unsigned int j;
	int i = 0;
	char *p;

	ice_update_pf_stats(pf);
	ice_update_vsi_stats(vsi);

	for (j = 0; j < ICE_VSI_STATS_LEN; j++) {
		p = (char *)vsi + ice_gstrings_vsi_stats[j].stat_offset;
		data[i++] = (ice_gstrings_vsi_stats[j].sizeof_stat ==
			     sizeof(u64)) ? *(u64 *)p : *(u32 *)p;
	}

	/* populate per queue stats */
	rcu_read_lock();

	ice_for_each_alloc_txq(vsi, j) {
		ring = READ_ONCE(vsi->tx_rings[j]);
		if (ring) {
			data[i++] = ring->stats.pkts;
			data[i++] = ring->stats.bytes;
		} else {
			data[i++] = 0;
			data[i++] = 0;
		}
	}

	ice_for_each_alloc_rxq(vsi, j) {
		ring = READ_ONCE(vsi->rx_rings[j]);
		if (ring) {
			data[i++] = ring->stats.pkts;
			data[i++] = ring->stats.bytes;
		} else {
			data[i++] = 0;
			data[i++] = 0;
		}
	}

	rcu_read_unlock();

	if (vsi->type != ICE_VSI_PF)
		return;

	for (j = 0; j < ICE_PF_STATS_LEN; j++) {
		p = (char *)pf + ice_gstrings_pf_stats[j].stat_offset;
		data[i++] = (ice_gstrings_pf_stats[j].sizeof_stat ==
			     sizeof(u64)) ? *(u64 *)p : *(u32 *)p;
	}

	for (j = 0; j < ICE_MAX_USER_PRIORITY; j++) {
		data[i++] = pf->stats.priority_xon_tx[j];
		data[i++] = pf->stats.priority_xoff_tx[j];
	}

	for (j = 0; j < ICE_MAX_USER_PRIORITY; j++) {
		data[i++] = pf->stats.priority_xon_rx[j];
		data[i++] = pf->stats.priority_xoff_rx[j];
	}
}

/**
 * ice_phy_type_to_ethtool - convert the phy_types to ethtool link modes
 * @netdev: network interface device structure
 * @ks: ethtool link ksettings struct to fill out
 */
static void
ice_phy_type_to_ethtool(struct net_device *netdev,
			struct ethtool_link_ksettings *ks)
{
	struct ice_netdev_priv *np = netdev_priv(netdev);
	struct ice_link_status *hw_link_info;
	bool need_add_adv_mode = false;
	struct ice_vsi *vsi = np->vsi;
	u64 phy_types_high;
	u64 phy_types_low;

	hw_link_info = &vsi->port_info->phy.link_info;
	phy_types_low = vsi->port_info->phy.phy_type_low;
	phy_types_high = vsi->port_info->phy.phy_type_high;

	ethtool_link_ksettings_zero_link_mode(ks, supported);
	ethtool_link_ksettings_zero_link_mode(ks, advertising);

	if (phy_types_low & ICE_PHY_TYPE_LOW_100BASE_TX ||
	    phy_types_low & ICE_PHY_TYPE_LOW_100M_SGMII) {
		ethtool_link_ksettings_add_link_mode(ks, supported,
						     100baseT_Full);
		if (!hw_link_info->req_speeds ||
		    hw_link_info->req_speeds & ICE_AQ_LINK_SPEED_100MB)
			ethtool_link_ksettings_add_link_mode(ks, advertising,
							     100baseT_Full);
	}
	if (phy_types_low & ICE_PHY_TYPE_LOW_1000BASE_T ||
	    phy_types_low & ICE_PHY_TYPE_LOW_1G_SGMII) {
		ethtool_link_ksettings_add_link_mode(ks, supported,
						     1000baseT_Full);
		if (!hw_link_info->req_speeds ||
		    hw_link_info->req_speeds & ICE_AQ_LINK_SPEED_1000MB)
			ethtool_link_ksettings_add_link_mode(ks, advertising,
							     1000baseT_Full);
	}
	if (phy_types_low & ICE_PHY_TYPE_LOW_1000BASE_KX) {
		ethtool_link_ksettings_add_link_mode(ks, supported,
						     1000baseKX_Full);
		if (!hw_link_info->req_speeds ||
		    hw_link_info->req_speeds & ICE_AQ_LINK_SPEED_1000MB)
			ethtool_link_ksettings_add_link_mode(ks, advertising,
							     1000baseKX_Full);
	}
	if (phy_types_low & ICE_PHY_TYPE_LOW_1000BASE_SX ||
	    phy_types_low & ICE_PHY_TYPE_LOW_1000BASE_LX) {
		ethtool_link_ksettings_add_link_mode(ks, supported,
						     1000baseX_Full);
		if (!hw_link_info->req_speeds ||
		    hw_link_info->req_speeds & ICE_AQ_LINK_SPEED_1000MB)
			ethtool_link_ksettings_add_link_mode(ks, advertising,
							     1000baseX_Full);
	}
	if (phy_types_low & ICE_PHY_TYPE_LOW_2500BASE_T) {
		ethtool_link_ksettings_add_link_mode(ks, supported,
						     2500baseT_Full);
		if (!hw_link_info->req_speeds ||
		    hw_link_info->req_speeds & ICE_AQ_LINK_SPEED_2500MB)
			ethtool_link_ksettings_add_link_mode(ks, advertising,
							     2500baseT_Full);
	}
	if (phy_types_low & ICE_PHY_TYPE_LOW_2500BASE_X ||
	    phy_types_low & ICE_PHY_TYPE_LOW_2500BASE_KX) {
		ethtool_link_ksettings_add_link_mode(ks, supported,
						     2500baseX_Full);
		if (!hw_link_info->req_speeds ||
		    hw_link_info->req_speeds & ICE_AQ_LINK_SPEED_2500MB)
			ethtool_link_ksettings_add_link_mode(ks, advertising,
							     2500baseX_Full);
	}
	if (phy_types_low & ICE_PHY_TYPE_LOW_5GBASE_T ||
	    phy_types_low & ICE_PHY_TYPE_LOW_5GBASE_KR) {
		ethtool_link_ksettings_add_link_mode(ks, supported,
						     5000baseT_Full);
		if (!hw_link_info->req_speeds ||
		    hw_link_info->req_speeds & ICE_AQ_LINK_SPEED_5GB)
			ethtool_link_ksettings_add_link_mode(ks, advertising,
							     5000baseT_Full);
	}
	if (phy_types_low & ICE_PHY_TYPE_LOW_10GBASE_T ||
	    phy_types_low & ICE_PHY_TYPE_LOW_10G_SFI_DA ||
	    phy_types_low & ICE_PHY_TYPE_LOW_10G_SFI_AOC_ACC ||
	    phy_types_low & ICE_PHY_TYPE_LOW_10G_SFI_C2C) {
		ethtool_link_ksettings_add_link_mode(ks, supported,
						     10000baseT_Full);
		if (!hw_link_info->req_speeds ||
		    hw_link_info->req_speeds & ICE_AQ_LINK_SPEED_10GB)
			ethtool_link_ksettings_add_link_mode(ks, advertising,
							     10000baseT_Full);
	}
	if (phy_types_low & ICE_PHY_TYPE_LOW_10GBASE_KR_CR1) {
		ethtool_link_ksettings_add_link_mode(ks, supported,
						     10000baseKR_Full);
		if (!hw_link_info->req_speeds ||
		    hw_link_info->req_speeds & ICE_AQ_LINK_SPEED_10GB)
			ethtool_link_ksettings_add_link_mode(ks, advertising,
							     10000baseKR_Full);
	}
	if (phy_types_low & ICE_PHY_TYPE_LOW_10GBASE_SR) {
		ethtool_link_ksettings_add_link_mode(ks, supported,
						     10000baseSR_Full);
		if (!hw_link_info->req_speeds ||
		    hw_link_info->req_speeds & ICE_AQ_LINK_SPEED_10GB)
			ethtool_link_ksettings_add_link_mode(ks, advertising,
							     10000baseSR_Full);
	}
	if (phy_types_low & ICE_PHY_TYPE_LOW_10GBASE_LR) {
		ethtool_link_ksettings_add_link_mode(ks, supported,
						     10000baseLR_Full);
		if (!hw_link_info->req_speeds ||
		    hw_link_info->req_speeds & ICE_AQ_LINK_SPEED_10GB)
			ethtool_link_ksettings_add_link_mode(ks, advertising,
							     10000baseLR_Full);
	}
	if (phy_types_low & ICE_PHY_TYPE_LOW_25GBASE_T ||
	    phy_types_low & ICE_PHY_TYPE_LOW_25GBASE_CR ||
	    phy_types_low & ICE_PHY_TYPE_LOW_25GBASE_CR_S ||
	    phy_types_low & ICE_PHY_TYPE_LOW_25GBASE_CR1 ||
	    phy_types_low & ICE_PHY_TYPE_LOW_25G_AUI_AOC_ACC ||
	    phy_types_low & ICE_PHY_TYPE_LOW_25G_AUI_C2C) {
		ethtool_link_ksettings_add_link_mode(ks, supported,
						     25000baseCR_Full);
		if (!hw_link_info->req_speeds ||
		    hw_link_info->req_speeds & ICE_AQ_LINK_SPEED_25GB)
			ethtool_link_ksettings_add_link_mode(ks, advertising,
							     25000baseCR_Full);
	}
	if (phy_types_low & ICE_PHY_TYPE_LOW_25GBASE_SR ||
	    phy_types_low & ICE_PHY_TYPE_LOW_25GBASE_LR) {
		ethtool_link_ksettings_add_link_mode(ks, supported,
						     25000baseSR_Full);
		if (!hw_link_info->req_speeds ||
		    hw_link_info->req_speeds & ICE_AQ_LINK_SPEED_25GB)
			ethtool_link_ksettings_add_link_mode(ks, advertising,
							     25000baseSR_Full);
	}
	if (phy_types_low & ICE_PHY_TYPE_LOW_25GBASE_KR ||
	    phy_types_low & ICE_PHY_TYPE_LOW_25GBASE_KR_S ||
	    phy_types_low & ICE_PHY_TYPE_LOW_25GBASE_KR1) {
		ethtool_link_ksettings_add_link_mode(ks, supported,
						     25000baseKR_Full);
		if (!hw_link_info->req_speeds ||
		    hw_link_info->req_speeds & ICE_AQ_LINK_SPEED_25GB)
			ethtool_link_ksettings_add_link_mode(ks, advertising,
							     25000baseKR_Full);
	}
	if (phy_types_low & ICE_PHY_TYPE_LOW_40GBASE_KR4) {
		ethtool_link_ksettings_add_link_mode(ks, supported,
						     40000baseKR4_Full);
		if (!hw_link_info->req_speeds ||
		    hw_link_info->req_speeds & ICE_AQ_LINK_SPEED_40GB)
			ethtool_link_ksettings_add_link_mode(ks, advertising,
							     40000baseKR4_Full);
	}
	if (phy_types_low & ICE_PHY_TYPE_LOW_40GBASE_CR4 ||
	    phy_types_low & ICE_PHY_TYPE_LOW_40G_XLAUI_AOC_ACC ||
	    phy_types_low & ICE_PHY_TYPE_LOW_40G_XLAUI) {
		ethtool_link_ksettings_add_link_mode(ks, supported,
						     40000baseCR4_Full);
		if (!hw_link_info->req_speeds ||
		    hw_link_info->req_speeds & ICE_AQ_LINK_SPEED_40GB)
			ethtool_link_ksettings_add_link_mode(ks, advertising,
							     40000baseCR4_Full);
	}
	if (phy_types_low & ICE_PHY_TYPE_LOW_40GBASE_SR4) {
		ethtool_link_ksettings_add_link_mode(ks, supported,
						     40000baseSR4_Full);
		if (!hw_link_info->req_speeds ||
		    hw_link_info->req_speeds & ICE_AQ_LINK_SPEED_40GB)
			ethtool_link_ksettings_add_link_mode(ks, advertising,
							     40000baseSR4_Full);
	}
	if (phy_types_low & ICE_PHY_TYPE_LOW_40GBASE_LR4) {
		ethtool_link_ksettings_add_link_mode(ks, supported,
						     40000baseLR4_Full);
		if (!hw_link_info->req_speeds ||
		    hw_link_info->req_speeds & ICE_AQ_LINK_SPEED_40GB)
			ethtool_link_ksettings_add_link_mode(ks, advertising,
							     40000baseLR4_Full);
	}
	if (phy_types_low & ICE_PHY_TYPE_LOW_50GBASE_CR2 ||
	    phy_types_low & ICE_PHY_TYPE_LOW_50G_LAUI2_AOC_ACC ||
	    phy_types_low & ICE_PHY_TYPE_LOW_50G_LAUI2 ||
	    phy_types_low & ICE_PHY_TYPE_LOW_50G_AUI2_AOC_ACC ||
	    phy_types_low & ICE_PHY_TYPE_LOW_50G_AUI2 ||
	    phy_types_low & ICE_PHY_TYPE_LOW_50GBASE_CP ||
	    phy_types_low & ICE_PHY_TYPE_LOW_50GBASE_SR ||
	    phy_types_low & ICE_PHY_TYPE_LOW_50G_AUI1_AOC_ACC ||
	    phy_types_low & ICE_PHY_TYPE_LOW_50G_AUI1) {
		ethtool_link_ksettings_add_link_mode(ks, supported,
						     50000baseCR2_Full);
		if (!hw_link_info->req_speeds ||
		    hw_link_info->req_speeds & ICE_AQ_LINK_SPEED_50GB)
			ethtool_link_ksettings_add_link_mode(ks, advertising,
							     50000baseCR2_Full);
	}
	if (phy_types_low & ICE_PHY_TYPE_LOW_50GBASE_KR2 ||
	    phy_types_low & ICE_PHY_TYPE_LOW_50GBASE_KR_PAM4) {
		ethtool_link_ksettings_add_link_mode(ks, supported,
						     50000baseKR2_Full);
		if (!hw_link_info->req_speeds ||
		    hw_link_info->req_speeds & ICE_AQ_LINK_SPEED_50GB)
			ethtool_link_ksettings_add_link_mode(ks, advertising,
							     50000baseKR2_Full);
	}
	if (phy_types_low & ICE_PHY_TYPE_LOW_50GBASE_SR2 ||
	    phy_types_low & ICE_PHY_TYPE_LOW_50GBASE_LR2 ||
	    phy_types_low & ICE_PHY_TYPE_LOW_50GBASE_FR ||
	    phy_types_low & ICE_PHY_TYPE_LOW_50GBASE_LR) {
		ethtool_link_ksettings_add_link_mode(ks, supported,
						     50000baseSR2_Full);
		if (!hw_link_info->req_speeds ||
		    hw_link_info->req_speeds & ICE_AQ_LINK_SPEED_50GB)
			ethtool_link_ksettings_add_link_mode(ks, advertising,
							     50000baseSR2_Full);
	}
	if (phy_types_low & ICE_PHY_TYPE_LOW_100GBASE_CR4 ||
	    phy_types_low & ICE_PHY_TYPE_LOW_100G_CAUI4_AOC_ACC ||
	    phy_types_low & ICE_PHY_TYPE_LOW_100G_CAUI4 ||
	    phy_types_low & ICE_PHY_TYPE_LOW_100G_AUI4_AOC_ACC ||
	    phy_types_low & ICE_PHY_TYPE_LOW_100G_AUI4 ||
	    phy_types_low & ICE_PHY_TYPE_LOW_100GBASE_CR_PAM4 ||
	    phy_types_low & ICE_PHY_TYPE_LOW_100GBASE_CP2  ||
	    phy_types_high & ICE_PHY_TYPE_HIGH_100G_CAUI2_AOC_ACC ||
	    phy_types_high & ICE_PHY_TYPE_HIGH_100G_CAUI2 ||
	    phy_types_high & ICE_PHY_TYPE_HIGH_100G_AUI2_AOC_ACC ||
	    phy_types_high & ICE_PHY_TYPE_HIGH_100G_AUI2) {
		ethtool_link_ksettings_add_link_mode(ks, supported,
						     100000baseCR4_Full);
		if (!hw_link_info->req_speeds ||
		    hw_link_info->req_speeds & ICE_AQ_LINK_SPEED_100GB)
			need_add_adv_mode = true;
	}
	if (need_add_adv_mode) {
		need_add_adv_mode = false;
		ethtool_link_ksettings_add_link_mode(ks, advertising,
						     100000baseCR4_Full);
	}
	if (phy_types_low & ICE_PHY_TYPE_LOW_100GBASE_SR4 ||
	    phy_types_low & ICE_PHY_TYPE_LOW_100GBASE_SR2) {
		ethtool_link_ksettings_add_link_mode(ks, supported,
						     100000baseSR4_Full);
		if (!hw_link_info->req_speeds ||
		    hw_link_info->req_speeds & ICE_AQ_LINK_SPEED_100GB)
			need_add_adv_mode = true;
	}
	if (need_add_adv_mode) {
		need_add_adv_mode = false;
		ethtool_link_ksettings_add_link_mode(ks, advertising,
						     100000baseSR4_Full);
	}
	if (phy_types_low & ICE_PHY_TYPE_LOW_100GBASE_LR4 ||
	    phy_types_low & ICE_PHY_TYPE_LOW_100GBASE_DR) {
		ethtool_link_ksettings_add_link_mode(ks, supported,
						     100000baseLR4_ER4_Full);
		if (!hw_link_info->req_speeds ||
		    hw_link_info->req_speeds & ICE_AQ_LINK_SPEED_100GB)
			need_add_adv_mode = true;
	}
	if (need_add_adv_mode) {
		need_add_adv_mode = false;
		ethtool_link_ksettings_add_link_mode(ks, advertising,
						     100000baseLR4_ER4_Full);
	}
	if (phy_types_low & ICE_PHY_TYPE_LOW_100GBASE_KR4 ||
	    phy_types_low & ICE_PHY_TYPE_LOW_100GBASE_KR_PAM4 ||
	    phy_types_high & ICE_PHY_TYPE_HIGH_100GBASE_KR2_PAM4) {
		ethtool_link_ksettings_add_link_mode(ks, supported,
						     100000baseKR4_Full);
		if (!hw_link_info->req_speeds ||
		    hw_link_info->req_speeds & ICE_AQ_LINK_SPEED_100GB)
			need_add_adv_mode = true;
	}
	if (need_add_adv_mode)
		ethtool_link_ksettings_add_link_mode(ks, advertising,
						     100000baseKR4_Full);

	/* Autoneg PHY types */
	if (phy_types_low & ICE_PHY_TYPE_LOW_100BASE_TX ||
	    phy_types_low & ICE_PHY_TYPE_LOW_1000BASE_T ||
	    phy_types_low & ICE_PHY_TYPE_LOW_1000BASE_KX ||
	    phy_types_low & ICE_PHY_TYPE_LOW_2500BASE_T ||
	    phy_types_low & ICE_PHY_TYPE_LOW_2500BASE_KX ||
	    phy_types_low & ICE_PHY_TYPE_LOW_5GBASE_T ||
	    phy_types_low & ICE_PHY_TYPE_LOW_5GBASE_KR ||
	    phy_types_low & ICE_PHY_TYPE_LOW_10GBASE_T ||
	    phy_types_low & ICE_PHY_TYPE_LOW_10GBASE_KR_CR1 ||
	    phy_types_low & ICE_PHY_TYPE_LOW_25GBASE_T ||
	    phy_types_low & ICE_PHY_TYPE_LOW_25GBASE_CR ||
	    phy_types_low & ICE_PHY_TYPE_LOW_25GBASE_CR_S ||
	    phy_types_low & ICE_PHY_TYPE_LOW_25GBASE_CR1 ||
	    phy_types_low & ICE_PHY_TYPE_LOW_25GBASE_KR ||
	    phy_types_low & ICE_PHY_TYPE_LOW_25GBASE_KR_S ||
	    phy_types_low & ICE_PHY_TYPE_LOW_25GBASE_KR1 ||
	    phy_types_low & ICE_PHY_TYPE_LOW_40GBASE_CR4 ||
	    phy_types_low & ICE_PHY_TYPE_LOW_40GBASE_KR4) {
		ethtool_link_ksettings_add_link_mode(ks, supported,
						     Autoneg);
		ethtool_link_ksettings_add_link_mode(ks, advertising,
						     Autoneg);
	}
	if (phy_types_low & ICE_PHY_TYPE_LOW_50GBASE_CR2 ||
	    phy_types_low & ICE_PHY_TYPE_LOW_50GBASE_KR2 ||
	    phy_types_low & ICE_PHY_TYPE_LOW_50GBASE_CP ||
	    phy_types_low & ICE_PHY_TYPE_LOW_50GBASE_KR_PAM4) {
		ethtool_link_ksettings_add_link_mode(ks, supported,
						     Autoneg);
		ethtool_link_ksettings_add_link_mode(ks, advertising,
						     Autoneg);
	}
	if (phy_types_low & ICE_PHY_TYPE_LOW_100GBASE_CR4 ||
	    phy_types_low & ICE_PHY_TYPE_LOW_100GBASE_KR4 ||
	    phy_types_low & ICE_PHY_TYPE_LOW_100GBASE_KR_PAM4 ||
	    phy_types_low & ICE_PHY_TYPE_LOW_100GBASE_CP2) {
		ethtool_link_ksettings_add_link_mode(ks, supported,
						     Autoneg);
		ethtool_link_ksettings_add_link_mode(ks, advertising,
						     Autoneg);
	}
}

#define TEST_SET_BITS_TIMEOUT	50
#define TEST_SET_BITS_SLEEP_MAX	2000
#define TEST_SET_BITS_SLEEP_MIN	1000

/**
 * ice_get_settings_link_up - Get Link settings for when link is up
 * @ks: ethtool ksettings to fill in
 * @netdev: network interface device structure
 */
static void
ice_get_settings_link_up(struct ethtool_link_ksettings *ks,
			 struct net_device *netdev)
{
	struct ice_netdev_priv *np = netdev_priv(netdev);
	struct ice_port_info *pi = np->vsi->port_info;
	struct ice_link_status *link_info;
	struct ice_vsi *vsi = np->vsi;

	link_info = &vsi->port_info->phy.link_info;

	/* Get supported and advertised settings from PHY ability with media */
	ice_phy_type_to_ethtool(netdev, ks);

	switch (link_info->link_speed) {
	case ICE_AQ_LINK_SPEED_100GB:
		ks->base.speed = SPEED_100000;
		break;
	case ICE_AQ_LINK_SPEED_50GB:
		ks->base.speed = SPEED_50000;
		break;
	case ICE_AQ_LINK_SPEED_40GB:
		ks->base.speed = SPEED_40000;
		break;
	case ICE_AQ_LINK_SPEED_25GB:
		ks->base.speed = SPEED_25000;
		break;
	case ICE_AQ_LINK_SPEED_20GB:
		ks->base.speed = SPEED_20000;
		break;
	case ICE_AQ_LINK_SPEED_10GB:
		ks->base.speed = SPEED_10000;
		break;
	case ICE_AQ_LINK_SPEED_5GB:
		ks->base.speed = SPEED_5000;
		break;
	case ICE_AQ_LINK_SPEED_2500MB:
		ks->base.speed = SPEED_2500;
		break;
	case ICE_AQ_LINK_SPEED_1000MB:
		ks->base.speed = SPEED_1000;
		break;
	case ICE_AQ_LINK_SPEED_100MB:
		ks->base.speed = SPEED_100;
		break;
	default:
		netdev_info(netdev, "WARNING: Unrecognized link_speed (0x%x).\n",
			    link_info->link_speed);
		break;
	}
	ks->base.duplex = DUPLEX_FULL;

	if (link_info->an_info & ICE_AQ_AN_COMPLETED)
		ethtool_link_ksettings_add_link_mode(ks, lp_advertising,
						     Autoneg);

	/* Set flow control negotiated Rx/Tx pause */
	switch (pi->fc.current_mode) {
	case ICE_FC_FULL:
		ethtool_link_ksettings_add_link_mode(ks, lp_advertising, Pause);
		break;
	case ICE_FC_TX_PAUSE:
		ethtool_link_ksettings_add_link_mode(ks, lp_advertising, Pause);
		ethtool_link_ksettings_add_link_mode(ks, lp_advertising,
						     Asym_Pause);
		break;
	case ICE_FC_RX_PAUSE:
		ethtool_link_ksettings_add_link_mode(ks, lp_advertising,
						     Asym_Pause);
		break;
	case ICE_FC_PFC:
	default:
		ethtool_link_ksettings_del_link_mode(ks, lp_advertising, Pause);
		ethtool_link_ksettings_del_link_mode(ks, lp_advertising,
						     Asym_Pause);
		break;
	}
}

/**
 * ice_get_settings_link_down - Get the Link settings when link is down
 * @ks: ethtool ksettings to fill in
 * @netdev: network interface device structure
 *
 * Reports link settings that can be determined when link is down
 */
static void
ice_get_settings_link_down(struct ethtool_link_ksettings *ks,
			   struct net_device *netdev)
{
	/* link is down and the driver needs to fall back on
	 * supported PHY types to figure out what info to display
	 */
	ice_phy_type_to_ethtool(netdev, ks);

	/* With no link, speed and duplex are unknown */
	ks->base.speed = SPEED_UNKNOWN;
	ks->base.duplex = DUPLEX_UNKNOWN;
}

/**
 * ice_get_link_ksettings - Get Link Speed and Duplex settings
 * @netdev: network interface device structure
 * @ks: ethtool ksettings
 *
 * Reports speed/duplex settings based on media_type
 */
static int
ice_get_link_ksettings(struct net_device *netdev,
		       struct ethtool_link_ksettings *ks)
{
	struct ice_netdev_priv *np = netdev_priv(netdev);
	struct ice_aqc_get_phy_caps_data *caps;
	struct ice_link_status *hw_link_info;
	struct ice_vsi *vsi = np->vsi;
	enum ice_status status;
	int err = 0;

	ethtool_link_ksettings_zero_link_mode(ks, supported);
	ethtool_link_ksettings_zero_link_mode(ks, advertising);
	ethtool_link_ksettings_zero_link_mode(ks, lp_advertising);
	hw_link_info = &vsi->port_info->phy.link_info;

	/* set speed and duplex */
	if (hw_link_info->link_info & ICE_AQ_LINK_UP)
		ice_get_settings_link_up(ks, netdev);
	else
		ice_get_settings_link_down(ks, netdev);

	/* set autoneg settings */
	ks->base.autoneg = (hw_link_info->an_info & ICE_AQ_AN_COMPLETED) ?
		AUTONEG_ENABLE : AUTONEG_DISABLE;

	/* set media type settings */
	switch (vsi->port_info->phy.media_type) {
	case ICE_MEDIA_FIBER:
		ethtool_link_ksettings_add_link_mode(ks, supported, FIBRE);
		ks->base.port = PORT_FIBRE;
		break;
	case ICE_MEDIA_BASET:
		ethtool_link_ksettings_add_link_mode(ks, supported, TP);
		ethtool_link_ksettings_add_link_mode(ks, advertising, TP);
		ks->base.port = PORT_TP;
		break;
	case ICE_MEDIA_BACKPLANE:
		ethtool_link_ksettings_add_link_mode(ks, supported, Autoneg);
		ethtool_link_ksettings_add_link_mode(ks, supported, Backplane);
		ethtool_link_ksettings_add_link_mode(ks, advertising, Autoneg);
		ethtool_link_ksettings_add_link_mode(ks, advertising,
						     Backplane);
		ks->base.port = PORT_NONE;
		break;
	case ICE_MEDIA_DA:
		ethtool_link_ksettings_add_link_mode(ks, supported, FIBRE);
		ethtool_link_ksettings_add_link_mode(ks, advertising, FIBRE);
		ks->base.port = PORT_DA;
		break;
	default:
		ks->base.port = PORT_OTHER;
		break;
	}

	/* flow control is symmetric and always supported */
	ethtool_link_ksettings_add_link_mode(ks, supported, Pause);

	caps = kzalloc(sizeof(*caps), GFP_KERNEL);
	if (!caps)
		return -ENOMEM;

	status = ice_aq_get_phy_caps(vsi->port_info, false,
				     ICE_AQC_REPORT_SW_CFG, caps, NULL);
	if (status) {
		err = -EIO;
		goto done;
	}

	/* Set the advertised flow control based on the PHY capability */
	if ((caps->caps & ICE_AQC_PHY_EN_TX_LINK_PAUSE) &&
	    (caps->caps & ICE_AQC_PHY_EN_RX_LINK_PAUSE)) {
		ethtool_link_ksettings_add_link_mode(ks, advertising, Pause);
		ethtool_link_ksettings_add_link_mode(ks, advertising,
						     Asym_Pause);
	} else if (caps->caps & ICE_AQC_PHY_EN_TX_LINK_PAUSE) {
		ethtool_link_ksettings_add_link_mode(ks, advertising,
						     Asym_Pause);
	} else if (caps->caps & ICE_AQC_PHY_EN_RX_LINK_PAUSE) {
		ethtool_link_ksettings_add_link_mode(ks, advertising, Pause);
		ethtool_link_ksettings_add_link_mode(ks, advertising,
						     Asym_Pause);
	} else {
		ethtool_link_ksettings_del_link_mode(ks, advertising, Pause);
		ethtool_link_ksettings_del_link_mode(ks, advertising,
						     Asym_Pause);
	}

	/* Set advertised FEC modes based on PHY capability */
	ethtool_link_ksettings_add_link_mode(ks, advertising, FEC_NONE);

	if (caps->link_fec_options & ICE_AQC_PHY_FEC_10G_KR_40G_KR4_REQ ||
	    caps->link_fec_options & ICE_AQC_PHY_FEC_25G_KR_REQ)
		ethtool_link_ksettings_add_link_mode(ks, advertising,
						     FEC_BASER);
	if (caps->link_fec_options & ICE_AQC_PHY_FEC_25G_RS_528_REQ ||
	    caps->link_fec_options & ICE_AQC_PHY_FEC_25G_RS_544_REQ)
		ethtool_link_ksettings_add_link_mode(ks, advertising, FEC_RS);

	status = ice_aq_get_phy_caps(vsi->port_info, false,
				     ICE_AQC_REPORT_TOPO_CAP, caps, NULL);
	if (status) {
		err = -EIO;
		goto done;
	}

	/* Set supported FEC modes based on PHY capability */
	ethtool_link_ksettings_add_link_mode(ks, supported, FEC_NONE);

	if (caps->link_fec_options & ICE_AQC_PHY_FEC_10G_KR_40G_KR4_EN ||
	    caps->link_fec_options & ICE_AQC_PHY_FEC_25G_KR_CLAUSE74_EN)
		ethtool_link_ksettings_add_link_mode(ks, supported, FEC_BASER);
	if (caps->link_fec_options & ICE_AQC_PHY_FEC_25G_RS_CLAUSE91_EN)
		ethtool_link_ksettings_add_link_mode(ks, supported, FEC_RS);

done:
	kfree(caps);
	return err;
}

/**
 * ice_ksettings_find_adv_link_speed - Find advertising link speed
 * @ks: ethtool ksettings
 */
static u16
ice_ksettings_find_adv_link_speed(const struct ethtool_link_ksettings *ks)
{
	u16 adv_link_speed = 0;

	if (ethtool_link_ksettings_test_link_mode(ks, advertising,
						  100baseT_Full))
		adv_link_speed |= ICE_AQ_LINK_SPEED_100MB;
	if (ethtool_link_ksettings_test_link_mode(ks, advertising,
						  1000baseX_Full))
		adv_link_speed |= ICE_AQ_LINK_SPEED_1000MB;
	if (ethtool_link_ksettings_test_link_mode(ks, advertising,
						  1000baseT_Full) ||
	    ethtool_link_ksettings_test_link_mode(ks, advertising,
						  1000baseKX_Full))
		adv_link_speed |= ICE_AQ_LINK_SPEED_1000MB;
	if (ethtool_link_ksettings_test_link_mode(ks, advertising,
						  2500baseT_Full))
		adv_link_speed |= ICE_AQ_LINK_SPEED_2500MB;
	if (ethtool_link_ksettings_test_link_mode(ks, advertising,
						  2500baseX_Full))
		adv_link_speed |= ICE_AQ_LINK_SPEED_2500MB;
	if (ethtool_link_ksettings_test_link_mode(ks, advertising,
						  5000baseT_Full))
		adv_link_speed |= ICE_AQ_LINK_SPEED_5GB;
	if (ethtool_link_ksettings_test_link_mode(ks, advertising,
						  10000baseT_Full) ||
	    ethtool_link_ksettings_test_link_mode(ks, advertising,
						  10000baseKR_Full))
		adv_link_speed |= ICE_AQ_LINK_SPEED_10GB;
	if (ethtool_link_ksettings_test_link_mode(ks, advertising,
						  10000baseSR_Full) ||
	    ethtool_link_ksettings_test_link_mode(ks, advertising,
						  10000baseLR_Full))
		adv_link_speed |= ICE_AQ_LINK_SPEED_10GB;
	if (ethtool_link_ksettings_test_link_mode(ks, advertising,
						  25000baseCR_Full) ||
	    ethtool_link_ksettings_test_link_mode(ks, advertising,
						  25000baseSR_Full) ||
	    ethtool_link_ksettings_test_link_mode(ks, advertising,
						  25000baseKR_Full))
		adv_link_speed |= ICE_AQ_LINK_SPEED_25GB;
	if (ethtool_link_ksettings_test_link_mode(ks, advertising,
						  40000baseCR4_Full) ||
	    ethtool_link_ksettings_test_link_mode(ks, advertising,
						  40000baseSR4_Full) ||
	    ethtool_link_ksettings_test_link_mode(ks, advertising,
						  40000baseLR4_Full) ||
	    ethtool_link_ksettings_test_link_mode(ks, advertising,
						  40000baseKR4_Full))
		adv_link_speed |= ICE_AQ_LINK_SPEED_40GB;
	if (ethtool_link_ksettings_test_link_mode(ks, advertising,
						  50000baseCR2_Full) ||
	    ethtool_link_ksettings_test_link_mode(ks, advertising,
						  50000baseKR2_Full))
		adv_link_speed |= ICE_AQ_LINK_SPEED_50GB;
	if (ethtool_link_ksettings_test_link_mode(ks, advertising,
						  50000baseSR2_Full))
		adv_link_speed |= ICE_AQ_LINK_SPEED_50GB;
	if (ethtool_link_ksettings_test_link_mode(ks, advertising,
						  100000baseCR4_Full) ||
	    ethtool_link_ksettings_test_link_mode(ks, advertising,
						  100000baseSR4_Full) ||
	    ethtool_link_ksettings_test_link_mode(ks, advertising,
						  100000baseLR4_ER4_Full) ||
	    ethtool_link_ksettings_test_link_mode(ks, advertising,
						  100000baseKR4_Full))
		adv_link_speed |= ICE_AQ_LINK_SPEED_100GB;

	return adv_link_speed;
}

/**
 * ice_setup_autoneg
 * @p: port info
 * @ks: ethtool_link_ksettings
 * @config: configuration that will be sent down to FW
 * @autoneg_enabled: autonegotiation is enabled or not
 * @autoneg_changed: will there a change in autonegotiation
 * @netdev: network interface device structure
 *
 * Setup PHY autonegotiation feature
 */
static int
ice_setup_autoneg(struct ice_port_info *p, struct ethtool_link_ksettings *ks,
		  struct ice_aqc_set_phy_cfg_data *config,
		  u8 autoneg_enabled, u8 *autoneg_changed,
		  struct net_device *netdev)
{
	int err = 0;

	*autoneg_changed = 0;

	/* Check autoneg */
	if (autoneg_enabled == AUTONEG_ENABLE) {
		/* If autoneg was not already enabled */
		if (!(p->phy.link_info.an_info & ICE_AQ_AN_COMPLETED)) {
			/* If autoneg is not supported, return error */
			if (!ethtool_link_ksettings_test_link_mode(ks,
								   supported,
								   Autoneg)) {
				netdev_info(netdev, "Autoneg not supported on this phy.\n");
				err = -EINVAL;
			} else {
				/* Autoneg is allowed to change */
				config->caps |= ICE_AQ_PHY_ENA_AUTO_LINK_UPDT;
				*autoneg_changed = 1;
			}
		}
	} else {
		/* If autoneg is currently enabled */
		if (p->phy.link_info.an_info & ICE_AQ_AN_COMPLETED) {
			/* If autoneg is supported 10GBASE_T is the only PHY
			 * that can disable it, so otherwise return error
			 */
			if (ethtool_link_ksettings_test_link_mode(ks,
								  supported,
								  Autoneg)) {
				netdev_info(netdev, "Autoneg cannot be disabled on this phy\n");
				err = -EINVAL;
			} else {
				/* Autoneg is allowed to change */
				config->caps &= ~ICE_AQ_PHY_ENA_AUTO_LINK_UPDT;
				*autoneg_changed = 1;
			}
		}
	}

	return err;
}

/**
 * ice_set_link_ksettings - Set Speed and Duplex
 * @netdev: network interface device structure
 * @ks: ethtool ksettings
 *
 * Set speed/duplex per media_types advertised/forced
 */
static int
ice_set_link_ksettings(struct net_device *netdev,
		       const struct ethtool_link_ksettings *ks)
{
	u8 autoneg, timeout = TEST_SET_BITS_TIMEOUT, lport = 0;
	struct ice_netdev_priv *np = netdev_priv(netdev);
	struct ethtool_link_ksettings safe_ks, copy_ks;
	struct ice_aqc_get_phy_caps_data *abilities;
	u16 adv_link_speed, curr_link_speed, idx;
	struct ice_aqc_set_phy_cfg_data config;
	struct ice_pf *pf = np->vsi->back;
	struct ice_port_info *p;
	u8 autoneg_changed = 0;
	enum ice_status status;
	u64 phy_type_high;
	u64 phy_type_low;
	int err = 0;
	bool linkup;

	p = np->vsi->port_info;

	if (!p)
		return -EOPNOTSUPP;

	/* Check if this is LAN VSI */
	ice_for_each_vsi(pf, idx)
		if (pf->vsi[idx]->type == ICE_VSI_PF) {
			if (np->vsi != pf->vsi[idx])
				return -EOPNOTSUPP;
			break;
		}

	if (p->phy.media_type != ICE_MEDIA_BASET &&
	    p->phy.media_type != ICE_MEDIA_FIBER &&
	    p->phy.media_type != ICE_MEDIA_BACKPLANE &&
	    p->phy.media_type != ICE_MEDIA_DA &&
	    p->phy.link_info.link_info & ICE_AQ_LINK_UP)
		return -EOPNOTSUPP;

	/* copy the ksettings to copy_ks to avoid modifying the original */
	memcpy(&copy_ks, ks, sizeof(copy_ks));

	/* save autoneg out of ksettings */
	autoneg = copy_ks.base.autoneg;

	memset(&safe_ks, 0, sizeof(safe_ks));

	/* Get link modes supported by hardware.*/
	ice_phy_type_to_ethtool(netdev, &safe_ks);

	/* and check against modes requested by user.
	 * Return an error if unsupported mode was set.
	 */
	if (!bitmap_subset(copy_ks.link_modes.advertising,
			   safe_ks.link_modes.supported,
			   __ETHTOOL_LINK_MODE_MASK_NBITS))
		return -EINVAL;

	/* get our own copy of the bits to check against */
	memset(&safe_ks, 0, sizeof(safe_ks));
	safe_ks.base.cmd = copy_ks.base.cmd;
	safe_ks.base.link_mode_masks_nwords =
		copy_ks.base.link_mode_masks_nwords;
	ice_get_link_ksettings(netdev, &safe_ks);

	/* set autoneg back to what it currently is */
	copy_ks.base.autoneg = safe_ks.base.autoneg;
	/* we don't compare the speed */
	copy_ks.base.speed = safe_ks.base.speed;

	/* If copy_ks.base and safe_ks.base are not the same now, then they are
	 * trying to set something that we do not support.
	 */
	if (memcmp(&copy_ks.base, &safe_ks.base, sizeof(copy_ks.base)))
		return -EOPNOTSUPP;

	while (test_and_set_bit(__ICE_CFG_BUSY, pf->state)) {
		timeout--;
		if (!timeout)
			return -EBUSY;
		usleep_range(TEST_SET_BITS_SLEEP_MIN, TEST_SET_BITS_SLEEP_MAX);
	}

	abilities = kzalloc(sizeof(*abilities), GFP_KERNEL);
	if (!abilities)
		return -ENOMEM;

	/* Get the current PHY config */
	status = ice_aq_get_phy_caps(p, false, ICE_AQC_REPORT_SW_CFG, abilities,
				     NULL);
	if (status) {
		err = -EAGAIN;
		goto done;
	}

	/* Copy abilities to config in case autoneg is not set below */
	memset(&config, 0, sizeof(config));
	config.caps = abilities->caps & ~ICE_AQC_PHY_AN_MODE;
	if (abilities->caps & ICE_AQC_PHY_AN_MODE)
		config.caps |= ICE_AQ_PHY_ENA_AUTO_LINK_UPDT;

	/* Check autoneg */
	err = ice_setup_autoneg(p, &safe_ks, &config, autoneg, &autoneg_changed,
				netdev);

	if (err)
		goto done;

	/* Call to get the current link speed */
	p->phy.get_link_info = true;
	status = ice_get_link_status(p, &linkup);
	if (status) {
		err = -EAGAIN;
		goto done;
	}

	curr_link_speed = p->phy.link_info.link_speed;
	adv_link_speed = ice_ksettings_find_adv_link_speed(ks);

	/* If speed didn't get set, set it to what it currently is.
	 * This is needed because if advertise is 0 (as it is when autoneg
	 * is disabled) then speed won't get set.
	 */
	if (!adv_link_speed)
		adv_link_speed = curr_link_speed;

	/* Convert the advertise link speeds to their corresponded PHY_TYPE */
	ice_update_phy_type(&phy_type_low, &phy_type_high, adv_link_speed);

	if (!autoneg_changed && adv_link_speed == curr_link_speed) {
		netdev_info(netdev, "Nothing changed, exiting without setting anything.\n");
		goto done;
	}

	/* copy over the rest of the abilities */
	config.low_power_ctrl = abilities->low_power_ctrl;
	config.eee_cap = abilities->eee_cap;
	config.eeer_value = abilities->eeer_value;
	config.link_fec_opt = abilities->link_fec_options;

	/* save the requested speeds */
	p->phy.link_info.req_speeds = adv_link_speed;

	/* set link and auto negotiation so changes take effect */
	config.caps |= ICE_AQ_PHY_ENA_LINK;

	if (phy_type_low || phy_type_high) {
		config.phy_type_high = cpu_to_le64(phy_type_high) &
			abilities->phy_type_high;
		config.phy_type_low = cpu_to_le64(phy_type_low) &
			abilities->phy_type_low;
	} else {
		err = -EAGAIN;
		netdev_info(netdev, "Nothing changed. No PHY_TYPE is corresponded to advertised link speed.\n");
		goto done;
	}

	/* If link is up put link down */
	if (p->phy.link_info.link_info & ICE_AQ_LINK_UP) {
		/* Tell the OS link is going down, the link will go
		 * back up when fw says it is ready asynchronously
		 */
		ice_print_link_msg(np->vsi, false);
		netif_carrier_off(netdev);
		netif_tx_stop_all_queues(netdev);
	}

	/* make the aq call */
	status = ice_aq_set_phy_cfg(&pf->hw, lport, &config, NULL);
	if (status) {
		netdev_info(netdev, "Set phy config failed,\n");
		err = -EAGAIN;
	}

done:
	kfree(abilities);
	clear_bit(__ICE_CFG_BUSY, pf->state);

	return err;
}

/**
 * ice_parse_hdrs - parses headers from RSS hash input
 * @nfc: ethtool rxnfc command
 *
 * This function parses the rxnfc command and returns intended
 * header types for RSS configuration
 */
static u32 ice_parse_hdrs(struct ethtool_rxnfc *nfc)
{
	u32 hdrs = ICE_FLOW_SEG_HDR_NONE;

	switch (nfc->flow_type) {
	case TCP_V4_FLOW:
		hdrs |= ICE_FLOW_SEG_HDR_TCP | ICE_FLOW_SEG_HDR_IPV4;
		break;
	case UDP_V4_FLOW:
		hdrs |= ICE_FLOW_SEG_HDR_UDP | ICE_FLOW_SEG_HDR_IPV4;
		break;
	case SCTP_V4_FLOW:
		hdrs |= ICE_FLOW_SEG_HDR_SCTP | ICE_FLOW_SEG_HDR_IPV4;
		break;
	case TCP_V6_FLOW:
		hdrs |= ICE_FLOW_SEG_HDR_TCP | ICE_FLOW_SEG_HDR_IPV6;
		break;
	case UDP_V6_FLOW:
		hdrs |= ICE_FLOW_SEG_HDR_UDP | ICE_FLOW_SEG_HDR_IPV6;
		break;
	case SCTP_V6_FLOW:
		hdrs |= ICE_FLOW_SEG_HDR_SCTP | ICE_FLOW_SEG_HDR_IPV6;
		break;
	default:
		break;
	}
	return hdrs;
}

#define ICE_FLOW_HASH_FLD_IPV4_SA	BIT_ULL(ICE_FLOW_FIELD_IDX_IPV4_SA)
#define ICE_FLOW_HASH_FLD_IPV6_SA	BIT_ULL(ICE_FLOW_FIELD_IDX_IPV6_SA)
#define ICE_FLOW_HASH_FLD_IPV4_DA	BIT_ULL(ICE_FLOW_FIELD_IDX_IPV4_DA)
#define ICE_FLOW_HASH_FLD_IPV6_DA	BIT_ULL(ICE_FLOW_FIELD_IDX_IPV6_DA)
#define ICE_FLOW_HASH_FLD_TCP_SRC_PORT	BIT_ULL(ICE_FLOW_FIELD_IDX_TCP_SRC_PORT)
#define ICE_FLOW_HASH_FLD_TCP_DST_PORT	BIT_ULL(ICE_FLOW_FIELD_IDX_TCP_DST_PORT)
#define ICE_FLOW_HASH_FLD_UDP_SRC_PORT	BIT_ULL(ICE_FLOW_FIELD_IDX_UDP_SRC_PORT)
#define ICE_FLOW_HASH_FLD_UDP_DST_PORT	BIT_ULL(ICE_FLOW_FIELD_IDX_UDP_DST_PORT)
#define ICE_FLOW_HASH_FLD_SCTP_SRC_PORT	\
	BIT_ULL(ICE_FLOW_FIELD_IDX_SCTP_SRC_PORT)
#define ICE_FLOW_HASH_FLD_SCTP_DST_PORT	\
	BIT_ULL(ICE_FLOW_FIELD_IDX_SCTP_DST_PORT)

/**
 * ice_parse_hash_flds - parses hash fields from RSS hash input
 * @nfc: ethtool rxnfc command
 *
 * This function parses the rxnfc command and returns intended
 * hash fields for RSS configuration
 */
static u64 ice_parse_hash_flds(struct ethtool_rxnfc *nfc)
{
	u64 hfld = ICE_HASH_INVALID;

	if (nfc->data & RXH_IP_SRC || nfc->data & RXH_IP_DST) {
		switch (nfc->flow_type) {
		case TCP_V4_FLOW:
		case UDP_V4_FLOW:
		case SCTP_V4_FLOW:
			if (nfc->data & RXH_IP_SRC)
				hfld |= ICE_FLOW_HASH_FLD_IPV4_SA;
			if (nfc->data & RXH_IP_DST)
				hfld |= ICE_FLOW_HASH_FLD_IPV4_DA;
			break;
		case TCP_V6_FLOW:
		case UDP_V6_FLOW:
		case SCTP_V6_FLOW:
			if (nfc->data & RXH_IP_SRC)
				hfld |= ICE_FLOW_HASH_FLD_IPV6_SA;
			if (nfc->data & RXH_IP_DST)
				hfld |= ICE_FLOW_HASH_FLD_IPV6_DA;
			break;
		default:
			break;
		}
	}

	if (nfc->data & RXH_L4_B_0_1 || nfc->data & RXH_L4_B_2_3) {
		switch (nfc->flow_type) {
		case TCP_V4_FLOW:
		case TCP_V6_FLOW:
			if (nfc->data & RXH_L4_B_0_1)
				hfld |= ICE_FLOW_HASH_FLD_TCP_SRC_PORT;
			if (nfc->data & RXH_L4_B_2_3)
				hfld |= ICE_FLOW_HASH_FLD_TCP_DST_PORT;
			break;
		case UDP_V4_FLOW:
		case UDP_V6_FLOW:
			if (nfc->data & RXH_L4_B_0_1)
				hfld |= ICE_FLOW_HASH_FLD_UDP_SRC_PORT;
			if (nfc->data & RXH_L4_B_2_3)
				hfld |= ICE_FLOW_HASH_FLD_UDP_DST_PORT;
			break;
		case SCTP_V4_FLOW:
		case SCTP_V6_FLOW:
			if (nfc->data & RXH_L4_B_0_1)
				hfld |= ICE_FLOW_HASH_FLD_SCTP_SRC_PORT;
			if (nfc->data & RXH_L4_B_2_3)
				hfld |= ICE_FLOW_HASH_FLD_SCTP_DST_PORT;
			break;
		default:
			break;
		}
	}

	return hfld;
}

/**
 * ice_set_rss_hash_opt - Enable/Disable flow types for RSS hash
 * @vsi: the VSI being configured
 * @nfc: ethtool rxnfc command
 *
 * Returns Success if the flow input set is supported.
 */
static int
ice_set_rss_hash_opt(struct ice_vsi *vsi, struct ethtool_rxnfc *nfc)
{
	struct ice_pf *pf = vsi->back;
	enum ice_status status;
	struct device *dev;
	u64 hashed_flds;
	u32 hdrs;

	dev = ice_pf_to_dev(pf);
	if (ice_is_safe_mode(pf)) {
		dev_dbg(dev, "Advanced RSS disabled. Package download failed, vsi num = %d\n",
			vsi->vsi_num);
		return -EINVAL;
	}

	hashed_flds = ice_parse_hash_flds(nfc);
	if (hashed_flds == ICE_HASH_INVALID) {
		dev_dbg(dev, "Invalid hash fields, vsi num = %d\n",
			vsi->vsi_num);
		return -EINVAL;
	}

	hdrs = ice_parse_hdrs(nfc);
	if (hdrs == ICE_FLOW_SEG_HDR_NONE) {
		dev_dbg(dev, "Header type is not valid, vsi num = %d\n",
			vsi->vsi_num);
		return -EINVAL;
	}

	status = ice_add_rss_cfg(&pf->hw, vsi->idx, hashed_flds, hdrs);
	if (status) {
		dev_dbg(dev, "ice_add_rss_cfg failed, vsi num = %d, error = %d\n",
			vsi->vsi_num, status);
		return -EINVAL;
	}

	return 0;
}

/**
 * ice_get_rss_hash_opt - Retrieve hash fields for a given flow-type
 * @vsi: the VSI being configured
 * @nfc: ethtool rxnfc command
 */
static void
ice_get_rss_hash_opt(struct ice_vsi *vsi, struct ethtool_rxnfc *nfc)
{
	struct ice_pf *pf = vsi->back;
	struct device *dev;
	u64 hash_flds;
	u32 hdrs;

	dev = ice_pf_to_dev(pf);

	nfc->data = 0;
	if (ice_is_safe_mode(pf)) {
		dev_dbg(dev, "Advanced RSS disabled. Package download failed, vsi num = %d\n",
			vsi->vsi_num);
		return;
	}

	hdrs = ice_parse_hdrs(nfc);
	if (hdrs == ICE_FLOW_SEG_HDR_NONE) {
		dev_dbg(dev, "Header type is not valid, vsi num = %d\n",
			vsi->vsi_num);
		return;
	}

	hash_flds = ice_get_rss_cfg(&pf->hw, vsi->idx, hdrs);
	if (hash_flds == ICE_HASH_INVALID) {
		dev_dbg(dev, "No hash fields found for the given header type, vsi num = %d\n",
			vsi->vsi_num);
		return;
	}

	if (hash_flds & ICE_FLOW_HASH_FLD_IPV4_SA ||
	    hash_flds & ICE_FLOW_HASH_FLD_IPV6_SA)
		nfc->data |= (u64)RXH_IP_SRC;

	if (hash_flds & ICE_FLOW_HASH_FLD_IPV4_DA ||
	    hash_flds & ICE_FLOW_HASH_FLD_IPV6_DA)
		nfc->data |= (u64)RXH_IP_DST;

	if (hash_flds & ICE_FLOW_HASH_FLD_TCP_SRC_PORT ||
	    hash_flds & ICE_FLOW_HASH_FLD_UDP_SRC_PORT ||
	    hash_flds & ICE_FLOW_HASH_FLD_SCTP_SRC_PORT)
		nfc->data |= (u64)RXH_L4_B_0_1;

	if (hash_flds & ICE_FLOW_HASH_FLD_TCP_DST_PORT ||
	    hash_flds & ICE_FLOW_HASH_FLD_UDP_DST_PORT ||
	    hash_flds & ICE_FLOW_HASH_FLD_SCTP_DST_PORT)
		nfc->data |= (u64)RXH_L4_B_2_3;
}

/**
 * ice_set_rxnfc - command to set Rx flow rules.
 * @netdev: network interface device structure
 * @cmd: ethtool rxnfc command
 *
 * Returns 0 for success and negative values for errors
 */
static int ice_set_rxnfc(struct net_device *netdev, struct ethtool_rxnfc *cmd)
{
	struct ice_netdev_priv *np = netdev_priv(netdev);
	struct ice_vsi *vsi = np->vsi;

	switch (cmd->cmd) {
	case ETHTOOL_SRXFH:
		return ice_set_rss_hash_opt(vsi, cmd);
	default:
		break;
	}
	return -EOPNOTSUPP;
}

/**
 * ice_get_rxnfc - command to get Rx flow classification rules
 * @netdev: network interface device structure
 * @cmd: ethtool rxnfc command
 * @rule_locs: buffer to rturn Rx flow classification rules
 *
 * Returns Success if the command is supported.
 */
static int
ice_get_rxnfc(struct net_device *netdev, struct ethtool_rxnfc *cmd,
	      u32 __always_unused *rule_locs)
{
	struct ice_netdev_priv *np = netdev_priv(netdev);
	struct ice_vsi *vsi = np->vsi;
	int ret = -EOPNOTSUPP;

	switch (cmd->cmd) {
	case ETHTOOL_GRXRINGS:
		cmd->data = vsi->rss_size;
		ret = 0;
		break;
	case ETHTOOL_GRXFH:
		ice_get_rss_hash_opt(vsi, cmd);
		ret = 0;
		break;
	default:
		break;
	}

	return ret;
}

static void
ice_get_ringparam(struct net_device *netdev, struct ethtool_ringparam *ring)
{
	struct ice_netdev_priv *np = netdev_priv(netdev);
	struct ice_vsi *vsi = np->vsi;

	ring->rx_max_pending = ICE_MAX_NUM_DESC;
	ring->tx_max_pending = ICE_MAX_NUM_DESC;
	ring->rx_pending = vsi->rx_rings[0]->count;
	ring->tx_pending = vsi->tx_rings[0]->count;

	/* Rx mini and jumbo rings are not supported */
	ring->rx_mini_max_pending = 0;
	ring->rx_jumbo_max_pending = 0;
	ring->rx_mini_pending = 0;
	ring->rx_jumbo_pending = 0;
}

static int
ice_set_ringparam(struct net_device *netdev, struct ethtool_ringparam *ring)
{
	struct ice_ring *tx_rings = NULL, *rx_rings = NULL;
	struct ice_netdev_priv *np = netdev_priv(netdev);
	struct ice_ring *xdp_rings = NULL;
	struct ice_vsi *vsi = np->vsi;
	struct ice_pf *pf = vsi->back;
	int i, timeout = 50, err = 0;
	u32 new_rx_cnt, new_tx_cnt;

	if (ring->tx_pending > ICE_MAX_NUM_DESC ||
	    ring->tx_pending < ICE_MIN_NUM_DESC ||
	    ring->rx_pending > ICE_MAX_NUM_DESC ||
	    ring->rx_pending < ICE_MIN_NUM_DESC) {
		netdev_err(netdev, "Descriptors requested (Tx: %d / Rx: %d) out of range [%d-%d] (increment %d)\n",
			   ring->tx_pending, ring->rx_pending,
			   ICE_MIN_NUM_DESC, ICE_MAX_NUM_DESC,
			   ICE_REQ_DESC_MULTIPLE);
		return -EINVAL;
	}

	new_tx_cnt = ALIGN(ring->tx_pending, ICE_REQ_DESC_MULTIPLE);
	if (new_tx_cnt != ring->tx_pending)
		netdev_info(netdev, "Requested Tx descriptor count rounded up to %d\n",
			    new_tx_cnt);
	new_rx_cnt = ALIGN(ring->rx_pending, ICE_REQ_DESC_MULTIPLE);
	if (new_rx_cnt != ring->rx_pending)
		netdev_info(netdev, "Requested Rx descriptor count rounded up to %d\n",
			    new_rx_cnt);

	/* if nothing to do return success */
	if (new_tx_cnt == vsi->tx_rings[0]->count &&
	    new_rx_cnt == vsi->rx_rings[0]->count) {
		netdev_dbg(netdev, "Nothing to change, descriptor count is same as requested\n");
		return 0;
	}

	/* If there is a AF_XDP UMEM attached to any of Rx rings,
	 * disallow changing the number of descriptors -- regardless
	 * if the netdev is running or not.
	 */
	if (ice_xsk_any_rx_ring_ena(vsi))
		return -EBUSY;

	while (test_and_set_bit(__ICE_CFG_BUSY, pf->state)) {
		timeout--;
		if (!timeout)
			return -EBUSY;
		usleep_range(1000, 2000);
	}

	/* set for the next time the netdev is started */
	if (!netif_running(vsi->netdev)) {
		for (i = 0; i < vsi->alloc_txq; i++)
			vsi->tx_rings[i]->count = new_tx_cnt;
		for (i = 0; i < vsi->alloc_rxq; i++)
			vsi->rx_rings[i]->count = new_rx_cnt;
		if (ice_is_xdp_ena_vsi(vsi))
			for (i = 0; i < vsi->num_xdp_txq; i++)
				vsi->xdp_rings[i]->count = new_tx_cnt;
		vsi->num_tx_desc = new_tx_cnt;
		vsi->num_rx_desc = new_rx_cnt;
		netdev_dbg(netdev, "Link is down, descriptor count change happens when link is brought up\n");
		goto done;
	}

	if (new_tx_cnt == vsi->tx_rings[0]->count)
		goto process_rx;

	/* alloc updated Tx resources */
	netdev_info(netdev, "Changing Tx descriptor count from %d to %d\n",
		    vsi->tx_rings[0]->count, new_tx_cnt);

	tx_rings = kcalloc(vsi->num_txq, sizeof(*tx_rings), GFP_KERNEL);
	if (!tx_rings) {
		err = -ENOMEM;
		goto done;
	}

	ice_for_each_txq(vsi, i) {
		/* clone ring and setup updated count */
		tx_rings[i] = *vsi->tx_rings[i];
		tx_rings[i].count = new_tx_cnt;
		tx_rings[i].desc = NULL;
		tx_rings[i].tx_buf = NULL;
		err = ice_setup_tx_ring(&tx_rings[i]);
		if (err) {
			while (i--)
				ice_clean_tx_ring(&tx_rings[i]);
			kfree(tx_rings);
			goto done;
		}
	}

	if (!ice_is_xdp_ena_vsi(vsi))
		goto process_rx;

	/* alloc updated XDP resources */
	netdev_info(netdev, "Changing XDP descriptor count from %d to %d\n",
		    vsi->xdp_rings[0]->count, new_tx_cnt);

	xdp_rings = kcalloc(vsi->num_xdp_txq, sizeof(*xdp_rings), GFP_KERNEL);
	if (!xdp_rings) {
		err = -ENOMEM;
		goto free_tx;
	}

	for (i = 0; i < vsi->num_xdp_txq; i++) {
		/* clone ring and setup updated count */
		xdp_rings[i] = *vsi->xdp_rings[i];
		xdp_rings[i].count = new_tx_cnt;
		xdp_rings[i].desc = NULL;
		xdp_rings[i].tx_buf = NULL;
		err = ice_setup_tx_ring(&xdp_rings[i]);
		if (err) {
			while (i--)
				ice_clean_tx_ring(&xdp_rings[i]);
			kfree(xdp_rings);
			goto free_tx;
		}
		ice_set_ring_xdp(&xdp_rings[i]);
	}

process_rx:
	if (new_rx_cnt == vsi->rx_rings[0]->count)
		goto process_link;

	/* alloc updated Rx resources */
	netdev_info(netdev, "Changing Rx descriptor count from %d to %d\n",
		    vsi->rx_rings[0]->count, new_rx_cnt);

	rx_rings = kcalloc(vsi->num_rxq, sizeof(*rx_rings), GFP_KERNEL);
	if (!rx_rings) {
		err = -ENOMEM;
		goto done;
	}

	ice_for_each_rxq(vsi, i) {
		/* clone ring and setup updated count */
		rx_rings[i] = *vsi->rx_rings[i];
		rx_rings[i].count = new_rx_cnt;
		rx_rings[i].desc = NULL;
		rx_rings[i].rx_buf = NULL;
		/* this is to allow wr32 to have something to write to
		 * during early allocation of Rx buffers
		 */
		rx_rings[i].tail = vsi->back->hw.hw_addr + PRTGEN_STATUS;

		err = ice_setup_rx_ring(&rx_rings[i]);
		if (err)
			goto rx_unwind;

		/* allocate Rx buffers */
		err = ice_alloc_rx_bufs(&rx_rings[i],
					ICE_DESC_UNUSED(&rx_rings[i]));
rx_unwind:
		if (err) {
			while (i) {
				i--;
				ice_free_rx_ring(&rx_rings[i]);
			}
			kfree(rx_rings);
			err = -ENOMEM;
			goto free_tx;
		}
	}

process_link:
	/* Bring interface down, copy in the new ring info, then restore the
	 * interface. if VSI is up, bring it down and then back up
	 */
	if (!test_and_set_bit(__ICE_DOWN, vsi->state)) {
		ice_down(vsi);

		if (tx_rings) {
			ice_for_each_txq(vsi, i) {
				ice_free_tx_ring(vsi->tx_rings[i]);
				*vsi->tx_rings[i] = tx_rings[i];
			}
			kfree(tx_rings);
		}

		if (rx_rings) {
			ice_for_each_rxq(vsi, i) {
				ice_free_rx_ring(vsi->rx_rings[i]);
				/* copy the real tail offset */
				rx_rings[i].tail = vsi->rx_rings[i]->tail;
				/* this is to fake out the allocation routine
				 * into thinking it has to realloc everything
				 * but the recycling logic will let us re-use
				 * the buffers allocated above
				 */
				rx_rings[i].next_to_use = 0;
				rx_rings[i].next_to_clean = 0;
				rx_rings[i].next_to_alloc = 0;
				*vsi->rx_rings[i] = rx_rings[i];
			}
			kfree(rx_rings);
		}

		if (xdp_rings) {
			for (i = 0; i < vsi->num_xdp_txq; i++) {
				ice_free_tx_ring(vsi->xdp_rings[i]);
				*vsi->xdp_rings[i] = xdp_rings[i];
			}
			kfree(xdp_rings);
		}

		vsi->num_tx_desc = new_tx_cnt;
		vsi->num_rx_desc = new_rx_cnt;
		ice_up(vsi);
	}
	goto done;

free_tx:
	/* error cleanup if the Rx allocations failed after getting Tx */
	if (tx_rings) {
		ice_for_each_txq(vsi, i)
			ice_free_tx_ring(&tx_rings[i]);
		kfree(tx_rings);
	}

done:
	clear_bit(__ICE_CFG_BUSY, pf->state);
	return err;
}

/**
 * ice_get_pauseparam - Get Flow Control status
 * @netdev: network interface device structure
 * @pause: ethernet pause (flow control) parameters
 *
 * Get requested flow control status from PHY capability.
 * If autoneg is true, then ethtool will send the ETHTOOL_GSET ioctl which
 * is handled by ice_get_link_ksettings. ice_get_link_ksettings will report
 * the negotiated Rx/Tx pause via lp_advertising.
 */
static void
ice_get_pauseparam(struct net_device *netdev, struct ethtool_pauseparam *pause)
{
	struct ice_netdev_priv *np = netdev_priv(netdev);
	struct ice_port_info *pi = np->vsi->port_info;
	struct ice_aqc_get_phy_caps_data *pcaps;
	struct ice_dcbx_cfg *dcbx_cfg;
	enum ice_status status;

	/* Initialize pause params */
	pause->rx_pause = 0;
	pause->tx_pause = 0;

	dcbx_cfg = &pi->local_dcbx_cfg;

	pcaps = kzalloc(sizeof(*pcaps), GFP_KERNEL);
	if (!pcaps)
		return;

	/* Get current PHY config */
	status = ice_aq_get_phy_caps(pi, false, ICE_AQC_REPORT_SW_CFG, pcaps,
				     NULL);
	if (status)
		goto out;

	pause->autoneg = ((pcaps->caps & ICE_AQC_PHY_AN_MODE) ?
			AUTONEG_ENABLE : AUTONEG_DISABLE);

	if (dcbx_cfg->pfc.pfcena)
		/* PFC enabled so report LFC as off */
		goto out;

	if (pcaps->caps & ICE_AQC_PHY_EN_TX_LINK_PAUSE)
		pause->tx_pause = 1;
	if (pcaps->caps & ICE_AQC_PHY_EN_RX_LINK_PAUSE)
		pause->rx_pause = 1;

out:
	kfree(pcaps);
}

/**
 * ice_set_pauseparam - Set Flow Control parameter
 * @netdev: network interface device structure
 * @pause: return Tx/Rx flow control status
 */
static int
ice_set_pauseparam(struct net_device *netdev, struct ethtool_pauseparam *pause)
{
	struct ice_netdev_priv *np = netdev_priv(netdev);
	struct ice_aqc_get_phy_caps_data *pcaps;
	struct ice_link_status *hw_link_info;
	struct ice_pf *pf = np->vsi->back;
	struct ice_dcbx_cfg *dcbx_cfg;
	struct ice_vsi *vsi = np->vsi;
	struct ice_hw *hw = &pf->hw;
	struct ice_port_info *pi;
	enum ice_status status;
	u8 aq_failures;
	bool link_up;
	int err = 0;
	u32 is_an;

	pi = vsi->port_info;
	hw_link_info = &pi->phy.link_info;
	dcbx_cfg = &pi->local_dcbx_cfg;
	link_up = hw_link_info->link_info & ICE_AQ_LINK_UP;

	/* Changing the port's flow control is not supported if this isn't the
	 * PF VSI
	 */
	if (vsi->type != ICE_VSI_PF) {
		netdev_info(netdev, "Changing flow control parameters only supported for PF VSI\n");
		return -EOPNOTSUPP;
	}

	/* Get pause param reports configured and negotiated flow control pause
	 * when ETHTOOL_GLINKSETTINGS is defined. Since ETHTOOL_GLINKSETTINGS is
	 * defined get pause param pause->autoneg reports SW configured setting,
	 * so compare pause->autoneg with SW configured to prevent the user from
	 * using set pause param to chance autoneg.
	 */
	pcaps = kzalloc(sizeof(*pcaps), GFP_KERNEL);
	if (!pcaps)
		return -ENOMEM;

	/* Get current PHY config */
	status = ice_aq_get_phy_caps(pi, false, ICE_AQC_REPORT_SW_CFG, pcaps,
				     NULL);
	if (status) {
		kfree(pcaps);
		return -EIO;
	}

	is_an = ((pcaps->caps & ICE_AQC_PHY_AN_MODE) ?
			AUTONEG_ENABLE : AUTONEG_DISABLE);

	kfree(pcaps);

	if (pause->autoneg != is_an) {
		netdev_info(netdev, "To change autoneg please use: ethtool -s <dev> autoneg <on|off>\n");
		return -EOPNOTSUPP;
	}

	/* If we have link and don't have autoneg */
	if (!test_bit(__ICE_DOWN, pf->state) &&
	    !(hw_link_info->an_info & ICE_AQ_AN_COMPLETED)) {
		/* Send message that it might not necessarily work*/
		netdev_info(netdev, "Autoneg did not complete so changing settings may not result in an actual change.\n");
	}

	if (dcbx_cfg->pfc.pfcena) {
		netdev_info(netdev, "Priority flow control enabled. Cannot set link flow control.\n");
		return -EOPNOTSUPP;
	}
	if (pause->rx_pause && pause->tx_pause)
		pi->fc.req_mode = ICE_FC_FULL;
	else if (pause->rx_pause && !pause->tx_pause)
		pi->fc.req_mode = ICE_FC_RX_PAUSE;
	else if (!pause->rx_pause && pause->tx_pause)
		pi->fc.req_mode = ICE_FC_TX_PAUSE;
	else if (!pause->rx_pause && !pause->tx_pause)
		pi->fc.req_mode = ICE_FC_NONE;
	else
		return -EINVAL;

	/* Set the FC mode and only restart AN if link is up */
	status = ice_set_fc(pi, &aq_failures, link_up);

	if (aq_failures & ICE_SET_FC_AQ_FAIL_GET) {
		netdev_info(netdev, "Set fc failed on the get_phy_capabilities call with err %d aq_err %d\n",
			    status, hw->adminq.sq_last_status);
		err = -EAGAIN;
	} else if (aq_failures & ICE_SET_FC_AQ_FAIL_SET) {
		netdev_info(netdev, "Set fc failed on the set_phy_config call with err %d aq_err %d\n",
			    status, hw->adminq.sq_last_status);
		err = -EAGAIN;
	} else if (aq_failures & ICE_SET_FC_AQ_FAIL_UPDATE) {
		netdev_info(netdev, "Set fc failed on the get_link_info call with err %d aq_err %d\n",
			    status, hw->adminq.sq_last_status);
		err = -EAGAIN;
	}

	if (!test_bit(__ICE_DOWN, pf->state)) {
		/* Give it a little more time to try to come back. If still
		 * down, restart autoneg link or reinitialize the interface.
		 */
		msleep(75);
		if (!test_bit(__ICE_DOWN, pf->state))
			return ice_nway_reset(netdev);

		ice_down(vsi);
		ice_up(vsi);
	}

	return err;
}

/**
 * ice_get_rxfh_key_size - get the RSS hash key size
 * @netdev: network interface device structure
 *
 * Returns the table size.
 */
static u32 ice_get_rxfh_key_size(struct net_device __always_unused *netdev)
{
	return ICE_VSIQF_HKEY_ARRAY_SIZE;
}

/**
 * ice_get_rxfh_indir_size - get the Rx flow hash indirection table size
 * @netdev: network interface device structure
 *
 * Returns the table size.
 */
static u32 ice_get_rxfh_indir_size(struct net_device *netdev)
{
	struct ice_netdev_priv *np = netdev_priv(netdev);

	return np->vsi->rss_table_size;
}

/**
 * ice_get_rxfh - get the Rx flow hash indirection table
 * @netdev: network interface device structure
 * @indir: indirection table
 * @key: hash key
 * @hfunc: hash function
 *
 * Reads the indirection table directly from the hardware.
 */
static int
ice_get_rxfh(struct net_device *netdev, u32 *indir, u8 *key, u8 *hfunc)
{
	struct ice_netdev_priv *np = netdev_priv(netdev);
	struct ice_vsi *vsi = np->vsi;
	struct ice_pf *pf = vsi->back;
	int ret = 0, i;
	u8 *lut;

	if (hfunc)
		*hfunc = ETH_RSS_HASH_TOP;

	if (!indir)
		return 0;

	if (!test_bit(ICE_FLAG_RSS_ENA, pf->flags)) {
		/* RSS not supported return error here */
		netdev_warn(netdev, "RSS is not configured on this VSI!\n");
		return -EIO;
	}

	lut = kzalloc(vsi->rss_table_size, GFP_KERNEL);
	if (!lut)
		return -ENOMEM;

	if (ice_get_rss(vsi, key, lut, vsi->rss_table_size)) {
		ret = -EIO;
		goto out;
	}

	for (i = 0; i < vsi->rss_table_size; i++)
		indir[i] = (u32)(lut[i]);

out:
	kfree(lut);
	return ret;
}

/**
 * ice_set_rxfh - set the Rx flow hash indirection table
 * @netdev: network interface device structure
 * @indir: indirection table
 * @key: hash key
 * @hfunc: hash function
 *
 * Returns -EINVAL if the table specifies an invalid queue ID, otherwise
 * returns 0 after programming the table.
 */
static int
ice_set_rxfh(struct net_device *netdev, const u32 *indir, const u8 *key,
	     const u8 hfunc)
{
	struct ice_netdev_priv *np = netdev_priv(netdev);
	struct ice_vsi *vsi = np->vsi;
	struct ice_pf *pf = vsi->back;
	struct device *dev;
	u8 *seed = NULL;

	dev = ice_pf_to_dev(pf);
	if (hfunc != ETH_RSS_HASH_NO_CHANGE && hfunc != ETH_RSS_HASH_TOP)
		return -EOPNOTSUPP;

	if (!test_bit(ICE_FLAG_RSS_ENA, pf->flags)) {
		/* RSS not supported return error here */
		netdev_warn(netdev, "RSS is not configured on this VSI!\n");
		return -EIO;
	}

	if (key) {
		if (!vsi->rss_hkey_user) {
			vsi->rss_hkey_user =
				devm_kzalloc(dev, ICE_VSIQF_HKEY_ARRAY_SIZE,
					     GFP_KERNEL);
			if (!vsi->rss_hkey_user)
				return -ENOMEM;
		}
		memcpy(vsi->rss_hkey_user, key, ICE_VSIQF_HKEY_ARRAY_SIZE);
		seed = vsi->rss_hkey_user;
	}

	if (!vsi->rss_lut_user) {
		vsi->rss_lut_user = devm_kzalloc(dev, vsi->rss_table_size,
						 GFP_KERNEL);
		if (!vsi->rss_lut_user)
			return -ENOMEM;
	}

	/* Each 32 bits pointed by 'indir' is stored with a lut entry */
	if (indir) {
		int i;

		for (i = 0; i < vsi->rss_table_size; i++)
			vsi->rss_lut_user[i] = (u8)(indir[i]);
	} else {
		ice_fill_rss_lut(vsi->rss_lut_user, vsi->rss_table_size,
				 vsi->rss_size);
	}

	if (ice_set_rss(vsi, seed, vsi->rss_lut_user, vsi->rss_table_size))
		return -EIO;

	return 0;
}

/**
 * ice_get_max_txq - return the maximum number of Tx queues for in a PF
 * @pf: PF structure
 */
static int ice_get_max_txq(struct ice_pf *pf)
{
	return min_t(int, num_online_cpus(),
		     pf->hw.func_caps.common_cap.num_txq);
}

/**
 * ice_get_max_rxq - return the maximum number of Rx queues for in a PF
 * @pf: PF structure
 */
static int ice_get_max_rxq(struct ice_pf *pf)
{
	return min_t(int, num_online_cpus(),
		     pf->hw.func_caps.common_cap.num_rxq);
}

/**
 * ice_get_combined_cnt - return the current number of combined channels
 * @vsi: PF VSI pointer
 *
 * Go through all queue vectors and count ones that have both Rx and Tx ring
 * attached
 */
static u32 ice_get_combined_cnt(struct ice_vsi *vsi)
{
	u32 combined = 0;
	int q_idx;

	ice_for_each_q_vector(vsi, q_idx) {
		struct ice_q_vector *q_vector = vsi->q_vectors[q_idx];

		if (q_vector->rx.ring && q_vector->tx.ring)
			combined++;
	}

	return combined;
}

/**
 * ice_get_channels - get the current and max supported channels
 * @dev: network interface device structure
 * @ch: ethtool channel data structure
 */
static void
ice_get_channels(struct net_device *dev, struct ethtool_channels *ch)
{
	struct ice_netdev_priv *np = netdev_priv(dev);
	struct ice_vsi *vsi = np->vsi;
	struct ice_pf *pf = vsi->back;

	/* check to see if VSI is active */
	if (test_bit(__ICE_DOWN, vsi->state))
		return;

	/* report maximum channels */
	ch->max_rx = ice_get_max_rxq(pf);
	ch->max_tx = ice_get_max_txq(pf);
	ch->max_combined = min_t(int, ch->max_rx, ch->max_tx);

	/* report current channels */
	ch->combined_count = ice_get_combined_cnt(vsi);
	ch->rx_count = vsi->num_rxq - ch->combined_count;
	ch->tx_count = vsi->num_txq - ch->combined_count;
}

/**
 * ice_vsi_set_dflt_rss_lut - set default RSS LUT with requested RSS size
 * @vsi: VSI to reconfigure RSS LUT on
 * @req_rss_size: requested range of queue numbers for hashing
 *
 * Set the VSI's RSS parameters, configure the RSS LUT based on these.
 */
static int ice_vsi_set_dflt_rss_lut(struct ice_vsi *vsi, int req_rss_size)
{
	struct ice_pf *pf = vsi->back;
	enum ice_status status;
	struct device *dev;
	struct ice_hw *hw;
	int err = 0;
	u8 *lut;

	dev = ice_pf_to_dev(pf);
	hw = &pf->hw;

	if (!req_rss_size)
		return -EINVAL;

	lut = kzalloc(vsi->rss_table_size, GFP_KERNEL);
	if (!lut)
		return -ENOMEM;

	/* set RSS LUT parameters */
	if (!test_bit(ICE_FLAG_RSS_ENA, pf->flags)) {
		vsi->rss_size = 1;
	} else {
		struct ice_hw_common_caps *caps = &hw->func_caps.common_cap;

		vsi->rss_size = min_t(int, req_rss_size,
				      BIT(caps->rss_table_entry_width));
	}

	/* create/set RSS LUT */
	ice_fill_rss_lut(lut, vsi->rss_table_size, vsi->rss_size);
	status = ice_aq_set_rss_lut(hw, vsi->idx, vsi->rss_lut_type, lut,
				    vsi->rss_table_size);
	if (status) {
		dev_err(dev, "Cannot set RSS lut, err %d aq_err %d\n",
			status, hw->adminq.rq_last_status);
		err = -EIO;
	}

	kfree(lut);
	return err;
}

/**
 * ice_set_channels - set the number channels
 * @dev: network interface device structure
 * @ch: ethtool channel data structure
 */
static int ice_set_channels(struct net_device *dev, struct ethtool_channels *ch)
{
	struct ice_netdev_priv *np = netdev_priv(dev);
	struct ice_vsi *vsi = np->vsi;
	struct ice_pf *pf = vsi->back;
	int new_rx = 0, new_tx = 0;
	u32 curr_combined;

	/* do not support changing channels in Safe Mode */
	if (ice_is_safe_mode(pf)) {
		netdev_err(dev, "Changing channel in Safe Mode is not supported\n");
		return -EOPNOTSUPP;
	}
	/* do not support changing other_count */
	if (ch->other_count)
		return -EINVAL;

	curr_combined = ice_get_combined_cnt(vsi);

	/* these checks are for cases where user didn't specify a particular
	 * value on cmd line but we get non-zero value anyway via
	 * get_channels(); look at ethtool.c in ethtool repository (the user
	 * space part), particularly, do_schannels() routine
	 */
	if (ch->rx_count == vsi->num_rxq - curr_combined)
		ch->rx_count = 0;
	if (ch->tx_count == vsi->num_txq - curr_combined)
		ch->tx_count = 0;
	if (ch->combined_count == curr_combined)
		ch->combined_count = 0;

	if (!(ch->combined_count || (ch->rx_count && ch->tx_count))) {
		netdev_err(dev, "Please specify at least 1 Rx and 1 Tx channel\n");
		return -EINVAL;
	}

	new_rx = ch->combined_count + ch->rx_count;
	new_tx = ch->combined_count + ch->tx_count;

	if (new_rx > ice_get_max_rxq(pf)) {
		netdev_err(dev, "Maximum allowed Rx channels is %d\n",
			   ice_get_max_rxq(pf));
		return -EINVAL;
	}
	if (new_tx > ice_get_max_txq(pf)) {
		netdev_err(dev, "Maximum allowed Tx channels is %d\n",
			   ice_get_max_txq(pf));
		return -EINVAL;
	}

	ice_vsi_recfg_qs(vsi, new_rx, new_tx);

	if (new_rx && !netif_is_rxfh_configured(dev))
		return ice_vsi_set_dflt_rss_lut(vsi, new_rx);

	return 0;
}

enum ice_container_type {
	ICE_RX_CONTAINER,
	ICE_TX_CONTAINER,
};

/**
 * ice_get_rc_coalesce - get ITR values for specific ring container
 * @ec: ethtool structure to fill with driver's coalesce settings
 * @c_type: container type, Rx or Tx
 * @rc: ring container that the ITR values will come from
 *
 * Query the device for ice_ring_container specific ITR values. This is
 * done per ice_ring_container because each q_vector can have 1 or more rings
 * and all of said ring(s) will have the same ITR values.
 *
 * Returns 0 on success, negative otherwise.
 */
static int
ice_get_rc_coalesce(struct ethtool_coalesce *ec, enum ice_container_type c_type,
		    struct ice_ring_container *rc)
{
	struct ice_pf *pf;

	if (!rc->ring)
		return -EINVAL;

	pf = rc->ring->vsi->back;

	switch (c_type) {
	case ICE_RX_CONTAINER:
		ec->use_adaptive_rx_coalesce = ITR_IS_DYNAMIC(rc->itr_setting);
		ec->rx_coalesce_usecs = rc->itr_setting & ~ICE_ITR_DYNAMIC;
		ec->rx_coalesce_usecs_high = rc->ring->q_vector->intrl;
		break;
	case ICE_TX_CONTAINER:
		ec->use_adaptive_tx_coalesce = ITR_IS_DYNAMIC(rc->itr_setting);
		ec->tx_coalesce_usecs = rc->itr_setting & ~ICE_ITR_DYNAMIC;
		break;
	default:
		dev_dbg(ice_pf_to_dev(pf), "Invalid c_type %d\n", c_type);
		return -EINVAL;
	}

	return 0;
}

/**
 * ice_get_q_coalesce - get a queue's ITR/INTRL (coalesce) settings
 * @vsi: VSI associated to the queue for getting ITR/INTRL (coalesce) settings
 * @ec: coalesce settings to program the device with
 * @q_num: update ITR/INTRL (coalesce) settings for this queue number/index
 *
 * Return 0 on success, and negative under the following conditions:
 * 1. Getting Tx or Rx ITR/INTRL (coalesce) settings failed.
 * 2. The q_num passed in is not a valid number/index for Tx and Rx rings.
 */
static int
ice_get_q_coalesce(struct ice_vsi *vsi, struct ethtool_coalesce *ec, int q_num)
{
	if (q_num < vsi->num_rxq && q_num < vsi->num_txq) {
		if (ice_get_rc_coalesce(ec, ICE_RX_CONTAINER,
					&vsi->rx_rings[q_num]->q_vector->rx))
			return -EINVAL;
		if (ice_get_rc_coalesce(ec, ICE_TX_CONTAINER,
					&vsi->tx_rings[q_num]->q_vector->tx))
			return -EINVAL;
	} else if (q_num < vsi->num_rxq) {
		if (ice_get_rc_coalesce(ec, ICE_RX_CONTAINER,
					&vsi->rx_rings[q_num]->q_vector->rx))
			return -EINVAL;
	} else if (q_num < vsi->num_txq) {
		if (ice_get_rc_coalesce(ec, ICE_TX_CONTAINER,
					&vsi->tx_rings[q_num]->q_vector->tx))
			return -EINVAL;
	} else {
		return -EINVAL;
	}

	return 0;
}

/**
 * __ice_get_coalesce - get ITR/INTRL values for the device
 * @netdev: pointer to the netdev associated with this query
 * @ec: ethtool structure to fill with driver's coalesce settings
 * @q_num: queue number to get the coalesce settings for
 *
 * If the caller passes in a negative q_num then we return coalesce settings
 * based on queue number 0, else use the actual q_num passed in.
 */
static int
__ice_get_coalesce(struct net_device *netdev, struct ethtool_coalesce *ec,
		   int q_num)
{
	struct ice_netdev_priv *np = netdev_priv(netdev);
	struct ice_vsi *vsi = np->vsi;

	if (q_num < 0)
		q_num = 0;

	if (ice_get_q_coalesce(vsi, ec, q_num))
		return -EINVAL;

	return 0;
}

static int
ice_get_coalesce(struct net_device *netdev, struct ethtool_coalesce *ec)
{
	return __ice_get_coalesce(netdev, ec, -1);
}

static int
ice_get_per_q_coalesce(struct net_device *netdev, u32 q_num,
		       struct ethtool_coalesce *ec)
{
	return __ice_get_coalesce(netdev, ec, q_num);
}

/**
 * ice_set_rc_coalesce - set ITR values for specific ring container
 * @c_type: container type, Rx or Tx
 * @ec: ethtool structure from user to update ITR settings
 * @rc: ring container that the ITR values will come from
 * @vsi: VSI associated to the ring container
 *
 * Set specific ITR values. This is done per ice_ring_container because each
 * q_vector can have 1 or more rings and all of said ring(s) will have the same
 * ITR values.
 *
 * Returns 0 on success, negative otherwise.
 */
static int
ice_set_rc_coalesce(enum ice_container_type c_type, struct ethtool_coalesce *ec,
		    struct ice_ring_container *rc, struct ice_vsi *vsi)
{
	const char *c_type_str = (c_type == ICE_RX_CONTAINER) ? "rx" : "tx";
	u32 use_adaptive_coalesce, coalesce_usecs;
	struct ice_pf *pf = vsi->back;
	u16 itr_setting;

	if (!rc->ring)
		return -EINVAL;

	switch (c_type) {
	case ICE_RX_CONTAINER:
		if (ec->rx_coalesce_usecs_high > ICE_MAX_INTRL ||
		    (ec->rx_coalesce_usecs_high &&
		     ec->rx_coalesce_usecs_high < pf->hw.intrl_gran)) {
			netdev_info(vsi->netdev, "Invalid value, %s-usecs-high valid values are 0 (disabled), %d-%d\n",
				    c_type_str, pf->hw.intrl_gran,
				    ICE_MAX_INTRL);
			return -EINVAL;
		}
		if (ec->rx_coalesce_usecs_high != rc->ring->q_vector->intrl) {
			rc->ring->q_vector->intrl = ec->rx_coalesce_usecs_high;
			wr32(&pf->hw, GLINT_RATE(rc->ring->q_vector->reg_idx),
			     ice_intrl_usec_to_reg(ec->rx_coalesce_usecs_high,
						   pf->hw.intrl_gran));
		}

		use_adaptive_coalesce = ec->use_adaptive_rx_coalesce;
		coalesce_usecs = ec->rx_coalesce_usecs;

		break;
	case ICE_TX_CONTAINER:
<<<<<<< HEAD
		if (ec->tx_coalesce_usecs_high) {
			netdev_info(vsi->netdev, "setting %s-usecs-high is not supported\n",
				    c_type_str);
			return -EINVAL;
		}

=======
>>>>>>> 04d5ce62
		use_adaptive_coalesce = ec->use_adaptive_tx_coalesce;
		coalesce_usecs = ec->tx_coalesce_usecs;

		break;
	default:
		dev_dbg(ice_pf_to_dev(pf), "Invalid container type %d\n",
			c_type);
		return -EINVAL;
	}

	itr_setting = rc->itr_setting & ~ICE_ITR_DYNAMIC;
	if (coalesce_usecs != itr_setting && use_adaptive_coalesce) {
		netdev_info(vsi->netdev, "%s interrupt throttling cannot be changed if adaptive-%s is enabled\n",
			    c_type_str, c_type_str);
		return -EINVAL;
	}

	if (coalesce_usecs > ICE_ITR_MAX) {
		netdev_info(vsi->netdev, "Invalid value, %s-usecs range is 0-%d\n",
			    c_type_str, ICE_ITR_MAX);
		return -EINVAL;
	}

	if (use_adaptive_coalesce) {
		rc->itr_setting |= ICE_ITR_DYNAMIC;
	} else {
		/* save the user set usecs */
		rc->itr_setting = coalesce_usecs;
		/* device ITR granularity is in 2 usec increments */
		rc->target_itr = ITR_REG_ALIGN(rc->itr_setting);
	}

	return 0;
}

/**
 * ice_set_q_coalesce - set a queue's ITR/INTRL (coalesce) settings
 * @vsi: VSI associated to the queue that need updating
 * @ec: coalesce settings to program the device with
 * @q_num: update ITR/INTRL (coalesce) settings for this queue number/index
 *
 * Return 0 on success, and negative under the following conditions:
 * 1. Setting Tx or Rx ITR/INTRL (coalesce) settings failed.
 * 2. The q_num passed in is not a valid number/index for Tx and Rx rings.
 */
static int
ice_set_q_coalesce(struct ice_vsi *vsi, struct ethtool_coalesce *ec, int q_num)
{
	if (q_num < vsi->num_rxq && q_num < vsi->num_txq) {
		if (ice_set_rc_coalesce(ICE_RX_CONTAINER, ec,
					&vsi->rx_rings[q_num]->q_vector->rx,
					vsi))
			return -EINVAL;

		if (ice_set_rc_coalesce(ICE_TX_CONTAINER, ec,
					&vsi->tx_rings[q_num]->q_vector->tx,
					vsi))
			return -EINVAL;
	} else if (q_num < vsi->num_rxq) {
		if (ice_set_rc_coalesce(ICE_RX_CONTAINER, ec,
					&vsi->rx_rings[q_num]->q_vector->rx,
					vsi))
			return -EINVAL;
	} else if (q_num < vsi->num_txq) {
		if (ice_set_rc_coalesce(ICE_TX_CONTAINER, ec,
					&vsi->tx_rings[q_num]->q_vector->tx,
					vsi))
			return -EINVAL;
	} else {
		return -EINVAL;
	}

	return 0;
}

/**
<<<<<<< HEAD
 * ice_is_coalesce_param_invalid - check for unsupported coalesce parameters
 * @netdev: pointer to the netdev associated with this query
 * @ec: ethtool structure to fill with driver's coalesce settings
 *
 * Print netdev info if driver doesn't support one of the parameters
 * and return error. When any parameters will be implemented, remove only
 * this parameter from param array.
 */
static int
ice_is_coalesce_param_invalid(struct net_device *netdev,
			      struct ethtool_coalesce *ec)
{
	struct ice_ethtool_not_used {
		u32 value;
		const char *name;
	} param[] = {
		{ec->stats_block_coalesce_usecs, "stats-block-usecs"},
		{ec->rate_sample_interval, "sample-interval"},
		{ec->pkt_rate_low, "pkt-rate-low"},
		{ec->pkt_rate_high, "pkt-rate-high"},
		{ec->rx_max_coalesced_frames, "rx-frames"},
		{ec->rx_coalesce_usecs_irq, "rx-usecs-irq"},
		{ec->rx_max_coalesced_frames_irq, "rx-frames-irq"},
		{ec->tx_max_coalesced_frames, "tx-frames"},
		{ec->tx_coalesce_usecs_irq, "tx-usecs-irq"},
		{ec->tx_max_coalesced_frames_irq, "tx-frames-irq"},
		{ec->rx_coalesce_usecs_low, "rx-usecs-low"},
		{ec->rx_max_coalesced_frames_low, "rx-frames-low"},
		{ec->tx_coalesce_usecs_low, "tx-usecs-low"},
		{ec->tx_max_coalesced_frames_low, "tx-frames-low"},
		{ec->rx_max_coalesced_frames_high, "rx-frames-high"},
		{ec->tx_max_coalesced_frames_high, "tx-frames-high"}
	};
	int i;

	for (i = 0; i < ARRAY_SIZE(param); i++) {
		if (param[i].value) {
			netdev_info(netdev, "Setting %s not supported\n",
				    param[i].name);
			return -EINVAL;
		}
	}

	return 0;
}

/**
=======
>>>>>>> 04d5ce62
 * ice_print_if_odd_usecs - print message if user tries to set odd [tx|rx]-usecs
 * @netdev: netdev used for print
 * @itr_setting: previous user setting
 * @use_adaptive_coalesce: if adaptive coalesce is enabled or being enabled
 * @coalesce_usecs: requested value of [tx|rx]-usecs
 * @c_type_str: either "rx" or "tx" to match user set field of [tx|rx]-usecs
 */
static void
ice_print_if_odd_usecs(struct net_device *netdev, u16 itr_setting,
		       u32 use_adaptive_coalesce, u32 coalesce_usecs,
		       const char *c_type_str)
{
	if (use_adaptive_coalesce)
		return;

	itr_setting = ITR_TO_REG(itr_setting);

	if (itr_setting != coalesce_usecs && (coalesce_usecs % 2))
		netdev_info(netdev, "User set %s-usecs to %d, device only supports even values. Rounding down and attempting to set %s-usecs to %d\n",
			    c_type_str, coalesce_usecs, c_type_str,
			    ITR_REG_ALIGN(coalesce_usecs));
}

/**
 * __ice_set_coalesce - set ITR/INTRL values for the device
 * @netdev: pointer to the netdev associated with this query
 * @ec: ethtool structure to fill with driver's coalesce settings
 * @q_num: queue number to get the coalesce settings for
 *
 * If the caller passes in a negative q_num then we set the coalesce settings
 * for all Tx/Rx queues, else use the actual q_num passed in.
 */
static int
__ice_set_coalesce(struct net_device *netdev, struct ethtool_coalesce *ec,
		   int q_num)
{
	struct ice_netdev_priv *np = netdev_priv(netdev);
	struct ice_vsi *vsi = np->vsi;

	if (ice_is_coalesce_param_invalid(netdev, ec))
		return -EINVAL;

	if (q_num < 0) {
		struct ice_q_vector *q_vector = vsi->q_vectors[0];
		int v_idx;

		if (q_vector) {
			ice_print_if_odd_usecs(netdev, q_vector->rx.itr_setting,
					       ec->use_adaptive_rx_coalesce,
					       ec->rx_coalesce_usecs, "rx");

			ice_print_if_odd_usecs(netdev, q_vector->tx.itr_setting,
					       ec->use_adaptive_tx_coalesce,
					       ec->tx_coalesce_usecs, "tx");
		}

		ice_for_each_q_vector(vsi, v_idx) {
			/* In some cases if DCB is configured the num_[rx|tx]q
			 * can be less than vsi->num_q_vectors. This check
			 * accounts for that so we don't report a false failure
			 */
			if (v_idx >= vsi->num_rxq && v_idx >= vsi->num_txq)
				goto set_complete;

			if (ice_set_q_coalesce(vsi, ec, v_idx))
				return -EINVAL;
		}
		goto set_complete;
	}

	if (ice_set_q_coalesce(vsi, ec, q_num))
		return -EINVAL;

set_complete:

	return 0;
}

static int
ice_set_coalesce(struct net_device *netdev, struct ethtool_coalesce *ec)
{
	return __ice_set_coalesce(netdev, ec, -1);
}

static int
ice_set_per_q_coalesce(struct net_device *netdev, u32 q_num,
		       struct ethtool_coalesce *ec)
{
	return __ice_set_coalesce(netdev, ec, q_num);
}

#define ICE_I2C_EEPROM_DEV_ADDR		0xA0
#define ICE_I2C_EEPROM_DEV_ADDR2	0xA2
#define ICE_MODULE_TYPE_SFP		0x03
#define ICE_MODULE_TYPE_QSFP_PLUS	0x0D
#define ICE_MODULE_TYPE_QSFP28		0x11
#define ICE_MODULE_SFF_ADDR_MODE	0x04
#define ICE_MODULE_SFF_DIAG_CAPAB	0x40
#define ICE_MODULE_REVISION_ADDR	0x01
#define ICE_MODULE_SFF_8472_COMP	0x5E
#define ICE_MODULE_SFF_8472_SWAP	0x5C
#define ICE_MODULE_QSFP_MAX_LEN		640

/**
 * ice_get_module_info - get SFF module type and revision information
 * @netdev: network interface device structure
 * @modinfo: module EEPROM size and layout information structure
 */
static int
ice_get_module_info(struct net_device *netdev,
		    struct ethtool_modinfo *modinfo)
{
	struct ice_netdev_priv *np = netdev_priv(netdev);
	struct ice_vsi *vsi = np->vsi;
	struct ice_pf *pf = vsi->back;
	struct ice_hw *hw = &pf->hw;
	enum ice_status status;
	u8 sff8472_comp = 0;
	u8 sff8472_swap = 0;
	u8 sff8636_rev = 0;
	u8 value = 0;

	status = ice_aq_sff_eeprom(hw, 0, ICE_I2C_EEPROM_DEV_ADDR, 0x00, 0x00,
				   0, &value, 1, 0, NULL);
	if (status)
		return -EIO;

	switch (value) {
	case ICE_MODULE_TYPE_SFP:
		status = ice_aq_sff_eeprom(hw, 0, ICE_I2C_EEPROM_DEV_ADDR,
					   ICE_MODULE_SFF_8472_COMP, 0x00, 0,
					   &sff8472_comp, 1, 0, NULL);
		if (status)
			return -EIO;
		status = ice_aq_sff_eeprom(hw, 0, ICE_I2C_EEPROM_DEV_ADDR,
					   ICE_MODULE_SFF_8472_SWAP, 0x00, 0,
					   &sff8472_swap, 1, 0, NULL);
		if (status)
			return -EIO;

		if (sff8472_swap & ICE_MODULE_SFF_ADDR_MODE) {
			modinfo->type = ETH_MODULE_SFF_8079;
			modinfo->eeprom_len = ETH_MODULE_SFF_8079_LEN;
		} else if (sff8472_comp &&
			   (sff8472_swap & ICE_MODULE_SFF_DIAG_CAPAB)) {
			modinfo->type = ETH_MODULE_SFF_8472;
			modinfo->eeprom_len = ETH_MODULE_SFF_8472_LEN;
		} else {
			modinfo->type = ETH_MODULE_SFF_8079;
			modinfo->eeprom_len = ETH_MODULE_SFF_8079_LEN;
		}
		break;
	case ICE_MODULE_TYPE_QSFP_PLUS:
	case ICE_MODULE_TYPE_QSFP28:
		status = ice_aq_sff_eeprom(hw, 0, ICE_I2C_EEPROM_DEV_ADDR,
					   ICE_MODULE_REVISION_ADDR, 0x00, 0,
					   &sff8636_rev, 1, 0, NULL);
		if (status)
			return -EIO;
		/* Check revision compliance */
		if (sff8636_rev > 0x02) {
			/* Module is SFF-8636 compliant */
			modinfo->type = ETH_MODULE_SFF_8636;
			modinfo->eeprom_len = ICE_MODULE_QSFP_MAX_LEN;
		} else {
			modinfo->type = ETH_MODULE_SFF_8436;
			modinfo->eeprom_len = ICE_MODULE_QSFP_MAX_LEN;
		}
		break;
	default:
		netdev_warn(netdev, "SFF Module Type not recognized.\n");
		return -EINVAL;
	}
	return 0;
}

/**
 * ice_get_module_eeprom - fill buffer with SFF EEPROM contents
 * @netdev: network interface device structure
 * @ee: EEPROM dump request structure
 * @data: buffer to be filled with EEPROM contents
 */
static int
ice_get_module_eeprom(struct net_device *netdev,
		      struct ethtool_eeprom *ee, u8 *data)
{
	struct ice_netdev_priv *np = netdev_priv(netdev);
	u8 addr = ICE_I2C_EEPROM_DEV_ADDR;
	struct ice_vsi *vsi = np->vsi;
	struct ice_pf *pf = vsi->back;
	struct ice_hw *hw = &pf->hw;
	enum ice_status status;
	bool is_sfp = false;
	u16 offset = 0;
	u8 value = 0;
	u8 page = 0;
	int i;

	status = ice_aq_sff_eeprom(hw, 0, addr, offset, page, 0,
				   &value, 1, 0, NULL);
	if (status)
		return -EIO;

	if (!ee || !ee->len || !data)
		return -EINVAL;

	if (value == ICE_MODULE_TYPE_SFP)
		is_sfp = true;

	for (i = 0; i < ee->len; i++) {
		offset = i + ee->offset;

		/* Check if we need to access the other memory page */
		if (is_sfp) {
			if (offset >= ETH_MODULE_SFF_8079_LEN) {
				offset -= ETH_MODULE_SFF_8079_LEN;
				addr = ICE_I2C_EEPROM_DEV_ADDR2;
			}
		} else {
			while (offset >= ETH_MODULE_SFF_8436_LEN) {
				/* Compute memory page number and offset. */
				offset -= ETH_MODULE_SFF_8436_LEN / 2;
				page++;
			}
		}

		status = ice_aq_sff_eeprom(hw, 0, addr, offset, page, !is_sfp,
					   &value, 1, 0, NULL);
		if (status)
			value = 0;
		data[i] = value;
	}
	return 0;
}

static const struct ethtool_ops ice_ethtool_ops = {
	.supported_coalesce_params = ETHTOOL_COALESCE_USECS |
				     ETHTOOL_COALESCE_USE_ADAPTIVE |
				     ETHTOOL_COALESCE_RX_USECS_HIGH,
	.get_link_ksettings	= ice_get_link_ksettings,
	.set_link_ksettings	= ice_set_link_ksettings,
	.get_drvinfo		= ice_get_drvinfo,
	.get_regs_len		= ice_get_regs_len,
	.get_regs		= ice_get_regs,
	.get_msglevel		= ice_get_msglevel,
	.set_msglevel		= ice_set_msglevel,
	.self_test		= ice_self_test,
	.get_link		= ethtool_op_get_link,
	.get_eeprom_len		= ice_get_eeprom_len,
	.get_eeprom		= ice_get_eeprom,
	.get_coalesce		= ice_get_coalesce,
	.set_coalesce		= ice_set_coalesce,
	.get_strings		= ice_get_strings,
	.set_phys_id		= ice_set_phys_id,
	.get_ethtool_stats      = ice_get_ethtool_stats,
	.get_priv_flags		= ice_get_priv_flags,
	.set_priv_flags		= ice_set_priv_flags,
	.get_sset_count		= ice_get_sset_count,
	.get_rxnfc		= ice_get_rxnfc,
	.set_rxnfc		= ice_set_rxnfc,
	.get_ringparam		= ice_get_ringparam,
	.set_ringparam		= ice_set_ringparam,
	.nway_reset		= ice_nway_reset,
	.get_pauseparam		= ice_get_pauseparam,
	.set_pauseparam		= ice_set_pauseparam,
	.get_rxfh_key_size	= ice_get_rxfh_key_size,
	.get_rxfh_indir_size	= ice_get_rxfh_indir_size,
	.get_rxfh		= ice_get_rxfh,
	.set_rxfh		= ice_set_rxfh,
	.get_channels		= ice_get_channels,
	.set_channels		= ice_set_channels,
	.get_ts_info		= ethtool_op_get_ts_info,
	.get_per_queue_coalesce	= ice_get_per_q_coalesce,
	.set_per_queue_coalesce	= ice_set_per_q_coalesce,
	.get_fecparam		= ice_get_fecparam,
	.set_fecparam		= ice_set_fecparam,
	.get_module_info	= ice_get_module_info,
	.get_module_eeprom	= ice_get_module_eeprom,
};

static const struct ethtool_ops ice_ethtool_safe_mode_ops = {
	.get_link_ksettings	= ice_get_link_ksettings,
	.set_link_ksettings	= ice_set_link_ksettings,
	.get_drvinfo		= ice_get_drvinfo,
	.get_regs_len		= ice_get_regs_len,
	.get_regs		= ice_get_regs,
	.get_msglevel		= ice_get_msglevel,
	.set_msglevel		= ice_set_msglevel,
	.get_link		= ethtool_op_get_link,
	.get_eeprom_len		= ice_get_eeprom_len,
	.get_eeprom		= ice_get_eeprom,
	.get_strings		= ice_get_strings,
	.get_ethtool_stats	= ice_get_ethtool_stats,
	.get_sset_count		= ice_get_sset_count,
	.get_ringparam		= ice_get_ringparam,
	.set_ringparam		= ice_set_ringparam,
	.nway_reset		= ice_nway_reset,
	.get_channels		= ice_get_channels,
};

/**
 * ice_set_ethtool_safe_mode_ops - setup safe mode ethtool ops
 * @netdev: network interface device structure
 */
void ice_set_ethtool_safe_mode_ops(struct net_device *netdev)
{
	netdev->ethtool_ops = &ice_ethtool_safe_mode_ops;
}

/**
 * ice_set_ethtool_ops - setup netdev ethtool ops
 * @netdev: network interface device structure
 *
 * setup netdev ethtool ops with ice specific ops
 */
void ice_set_ethtool_ops(struct net_device *netdev)
{
	netdev->ethtool_ops = &ice_ethtool_ops;
}<|MERGE_RESOLUTION|>--- conflicted
+++ resolved
@@ -167,27 +167,9 @@
 ice_get_drvinfo(struct net_device *netdev, struct ethtool_drvinfo *drvinfo)
 {
 	struct ice_netdev_priv *np = netdev_priv(netdev);
-	u8 oem_ver, oem_patch, nvm_ver_hi, nvm_ver_lo;
 	struct ice_vsi *vsi = np->vsi;
 	struct ice_pf *pf = vsi->back;
 	struct ice_hw *hw = &pf->hw;
-<<<<<<< HEAD
-	u16 oem_build;
-
-	strlcpy(drvinfo->driver, KBUILD_MODNAME, sizeof(drvinfo->driver));
-	strlcpy(drvinfo->version, ice_drv_ver, sizeof(drvinfo->version));
-
-	/* Display NVM version (from which the firmware version can be
-	 * determined) which contains more pertinent information.
-	 */
-	ice_get_nvm_version(hw, &oem_ver, &oem_build, &oem_patch,
-			    &nvm_ver_hi, &nvm_ver_lo);
-	snprintf(drvinfo->fw_version, sizeof(drvinfo->fw_version),
-		 "%x.%02x 0x%x %d.%d.%d", nvm_ver_hi, nvm_ver_lo,
-		 hw->nvm.eetrack, oem_ver, oem_build, oem_patch);
-
-	strlcpy(drvinfo->bus_info, pci_name(pf->pdev),
-=======
 	struct ice_orom_info *orom;
 	struct ice_nvm_info *nvm;
 
@@ -205,7 +187,6 @@
 		 nvm->eetrack, orom->major, orom->build, orom->patch);
 
 	strscpy(drvinfo->bus_info, pci_name(pf->pdev),
->>>>>>> 04d5ce62
 		sizeof(drvinfo->bus_info));
 	drvinfo->n_priv_flags = ICE_PRIV_FLAG_ARRAY_SIZE;
 }
@@ -1318,11 +1299,8 @@
 			status = ice_cfg_lldp_mib_change(&pf->hw, true);
 			if (status)
 				dev_dbg(dev, "Fail to enable MIB change events\n");
-<<<<<<< HEAD
-=======
 
 			ice_nway_reset(netdev);
->>>>>>> 04d5ce62
 		}
 	}
 	if (test_bit(ICE_FLAG_LEGACY_RX, change_flags)) {
@@ -3487,15 +3465,6 @@
 
 		break;
 	case ICE_TX_CONTAINER:
-<<<<<<< HEAD
-		if (ec->tx_coalesce_usecs_high) {
-			netdev_info(vsi->netdev, "setting %s-usecs-high is not supported\n",
-				    c_type_str);
-			return -EINVAL;
-		}
-
-=======
->>>>>>> 04d5ce62
 		use_adaptive_coalesce = ec->use_adaptive_tx_coalesce;
 		coalesce_usecs = ec->tx_coalesce_usecs;
 
@@ -3572,56 +3541,6 @@
 }
 
 /**
-<<<<<<< HEAD
- * ice_is_coalesce_param_invalid - check for unsupported coalesce parameters
- * @netdev: pointer to the netdev associated with this query
- * @ec: ethtool structure to fill with driver's coalesce settings
- *
- * Print netdev info if driver doesn't support one of the parameters
- * and return error. When any parameters will be implemented, remove only
- * this parameter from param array.
- */
-static int
-ice_is_coalesce_param_invalid(struct net_device *netdev,
-			      struct ethtool_coalesce *ec)
-{
-	struct ice_ethtool_not_used {
-		u32 value;
-		const char *name;
-	} param[] = {
-		{ec->stats_block_coalesce_usecs, "stats-block-usecs"},
-		{ec->rate_sample_interval, "sample-interval"},
-		{ec->pkt_rate_low, "pkt-rate-low"},
-		{ec->pkt_rate_high, "pkt-rate-high"},
-		{ec->rx_max_coalesced_frames, "rx-frames"},
-		{ec->rx_coalesce_usecs_irq, "rx-usecs-irq"},
-		{ec->rx_max_coalesced_frames_irq, "rx-frames-irq"},
-		{ec->tx_max_coalesced_frames, "tx-frames"},
-		{ec->tx_coalesce_usecs_irq, "tx-usecs-irq"},
-		{ec->tx_max_coalesced_frames_irq, "tx-frames-irq"},
-		{ec->rx_coalesce_usecs_low, "rx-usecs-low"},
-		{ec->rx_max_coalesced_frames_low, "rx-frames-low"},
-		{ec->tx_coalesce_usecs_low, "tx-usecs-low"},
-		{ec->tx_max_coalesced_frames_low, "tx-frames-low"},
-		{ec->rx_max_coalesced_frames_high, "rx-frames-high"},
-		{ec->tx_max_coalesced_frames_high, "tx-frames-high"}
-	};
-	int i;
-
-	for (i = 0; i < ARRAY_SIZE(param); i++) {
-		if (param[i].value) {
-			netdev_info(netdev, "Setting %s not supported\n",
-				    param[i].name);
-			return -EINVAL;
-		}
-	}
-
-	return 0;
-}
-
-/**
-=======
->>>>>>> 04d5ce62
  * ice_print_if_odd_usecs - print message if user tries to set odd [tx|rx]-usecs
  * @netdev: netdev used for print
  * @itr_setting: previous user setting
@@ -3660,9 +3579,6 @@
 {
 	struct ice_netdev_priv *np = netdev_priv(netdev);
 	struct ice_vsi *vsi = np->vsi;
-
-	if (ice_is_coalesce_param_invalid(netdev, ec))
-		return -EINVAL;
 
 	if (q_num < 0) {
 		struct ice_q_vector *q_vector = vsi->q_vectors[0];
