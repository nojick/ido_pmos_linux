// SPDX-License-Identifier: GPL-2.0-only
/*
 * drivers/net/ethernet/micrel/ksx884x.c - Micrel KSZ8841/2 PCI Ethernet driver
 *
 * Copyright (c) 2009-2010 Micrel, Inc.
 * 	Tristram Ha <Tristram.Ha@micrel.com>
 */

#define pr_fmt(fmt) KBUILD_MODNAME ": " fmt

#include <linux/init.h>
#include <linux/interrupt.h>
#include <linux/kernel.h>
#include <linux/module.h>
#include <linux/ioport.h>
#include <linux/pci.h>
#include <linux/proc_fs.h>
#include <linux/mii.h>
#include <linux/platform_device.h>
#include <linux/ethtool.h>
#include <linux/etherdevice.h>
#include <linux/in.h>
#include <linux/ip.h>
#include <linux/if_vlan.h>
#include <linux/crc32.h>
#include <linux/sched.h>
#include <linux/slab.h>
#include <linux/micrel_phy.h>


/* DMA Registers */

#define KS_DMA_TX_CTRL			0x0000
#define DMA_TX_ENABLE			0x00000001
#define DMA_TX_CRC_ENABLE		0x00000002
#define DMA_TX_PAD_ENABLE		0x00000004
#define DMA_TX_LOOPBACK			0x00000100
#define DMA_TX_FLOW_ENABLE		0x00000200
#define DMA_TX_CSUM_IP			0x00010000
#define DMA_TX_CSUM_TCP			0x00020000
#define DMA_TX_CSUM_UDP			0x00040000
#define DMA_TX_BURST_SIZE		0x3F000000

#define KS_DMA_RX_CTRL			0x0004
#define DMA_RX_ENABLE			0x00000001
#define KS884X_DMA_RX_MULTICAST		0x00000002
#define DMA_RX_PROMISCUOUS		0x00000004
#define DMA_RX_ERROR			0x00000008
#define DMA_RX_UNICAST			0x00000010
#define DMA_RX_ALL_MULTICAST		0x00000020
#define DMA_RX_BROADCAST		0x00000040
#define DMA_RX_FLOW_ENABLE		0x00000200
#define DMA_RX_CSUM_IP			0x00010000
#define DMA_RX_CSUM_TCP			0x00020000
#define DMA_RX_CSUM_UDP			0x00040000
#define DMA_RX_BURST_SIZE		0x3F000000

#define DMA_BURST_SHIFT			24
#define DMA_BURST_DEFAULT		8

#define KS_DMA_TX_START			0x0008
#define KS_DMA_RX_START			0x000C
#define DMA_START			0x00000001

#define KS_DMA_TX_ADDR			0x0010
#define KS_DMA_RX_ADDR			0x0014

#define DMA_ADDR_LIST_MASK		0xFFFFFFFC
#define DMA_ADDR_LIST_SHIFT		2

/* MTR0 */
#define KS884X_MULTICAST_0_OFFSET	0x0020
#define KS884X_MULTICAST_1_OFFSET	0x0021
#define KS884X_MULTICAST_2_OFFSET	0x0022
#define KS884x_MULTICAST_3_OFFSET	0x0023
/* MTR1 */
#define KS884X_MULTICAST_4_OFFSET	0x0024
#define KS884X_MULTICAST_5_OFFSET	0x0025
#define KS884X_MULTICAST_6_OFFSET	0x0026
#define KS884X_MULTICAST_7_OFFSET	0x0027

/* Interrupt Registers */

/* INTEN */
#define KS884X_INTERRUPTS_ENABLE	0x0028
/* INTST */
#define KS884X_INTERRUPTS_STATUS	0x002C

#define KS884X_INT_RX_STOPPED		0x02000000
#define KS884X_INT_TX_STOPPED		0x04000000
#define KS884X_INT_RX_OVERRUN		0x08000000
#define KS884X_INT_TX_EMPTY		0x10000000
#define KS884X_INT_RX			0x20000000
#define KS884X_INT_TX			0x40000000
#define KS884X_INT_PHY			0x80000000

#define KS884X_INT_RX_MASK		\
	(KS884X_INT_RX | KS884X_INT_RX_OVERRUN)
#define KS884X_INT_TX_MASK		\
	(KS884X_INT_TX | KS884X_INT_TX_EMPTY)
#define KS884X_INT_MASK	(KS884X_INT_RX | KS884X_INT_TX | KS884X_INT_PHY)

/* MAC Additional Station Address */

/* MAAL0 */
#define KS_ADD_ADDR_0_LO		0x0080
/* MAAH0 */
#define KS_ADD_ADDR_0_HI		0x0084
/* MAAL1 */
#define KS_ADD_ADDR_1_LO		0x0088
/* MAAH1 */
#define KS_ADD_ADDR_1_HI		0x008C
/* MAAL2 */
#define KS_ADD_ADDR_2_LO		0x0090
/* MAAH2 */
#define KS_ADD_ADDR_2_HI		0x0094
/* MAAL3 */
#define KS_ADD_ADDR_3_LO		0x0098
/* MAAH3 */
#define KS_ADD_ADDR_3_HI		0x009C
/* MAAL4 */
#define KS_ADD_ADDR_4_LO		0x00A0
/* MAAH4 */
#define KS_ADD_ADDR_4_HI		0x00A4
/* MAAL5 */
#define KS_ADD_ADDR_5_LO		0x00A8
/* MAAH5 */
#define KS_ADD_ADDR_5_HI		0x00AC
/* MAAL6 */
#define KS_ADD_ADDR_6_LO		0x00B0
/* MAAH6 */
#define KS_ADD_ADDR_6_HI		0x00B4
/* MAAL7 */
#define KS_ADD_ADDR_7_LO		0x00B8
/* MAAH7 */
#define KS_ADD_ADDR_7_HI		0x00BC
/* MAAL8 */
#define KS_ADD_ADDR_8_LO		0x00C0
/* MAAH8 */
#define KS_ADD_ADDR_8_HI		0x00C4
/* MAAL9 */
#define KS_ADD_ADDR_9_LO		0x00C8
/* MAAH9 */
#define KS_ADD_ADDR_9_HI		0x00CC
/* MAAL10 */
#define KS_ADD_ADDR_A_LO		0x00D0
/* MAAH10 */
#define KS_ADD_ADDR_A_HI		0x00D4
/* MAAL11 */
#define KS_ADD_ADDR_B_LO		0x00D8
/* MAAH11 */
#define KS_ADD_ADDR_B_HI		0x00DC
/* MAAL12 */
#define KS_ADD_ADDR_C_LO		0x00E0
/* MAAH12 */
#define KS_ADD_ADDR_C_HI		0x00E4
/* MAAL13 */
#define KS_ADD_ADDR_D_LO		0x00E8
/* MAAH13 */
#define KS_ADD_ADDR_D_HI		0x00EC
/* MAAL14 */
#define KS_ADD_ADDR_E_LO		0x00F0
/* MAAH14 */
#define KS_ADD_ADDR_E_HI		0x00F4
/* MAAL15 */
#define KS_ADD_ADDR_F_LO		0x00F8
/* MAAH15 */
#define KS_ADD_ADDR_F_HI		0x00FC

#define ADD_ADDR_HI_MASK		0x0000FFFF
#define ADD_ADDR_ENABLE			0x80000000
#define ADD_ADDR_INCR			8

/* Miscellaneous Registers */

/* MARL */
#define KS884X_ADDR_0_OFFSET		0x0200
#define KS884X_ADDR_1_OFFSET		0x0201
/* MARM */
#define KS884X_ADDR_2_OFFSET		0x0202
#define KS884X_ADDR_3_OFFSET		0x0203
/* MARH */
#define KS884X_ADDR_4_OFFSET		0x0204
#define KS884X_ADDR_5_OFFSET		0x0205

/* OBCR */
#define KS884X_BUS_CTRL_OFFSET		0x0210

#define BUS_SPEED_125_MHZ		0x0000
#define BUS_SPEED_62_5_MHZ		0x0001
#define BUS_SPEED_41_66_MHZ		0x0002
#define BUS_SPEED_25_MHZ		0x0003

/* EEPCR */
#define KS884X_EEPROM_CTRL_OFFSET	0x0212

#define EEPROM_CHIP_SELECT		0x0001
#define EEPROM_SERIAL_CLOCK		0x0002
#define EEPROM_DATA_OUT			0x0004
#define EEPROM_DATA_IN			0x0008
#define EEPROM_ACCESS_ENABLE		0x0010

/* MBIR */
#define KS884X_MEM_INFO_OFFSET		0x0214

#define RX_MEM_TEST_FAILED		0x0008
#define RX_MEM_TEST_FINISHED		0x0010
#define TX_MEM_TEST_FAILED		0x0800
#define TX_MEM_TEST_FINISHED		0x1000

/* GCR */
#define KS884X_GLOBAL_CTRL_OFFSET	0x0216
#define GLOBAL_SOFTWARE_RESET		0x0001

#define KS8841_POWER_MANAGE_OFFSET	0x0218

/* WFCR */
#define KS8841_WOL_CTRL_OFFSET		0x021A
#define KS8841_WOL_MAGIC_ENABLE		0x0080
#define KS8841_WOL_FRAME3_ENABLE	0x0008
#define KS8841_WOL_FRAME2_ENABLE	0x0004
#define KS8841_WOL_FRAME1_ENABLE	0x0002
#define KS8841_WOL_FRAME0_ENABLE	0x0001

/* WF0 */
#define KS8841_WOL_FRAME_CRC_OFFSET	0x0220
#define KS8841_WOL_FRAME_BYTE0_OFFSET	0x0224
#define KS8841_WOL_FRAME_BYTE2_OFFSET	0x0228

/* IACR */
#define KS884X_IACR_P			0x04A0
#define KS884X_IACR_OFFSET		KS884X_IACR_P

/* IADR1 */
#define KS884X_IADR1_P			0x04A2
#define KS884X_IADR2_P			0x04A4
#define KS884X_IADR3_P			0x04A6
#define KS884X_IADR4_P			0x04A8
#define KS884X_IADR5_P			0x04AA

#define KS884X_ACC_CTRL_SEL_OFFSET	KS884X_IACR_P
#define KS884X_ACC_CTRL_INDEX_OFFSET	(KS884X_ACC_CTRL_SEL_OFFSET + 1)

#define KS884X_ACC_DATA_0_OFFSET	KS884X_IADR4_P
#define KS884X_ACC_DATA_1_OFFSET	(KS884X_ACC_DATA_0_OFFSET + 1)
#define KS884X_ACC_DATA_2_OFFSET	KS884X_IADR5_P
#define KS884X_ACC_DATA_3_OFFSET	(KS884X_ACC_DATA_2_OFFSET + 1)
#define KS884X_ACC_DATA_4_OFFSET	KS884X_IADR2_P
#define KS884X_ACC_DATA_5_OFFSET	(KS884X_ACC_DATA_4_OFFSET + 1)
#define KS884X_ACC_DATA_6_OFFSET	KS884X_IADR3_P
#define KS884X_ACC_DATA_7_OFFSET	(KS884X_ACC_DATA_6_OFFSET + 1)
#define KS884X_ACC_DATA_8_OFFSET	KS884X_IADR1_P

/* P1MBCR */
#define KS884X_P1MBCR_P			0x04D0
#define KS884X_P1MBSR_P			0x04D2
#define KS884X_PHY1ILR_P		0x04D4
#define KS884X_PHY1IHR_P		0x04D6
#define KS884X_P1ANAR_P			0x04D8
#define KS884X_P1ANLPR_P		0x04DA

/* P2MBCR */
#define KS884X_P2MBCR_P			0x04E0
#define KS884X_P2MBSR_P			0x04E2
#define KS884X_PHY2ILR_P		0x04E4
#define KS884X_PHY2IHR_P		0x04E6
#define KS884X_P2ANAR_P			0x04E8
#define KS884X_P2ANLPR_P		0x04EA

#define KS884X_PHY_1_CTRL_OFFSET	KS884X_P1MBCR_P
#define PHY_CTRL_INTERVAL		(KS884X_P2MBCR_P - KS884X_P1MBCR_P)

#define KS884X_PHY_CTRL_OFFSET		0x00

#define KS884X_PHY_STATUS_OFFSET	0x02

#define KS884X_PHY_ID_1_OFFSET		0x04
#define KS884X_PHY_ID_2_OFFSET		0x06

#define KS884X_PHY_AUTO_NEG_OFFSET	0x08

#define KS884X_PHY_REMOTE_CAP_OFFSET	0x0A

/* P1VCT */
#define KS884X_P1VCT_P			0x04F0
#define KS884X_P1PHYCTRL_P		0x04F2

/* P2VCT */
#define KS884X_P2VCT_P			0x04F4
#define KS884X_P2PHYCTRL_P		0x04F6

#define KS884X_PHY_SPECIAL_OFFSET	KS884X_P1VCT_P
#define PHY_SPECIAL_INTERVAL		(KS884X_P2VCT_P - KS884X_P1VCT_P)

#define KS884X_PHY_LINK_MD_OFFSET	0x00

#define PHY_START_CABLE_DIAG		0x8000
#define PHY_CABLE_DIAG_RESULT		0x6000
#define PHY_CABLE_STAT_NORMAL		0x0000
#define PHY_CABLE_STAT_OPEN		0x2000
#define PHY_CABLE_STAT_SHORT		0x4000
#define PHY_CABLE_STAT_FAILED		0x6000
#define PHY_CABLE_10M_SHORT		0x1000
#define PHY_CABLE_FAULT_COUNTER		0x01FF

#define KS884X_PHY_PHY_CTRL_OFFSET	0x02

#define PHY_STAT_REVERSED_POLARITY	0x0020
#define PHY_STAT_MDIX			0x0010
#define PHY_FORCE_LINK			0x0008
#define PHY_POWER_SAVING_DISABLE	0x0004
#define PHY_REMOTE_LOOPBACK		0x0002

/* SIDER */
#define KS884X_SIDER_P			0x0400
#define KS884X_CHIP_ID_OFFSET		KS884X_SIDER_P
#define KS884X_FAMILY_ID_OFFSET		(KS884X_CHIP_ID_OFFSET + 1)

#define REG_FAMILY_ID			0x88

#define REG_CHIP_ID_41			0x8810
#define REG_CHIP_ID_42			0x8800

#define KS884X_CHIP_ID_MASK_41		0xFF10
#define KS884X_CHIP_ID_MASK		0xFFF0
#define KS884X_CHIP_ID_SHIFT		4
#define KS884X_REVISION_MASK		0x000E
#define KS884X_REVISION_SHIFT		1
#define KS8842_START			0x0001

#define CHIP_IP_41_M			0x8810
#define CHIP_IP_42_M			0x8800
#define CHIP_IP_61_M			0x8890
#define CHIP_IP_62_M			0x8880

#define CHIP_IP_41_P			0x8850
#define CHIP_IP_42_P			0x8840
#define CHIP_IP_61_P			0x88D0
#define CHIP_IP_62_P			0x88C0

/* SGCR1 */
#define KS8842_SGCR1_P			0x0402
#define KS8842_SWITCH_CTRL_1_OFFSET	KS8842_SGCR1_P

#define SWITCH_PASS_ALL			0x8000
#define SWITCH_TX_FLOW_CTRL		0x2000
#define SWITCH_RX_FLOW_CTRL		0x1000
#define SWITCH_CHECK_LENGTH		0x0800
#define SWITCH_AGING_ENABLE		0x0400
#define SWITCH_FAST_AGING		0x0200
#define SWITCH_AGGR_BACKOFF		0x0100
#define SWITCH_PASS_PAUSE		0x0008
#define SWITCH_LINK_AUTO_AGING		0x0001

/* SGCR2 */
#define KS8842_SGCR2_P			0x0404
#define KS8842_SWITCH_CTRL_2_OFFSET	KS8842_SGCR2_P

#define SWITCH_VLAN_ENABLE		0x8000
#define SWITCH_IGMP_SNOOP		0x4000
#define IPV6_MLD_SNOOP_ENABLE		0x2000
#define IPV6_MLD_SNOOP_OPTION		0x1000
#define PRIORITY_SCHEME_SELECT		0x0800
#define SWITCH_MIRROR_RX_TX		0x0100
#define UNICAST_VLAN_BOUNDARY		0x0080
#define MULTICAST_STORM_DISABLE		0x0040
#define SWITCH_BACK_PRESSURE		0x0020
#define FAIR_FLOW_CTRL			0x0010
#define NO_EXC_COLLISION_DROP		0x0008
#define SWITCH_HUGE_PACKET		0x0004
#define SWITCH_LEGAL_PACKET		0x0002
#define SWITCH_BUF_RESERVE		0x0001

/* SGCR3 */
#define KS8842_SGCR3_P			0x0406
#define KS8842_SWITCH_CTRL_3_OFFSET	KS8842_SGCR3_P

#define BROADCAST_STORM_RATE_LO		0xFF00
#define SWITCH_REPEATER			0x0080
#define SWITCH_HALF_DUPLEX		0x0040
#define SWITCH_FLOW_CTRL		0x0020
#define SWITCH_10_MBIT			0x0010
#define SWITCH_REPLACE_NULL_VID		0x0008
#define BROADCAST_STORM_RATE_HI		0x0007

#define BROADCAST_STORM_RATE		0x07FF

/* SGCR4 */
#define KS8842_SGCR4_P			0x0408

/* SGCR5 */
#define KS8842_SGCR5_P			0x040A
#define KS8842_SWITCH_CTRL_5_OFFSET	KS8842_SGCR5_P

#define LED_MODE			0x8200
#define LED_SPEED_DUPLEX_ACT		0x0000
#define LED_SPEED_DUPLEX_LINK_ACT	0x8000
#define LED_DUPLEX_10_100		0x0200

/* SGCR6 */
#define KS8842_SGCR6_P			0x0410
#define KS8842_SWITCH_CTRL_6_OFFSET	KS8842_SGCR6_P

#define KS8842_PRIORITY_MASK		3
#define KS8842_PRIORITY_SHIFT		2

/* SGCR7 */
#define KS8842_SGCR7_P			0x0412
#define KS8842_SWITCH_CTRL_7_OFFSET	KS8842_SGCR7_P

#define SWITCH_UNK_DEF_PORT_ENABLE	0x0008
#define SWITCH_UNK_DEF_PORT_3		0x0004
#define SWITCH_UNK_DEF_PORT_2		0x0002
#define SWITCH_UNK_DEF_PORT_1		0x0001

/* MACAR1 */
#define KS8842_MACAR1_P			0x0470
#define KS8842_MACAR2_P			0x0472
#define KS8842_MACAR3_P			0x0474
#define KS8842_MAC_ADDR_1_OFFSET	KS8842_MACAR1_P
#define KS8842_MAC_ADDR_0_OFFSET	(KS8842_MAC_ADDR_1_OFFSET + 1)
#define KS8842_MAC_ADDR_3_OFFSET	KS8842_MACAR2_P
#define KS8842_MAC_ADDR_2_OFFSET	(KS8842_MAC_ADDR_3_OFFSET + 1)
#define KS8842_MAC_ADDR_5_OFFSET	KS8842_MACAR3_P
#define KS8842_MAC_ADDR_4_OFFSET	(KS8842_MAC_ADDR_5_OFFSET + 1)

/* TOSR1 */
#define KS8842_TOSR1_P			0x0480
#define KS8842_TOSR2_P			0x0482
#define KS8842_TOSR3_P			0x0484
#define KS8842_TOSR4_P			0x0486
#define KS8842_TOSR5_P			0x0488
#define KS8842_TOSR6_P			0x048A
#define KS8842_TOSR7_P			0x0490
#define KS8842_TOSR8_P			0x0492
#define KS8842_TOS_1_OFFSET		KS8842_TOSR1_P
#define KS8842_TOS_2_OFFSET		KS8842_TOSR2_P
#define KS8842_TOS_3_OFFSET		KS8842_TOSR3_P
#define KS8842_TOS_4_OFFSET		KS8842_TOSR4_P
#define KS8842_TOS_5_OFFSET		KS8842_TOSR5_P
#define KS8842_TOS_6_OFFSET		KS8842_TOSR6_P

#define KS8842_TOS_7_OFFSET		KS8842_TOSR7_P
#define KS8842_TOS_8_OFFSET		KS8842_TOSR8_P

/* P1CR1 */
#define KS8842_P1CR1_P			0x0500
#define KS8842_P1CR2_P			0x0502
#define KS8842_P1VIDR_P			0x0504
#define KS8842_P1CR3_P			0x0506
#define KS8842_P1IRCR_P			0x0508
#define KS8842_P1ERCR_P			0x050A
#define KS884X_P1SCSLMD_P		0x0510
#define KS884X_P1CR4_P			0x0512
#define KS884X_P1SR_P			0x0514

/* P2CR1 */
#define KS8842_P2CR1_P			0x0520
#define KS8842_P2CR2_P			0x0522
#define KS8842_P2VIDR_P			0x0524
#define KS8842_P2CR3_P			0x0526
#define KS8842_P2IRCR_P			0x0528
#define KS8842_P2ERCR_P			0x052A
#define KS884X_P2SCSLMD_P		0x0530
#define KS884X_P2CR4_P			0x0532
#define KS884X_P2SR_P			0x0534

/* P3CR1 */
#define KS8842_P3CR1_P			0x0540
#define KS8842_P3CR2_P			0x0542
#define KS8842_P3VIDR_P			0x0544
#define KS8842_P3CR3_P			0x0546
#define KS8842_P3IRCR_P			0x0548
#define KS8842_P3ERCR_P			0x054A

#define KS8842_PORT_1_CTRL_1		KS8842_P1CR1_P
#define KS8842_PORT_2_CTRL_1		KS8842_P2CR1_P
#define KS8842_PORT_3_CTRL_1		KS8842_P3CR1_P

#define PORT_CTRL_ADDR(port, addr)		\
	(addr = KS8842_PORT_1_CTRL_1 + (port) *	\
		(KS8842_PORT_2_CTRL_1 - KS8842_PORT_1_CTRL_1))

#define KS8842_PORT_CTRL_1_OFFSET	0x00

#define PORT_BROADCAST_STORM		0x0080
#define PORT_DIFFSERV_ENABLE		0x0040
#define PORT_802_1P_ENABLE		0x0020
#define PORT_BASED_PRIORITY_MASK	0x0018
#define PORT_BASED_PRIORITY_BASE	0x0003
#define PORT_BASED_PRIORITY_SHIFT	3
#define PORT_BASED_PRIORITY_0		0x0000
#define PORT_BASED_PRIORITY_1		0x0008
#define PORT_BASED_PRIORITY_2		0x0010
#define PORT_BASED_PRIORITY_3		0x0018
#define PORT_INSERT_TAG			0x0004
#define PORT_REMOVE_TAG			0x0002
#define PORT_PRIO_QUEUE_ENABLE		0x0001

#define KS8842_PORT_CTRL_2_OFFSET	0x02

#define PORT_INGRESS_VLAN_FILTER	0x4000
#define PORT_DISCARD_NON_VID		0x2000
#define PORT_FORCE_FLOW_CTRL		0x1000
#define PORT_BACK_PRESSURE		0x0800
#define PORT_TX_ENABLE			0x0400
#define PORT_RX_ENABLE			0x0200
#define PORT_LEARN_DISABLE		0x0100
#define PORT_MIRROR_SNIFFER		0x0080
#define PORT_MIRROR_RX			0x0040
#define PORT_MIRROR_TX			0x0020
#define PORT_USER_PRIORITY_CEILING	0x0008
#define PORT_VLAN_MEMBERSHIP		0x0007

#define KS8842_PORT_CTRL_VID_OFFSET	0x04

#define PORT_DEFAULT_VID		0x0001

#define KS8842_PORT_CTRL_3_OFFSET	0x06

#define PORT_INGRESS_LIMIT_MODE		0x000C
#define PORT_INGRESS_ALL		0x0000
#define PORT_INGRESS_UNICAST		0x0004
#define PORT_INGRESS_MULTICAST		0x0008
#define PORT_INGRESS_BROADCAST		0x000C
#define PORT_COUNT_IFG			0x0002
#define PORT_COUNT_PREAMBLE		0x0001

#define KS8842_PORT_IN_RATE_OFFSET	0x08
#define KS8842_PORT_OUT_RATE_OFFSET	0x0A

#define PORT_PRIORITY_RATE		0x0F
#define PORT_PRIORITY_RATE_SHIFT	4

#define KS884X_PORT_LINK_MD		0x10

#define PORT_CABLE_10M_SHORT		0x8000
#define PORT_CABLE_DIAG_RESULT		0x6000
#define PORT_CABLE_STAT_NORMAL		0x0000
#define PORT_CABLE_STAT_OPEN		0x2000
#define PORT_CABLE_STAT_SHORT		0x4000
#define PORT_CABLE_STAT_FAILED		0x6000
#define PORT_START_CABLE_DIAG		0x1000
#define PORT_FORCE_LINK			0x0800
#define PORT_POWER_SAVING_DISABLE	0x0400
#define PORT_PHY_REMOTE_LOOPBACK	0x0200
#define PORT_CABLE_FAULT_COUNTER	0x01FF

#define KS884X_PORT_CTRL_4_OFFSET	0x12

#define PORT_LED_OFF			0x8000
#define PORT_TX_DISABLE			0x4000
#define PORT_AUTO_NEG_RESTART		0x2000
#define PORT_REMOTE_FAULT_DISABLE	0x1000
#define PORT_POWER_DOWN			0x0800
#define PORT_AUTO_MDIX_DISABLE		0x0400
#define PORT_FORCE_MDIX			0x0200
#define PORT_LOOPBACK			0x0100
#define PORT_AUTO_NEG_ENABLE		0x0080
#define PORT_FORCE_100_MBIT		0x0040
#define PORT_FORCE_FULL_DUPLEX		0x0020
#define PORT_AUTO_NEG_SYM_PAUSE		0x0010
#define PORT_AUTO_NEG_100BTX_FD		0x0008
#define PORT_AUTO_NEG_100BTX		0x0004
#define PORT_AUTO_NEG_10BT_FD		0x0002
#define PORT_AUTO_NEG_10BT		0x0001

#define KS884X_PORT_STATUS_OFFSET	0x14

#define PORT_HP_MDIX			0x8000
#define PORT_REVERSED_POLARITY		0x2000
#define PORT_RX_FLOW_CTRL		0x0800
#define PORT_TX_FLOW_CTRL		0x1000
#define PORT_STATUS_SPEED_100MBIT	0x0400
#define PORT_STATUS_FULL_DUPLEX		0x0200
#define PORT_REMOTE_FAULT		0x0100
#define PORT_MDIX_STATUS		0x0080
#define PORT_AUTO_NEG_COMPLETE		0x0040
#define PORT_STATUS_LINK_GOOD		0x0020
#define PORT_REMOTE_SYM_PAUSE		0x0010
#define PORT_REMOTE_100BTX_FD		0x0008
#define PORT_REMOTE_100BTX		0x0004
#define PORT_REMOTE_10BT_FD		0x0002
#define PORT_REMOTE_10BT		0x0001

/*
#define STATIC_MAC_TABLE_ADDR		00-0000FFFF-FFFFFFFF
#define STATIC_MAC_TABLE_FWD_PORTS	00-00070000-00000000
#define STATIC_MAC_TABLE_VALID		00-00080000-00000000
#define STATIC_MAC_TABLE_OVERRIDE	00-00100000-00000000
#define STATIC_MAC_TABLE_USE_FID	00-00200000-00000000
#define STATIC_MAC_TABLE_FID		00-03C00000-00000000
*/

#define STATIC_MAC_TABLE_ADDR		0x0000FFFF
#define STATIC_MAC_TABLE_FWD_PORTS	0x00070000
#define STATIC_MAC_TABLE_VALID		0x00080000
#define STATIC_MAC_TABLE_OVERRIDE	0x00100000
#define STATIC_MAC_TABLE_USE_FID	0x00200000
#define STATIC_MAC_TABLE_FID		0x03C00000

#define STATIC_MAC_FWD_PORTS_SHIFT	16
#define STATIC_MAC_FID_SHIFT		22

/*
#define VLAN_TABLE_VID			00-00000000-00000FFF
#define VLAN_TABLE_FID			00-00000000-0000F000
#define VLAN_TABLE_MEMBERSHIP		00-00000000-00070000
#define VLAN_TABLE_VALID		00-00000000-00080000
*/

#define VLAN_TABLE_VID			0x00000FFF
#define VLAN_TABLE_FID			0x0000F000
#define VLAN_TABLE_MEMBERSHIP		0x00070000
#define VLAN_TABLE_VALID		0x00080000

#define VLAN_TABLE_FID_SHIFT		12
#define VLAN_TABLE_MEMBERSHIP_SHIFT	16

/*
#define DYNAMIC_MAC_TABLE_ADDR		00-0000FFFF-FFFFFFFF
#define DYNAMIC_MAC_TABLE_FID		00-000F0000-00000000
#define DYNAMIC_MAC_TABLE_SRC_PORT	00-00300000-00000000
#define DYNAMIC_MAC_TABLE_TIMESTAMP	00-00C00000-00000000
#define DYNAMIC_MAC_TABLE_ENTRIES	03-FF000000-00000000
#define DYNAMIC_MAC_TABLE_MAC_EMPTY	04-00000000-00000000
#define DYNAMIC_MAC_TABLE_RESERVED	78-00000000-00000000
#define DYNAMIC_MAC_TABLE_NOT_READY	80-00000000-00000000
*/

#define DYNAMIC_MAC_TABLE_ADDR		0x0000FFFF
#define DYNAMIC_MAC_TABLE_FID		0x000F0000
#define DYNAMIC_MAC_TABLE_SRC_PORT	0x00300000
#define DYNAMIC_MAC_TABLE_TIMESTAMP	0x00C00000
#define DYNAMIC_MAC_TABLE_ENTRIES	0xFF000000

#define DYNAMIC_MAC_TABLE_ENTRIES_H	0x03
#define DYNAMIC_MAC_TABLE_MAC_EMPTY	0x04
#define DYNAMIC_MAC_TABLE_RESERVED	0x78
#define DYNAMIC_MAC_TABLE_NOT_READY	0x80

#define DYNAMIC_MAC_FID_SHIFT		16
#define DYNAMIC_MAC_SRC_PORT_SHIFT	20
#define DYNAMIC_MAC_TIMESTAMP_SHIFT	22
#define DYNAMIC_MAC_ENTRIES_SHIFT	24
#define DYNAMIC_MAC_ENTRIES_H_SHIFT	8

/*
#define MIB_COUNTER_VALUE		00-00000000-3FFFFFFF
#define MIB_COUNTER_VALID		00-00000000-40000000
#define MIB_COUNTER_OVERFLOW		00-00000000-80000000
*/

#define MIB_COUNTER_VALUE		0x3FFFFFFF
#define MIB_COUNTER_VALID		0x40000000
#define MIB_COUNTER_OVERFLOW		0x80000000

#define MIB_PACKET_DROPPED		0x0000FFFF

#define KS_MIB_PACKET_DROPPED_TX_0	0x100
#define KS_MIB_PACKET_DROPPED_TX_1	0x101
#define KS_MIB_PACKET_DROPPED_TX	0x102
#define KS_MIB_PACKET_DROPPED_RX_0	0x103
#define KS_MIB_PACKET_DROPPED_RX_1	0x104
#define KS_MIB_PACKET_DROPPED_RX	0x105

/* Change default LED mode. */
#define SET_DEFAULT_LED			LED_SPEED_DUPLEX_ACT

#define MAC_ADDR_ORDER(i)		(ETH_ALEN - 1 - (i))

#define MAX_ETHERNET_BODY_SIZE		1500
#define ETHERNET_HEADER_SIZE		(14 + VLAN_HLEN)

#define MAX_ETHERNET_PACKET_SIZE	\
	(MAX_ETHERNET_BODY_SIZE + ETHERNET_HEADER_SIZE)

#define REGULAR_RX_BUF_SIZE		(MAX_ETHERNET_PACKET_SIZE + 4)
#define MAX_RX_BUF_SIZE			(1912 + 4)

#define ADDITIONAL_ENTRIES		16
#define MAX_MULTICAST_LIST		32

#define HW_MULTICAST_SIZE		8

#define HW_TO_DEV_PORT(port)		(port - 1)

enum {
	media_connected,
	media_disconnected
};

enum {
	OID_COUNTER_UNKOWN,

	OID_COUNTER_FIRST,

	/* total transmit errors */
	OID_COUNTER_XMIT_ERROR,

	/* total receive errors */
	OID_COUNTER_RCV_ERROR,

	OID_COUNTER_LAST
};

/*
 * Hardware descriptor definitions
 */

#define DESC_ALIGNMENT			16
#define BUFFER_ALIGNMENT		8

#define NUM_OF_RX_DESC			64
#define NUM_OF_TX_DESC			64

#define KS_DESC_RX_FRAME_LEN		0x000007FF
#define KS_DESC_RX_FRAME_TYPE		0x00008000
#define KS_DESC_RX_ERROR_CRC		0x00010000
#define KS_DESC_RX_ERROR_RUNT		0x00020000
#define KS_DESC_RX_ERROR_TOO_LONG	0x00040000
#define KS_DESC_RX_ERROR_PHY		0x00080000
#define KS884X_DESC_RX_PORT_MASK	0x00300000
#define KS_DESC_RX_MULTICAST		0x01000000
#define KS_DESC_RX_ERROR		0x02000000
#define KS_DESC_RX_ERROR_CSUM_UDP	0x04000000
#define KS_DESC_RX_ERROR_CSUM_TCP	0x08000000
#define KS_DESC_RX_ERROR_CSUM_IP	0x10000000
#define KS_DESC_RX_LAST			0x20000000
#define KS_DESC_RX_FIRST		0x40000000
#define KS_DESC_RX_ERROR_COND		\
	(KS_DESC_RX_ERROR_CRC |		\
	KS_DESC_RX_ERROR_RUNT |		\
	KS_DESC_RX_ERROR_PHY |		\
	KS_DESC_RX_ERROR_TOO_LONG)

#define KS_DESC_HW_OWNED		0x80000000

#define KS_DESC_BUF_SIZE		0x000007FF
#define KS884X_DESC_TX_PORT_MASK	0x00300000
#define KS_DESC_END_OF_RING		0x02000000
#define KS_DESC_TX_CSUM_GEN_UDP		0x04000000
#define KS_DESC_TX_CSUM_GEN_TCP		0x08000000
#define KS_DESC_TX_CSUM_GEN_IP		0x10000000
#define KS_DESC_TX_LAST			0x20000000
#define KS_DESC_TX_FIRST		0x40000000
#define KS_DESC_TX_INTERRUPT		0x80000000

#define KS_DESC_PORT_SHIFT		20

#define KS_DESC_RX_MASK			(KS_DESC_BUF_SIZE)

#define KS_DESC_TX_MASK			\
	(KS_DESC_TX_INTERRUPT |		\
	KS_DESC_TX_FIRST |		\
	KS_DESC_TX_LAST |		\
	KS_DESC_TX_CSUM_GEN_IP |	\
	KS_DESC_TX_CSUM_GEN_TCP |	\
	KS_DESC_TX_CSUM_GEN_UDP |	\
	KS_DESC_BUF_SIZE)

struct ksz_desc_rx_stat {
#ifdef __BIG_ENDIAN_BITFIELD
	u32 hw_owned:1;
	u32 first_desc:1;
	u32 last_desc:1;
	u32 csum_err_ip:1;
	u32 csum_err_tcp:1;
	u32 csum_err_udp:1;
	u32 error:1;
	u32 multicast:1;
	u32 src_port:4;
	u32 err_phy:1;
	u32 err_too_long:1;
	u32 err_runt:1;
	u32 err_crc:1;
	u32 frame_type:1;
	u32 reserved1:4;
	u32 frame_len:11;
#else
	u32 frame_len:11;
	u32 reserved1:4;
	u32 frame_type:1;
	u32 err_crc:1;
	u32 err_runt:1;
	u32 err_too_long:1;
	u32 err_phy:1;
	u32 src_port:4;
	u32 multicast:1;
	u32 error:1;
	u32 csum_err_udp:1;
	u32 csum_err_tcp:1;
	u32 csum_err_ip:1;
	u32 last_desc:1;
	u32 first_desc:1;
	u32 hw_owned:1;
#endif
};

struct ksz_desc_tx_stat {
#ifdef __BIG_ENDIAN_BITFIELD
	u32 hw_owned:1;
	u32 reserved1:31;
#else
	u32 reserved1:31;
	u32 hw_owned:1;
#endif
};

struct ksz_desc_rx_buf {
#ifdef __BIG_ENDIAN_BITFIELD
	u32 reserved4:6;
	u32 end_of_ring:1;
	u32 reserved3:14;
	u32 buf_size:11;
#else
	u32 buf_size:11;
	u32 reserved3:14;
	u32 end_of_ring:1;
	u32 reserved4:6;
#endif
};

struct ksz_desc_tx_buf {
#ifdef __BIG_ENDIAN_BITFIELD
	u32 intr:1;
	u32 first_seg:1;
	u32 last_seg:1;
	u32 csum_gen_ip:1;
	u32 csum_gen_tcp:1;
	u32 csum_gen_udp:1;
	u32 end_of_ring:1;
	u32 reserved4:1;
	u32 dest_port:4;
	u32 reserved3:9;
	u32 buf_size:11;
#else
	u32 buf_size:11;
	u32 reserved3:9;
	u32 dest_port:4;
	u32 reserved4:1;
	u32 end_of_ring:1;
	u32 csum_gen_udp:1;
	u32 csum_gen_tcp:1;
	u32 csum_gen_ip:1;
	u32 last_seg:1;
	u32 first_seg:1;
	u32 intr:1;
#endif
};

union desc_stat {
	struct ksz_desc_rx_stat rx;
	struct ksz_desc_tx_stat tx;
	u32 data;
};

union desc_buf {
	struct ksz_desc_rx_buf rx;
	struct ksz_desc_tx_buf tx;
	u32 data;
};

/**
 * struct ksz_hw_desc - Hardware descriptor data structure
 * @ctrl:	Descriptor control value.
 * @buf:	Descriptor buffer value.
 * @addr:	Physical address of memory buffer.
 * @next:	Pointer to next hardware descriptor.
 */
struct ksz_hw_desc {
	union desc_stat ctrl;
	union desc_buf buf;
	u32 addr;
	u32 next;
};

/**
 * struct ksz_sw_desc - Software descriptor data structure
 * @ctrl:	Descriptor control value.
 * @buf:	Descriptor buffer value.
 * @buf_size:	Current buffers size value in hardware descriptor.
 */
struct ksz_sw_desc {
	union desc_stat ctrl;
	union desc_buf buf;
	u32 buf_size;
};

/**
 * struct ksz_dma_buf - OS dependent DMA buffer data structure
 * @skb:	Associated socket buffer.
 * @dma:	Associated physical DMA address.
 * @len:	Actual len used.
 */
struct ksz_dma_buf {
	struct sk_buff *skb;
	dma_addr_t dma;
	int len;
};

/**
 * struct ksz_desc - Descriptor structure
 * @phw:	Hardware descriptor pointer to uncached physical memory.
 * @sw:		Cached memory to hold hardware descriptor values for
 * 		manipulation.
 * @dma_buf:	Operating system dependent data structure to hold physical
 * 		memory buffer allocation information.
 */
struct ksz_desc {
	struct ksz_hw_desc *phw;
	struct ksz_sw_desc sw;
	struct ksz_dma_buf dma_buf;
};

#define DMA_BUFFER(desc)  ((struct ksz_dma_buf *)(&(desc)->dma_buf))

/**
 * struct ksz_desc_info - Descriptor information data structure
 * @ring:	First descriptor in the ring.
 * @cur:	Current descriptor being manipulated.
 * @ring_virt:	First hardware descriptor in the ring.
 * @ring_phys:	The physical address of the first descriptor of the ring.
 * @size:	Size of hardware descriptor.
 * @alloc:	Number of descriptors allocated.
 * @avail:	Number of descriptors available for use.
 * @last:	Index for last descriptor released to hardware.
 * @next:	Index for next descriptor available for use.
 * @mask:	Mask for index wrapping.
 */
struct ksz_desc_info {
	struct ksz_desc *ring;
	struct ksz_desc *cur;
	struct ksz_hw_desc *ring_virt;
	u32 ring_phys;
	int size;
	int alloc;
	int avail;
	int last;
	int next;
	int mask;
};

/*
 * KSZ8842 switch definitions
 */

enum {
	TABLE_STATIC_MAC = 0,
	TABLE_VLAN,
	TABLE_DYNAMIC_MAC,
	TABLE_MIB
};

#define LEARNED_MAC_TABLE_ENTRIES	1024
#define STATIC_MAC_TABLE_ENTRIES	8

/**
 * struct ksz_mac_table - Static MAC table data structure
 * @mac_addr:	MAC address to filter.
 * @vid:	VID value.
 * @fid:	FID value.
 * @ports:	Port membership.
 * @override:	Override setting.
 * @use_fid:	FID use setting.
 * @valid:	Valid setting indicating the entry is being used.
 */
struct ksz_mac_table {
	u8 mac_addr[ETH_ALEN];
	u16 vid;
	u8 fid;
	u8 ports;
	u8 override:1;
	u8 use_fid:1;
	u8 valid:1;
};

#define VLAN_TABLE_ENTRIES		16

/**
 * struct ksz_vlan_table - VLAN table data structure
 * @vid:	VID value.
 * @fid:	FID value.
 * @member:	Port membership.
 */
struct ksz_vlan_table {
	u16 vid;
	u8 fid;
	u8 member;
};

#define DIFFSERV_ENTRIES		64
#define PRIO_802_1P_ENTRIES		8
#define PRIO_QUEUES			4

#define SWITCH_PORT_NUM			2
#define TOTAL_PORT_NUM			(SWITCH_PORT_NUM + 1)
#define HOST_MASK			(1 << SWITCH_PORT_NUM)
#define PORT_MASK			7

#define MAIN_PORT			0
#define OTHER_PORT			1
#define HOST_PORT			SWITCH_PORT_NUM

#define PORT_COUNTER_NUM		0x20
#define TOTAL_PORT_COUNTER_NUM		(PORT_COUNTER_NUM + 2)

#define MIB_COUNTER_RX_LO_PRIORITY	0x00
#define MIB_COUNTER_RX_HI_PRIORITY	0x01
#define MIB_COUNTER_RX_UNDERSIZE	0x02
#define MIB_COUNTER_RX_FRAGMENT		0x03
#define MIB_COUNTER_RX_OVERSIZE		0x04
#define MIB_COUNTER_RX_JABBER		0x05
#define MIB_COUNTER_RX_SYMBOL_ERR	0x06
#define MIB_COUNTER_RX_CRC_ERR		0x07
#define MIB_COUNTER_RX_ALIGNMENT_ERR	0x08
#define MIB_COUNTER_RX_CTRL_8808	0x09
#define MIB_COUNTER_RX_PAUSE		0x0A
#define MIB_COUNTER_RX_BROADCAST	0x0B
#define MIB_COUNTER_RX_MULTICAST	0x0C
#define MIB_COUNTER_RX_UNICAST		0x0D
#define MIB_COUNTER_RX_OCTET_64		0x0E
#define MIB_COUNTER_RX_OCTET_65_127	0x0F
#define MIB_COUNTER_RX_OCTET_128_255	0x10
#define MIB_COUNTER_RX_OCTET_256_511	0x11
#define MIB_COUNTER_RX_OCTET_512_1023	0x12
#define MIB_COUNTER_RX_OCTET_1024_1522	0x13
#define MIB_COUNTER_TX_LO_PRIORITY	0x14
#define MIB_COUNTER_TX_HI_PRIORITY	0x15
#define MIB_COUNTER_TX_LATE_COLLISION	0x16
#define MIB_COUNTER_TX_PAUSE		0x17
#define MIB_COUNTER_TX_BROADCAST	0x18
#define MIB_COUNTER_TX_MULTICAST	0x19
#define MIB_COUNTER_TX_UNICAST		0x1A
#define MIB_COUNTER_TX_DEFERRED		0x1B
#define MIB_COUNTER_TX_TOTAL_COLLISION	0x1C
#define MIB_COUNTER_TX_EXCESS_COLLISION	0x1D
#define MIB_COUNTER_TX_SINGLE_COLLISION	0x1E
#define MIB_COUNTER_TX_MULTI_COLLISION	0x1F

#define MIB_COUNTER_RX_DROPPED_PACKET	0x20
#define MIB_COUNTER_TX_DROPPED_PACKET	0x21

/**
 * struct ksz_port_mib - Port MIB data structure
 * @cnt_ptr:	Current pointer to MIB counter index.
 * @link_down:	Indication the link has just gone down.
 * @state:	Connection status of the port.
 * @mib_start:	The starting counter index.  Some ports do not start at 0.
 * @counter:	64-bit MIB counter value.
 * @dropped:	Temporary buffer to remember last read packet dropped values.
 *
 * MIB counters needs to be read periodically so that counters do not get
 * overflowed and give incorrect values.  A right balance is needed to
 * satisfy this condition and not waste too much CPU time.
 *
 * It is pointless to read MIB counters when the port is disconnected.  The
 * @state provides the connection status so that MIB counters are read only
 * when the port is connected.  The @link_down indicates the port is just
 * disconnected so that all MIB counters are read one last time to update the
 * information.
 */
struct ksz_port_mib {
	u8 cnt_ptr;
	u8 link_down;
	u8 state;
	u8 mib_start;

	u64 counter[TOTAL_PORT_COUNTER_NUM];
	u32 dropped[2];
};

/**
 * struct ksz_port_cfg - Port configuration data structure
 * @vid:	VID value.
 * @member:	Port membership.
 * @port_prio:	Port priority.
 * @rx_rate:	Receive priority rate.
 * @tx_rate:	Transmit priority rate.
 * @stp_state:	Current Spanning Tree Protocol state.
 */
struct ksz_port_cfg {
	u16 vid;
	u8 member;
	u8 port_prio;
	u32 rx_rate[PRIO_QUEUES];
	u32 tx_rate[PRIO_QUEUES];
	int stp_state;
};

/**
 * struct ksz_switch - KSZ8842 switch data structure
 * @mac_table:	MAC table entries information.
 * @vlan_table:	VLAN table entries information.
 * @port_cfg:	Port configuration information.
 * @diffserv:	DiffServ priority settings.  Possible values from 6-bit of ToS
 * 		(bit7 ~ bit2) field.
 * @p_802_1p:	802.1P priority settings.  Possible values from 3-bit of 802.1p
 * 		Tag priority field.
 * @br_addr:	Bridge address.  Used for STP.
 * @other_addr:	Other MAC address.  Used for multiple network device mode.
 * @broad_per:	Broadcast storm percentage.
 * @member:	Current port membership.  Used for STP.
 */
struct ksz_switch {
	struct ksz_mac_table mac_table[STATIC_MAC_TABLE_ENTRIES];
	struct ksz_vlan_table vlan_table[VLAN_TABLE_ENTRIES];
	struct ksz_port_cfg port_cfg[TOTAL_PORT_NUM];

	u8 diffserv[DIFFSERV_ENTRIES];
	u8 p_802_1p[PRIO_802_1P_ENTRIES];

	u8 br_addr[ETH_ALEN];
	u8 other_addr[ETH_ALEN];

	u8 broad_per;
	u8 member;
};

#define TX_RATE_UNIT			10000

/**
 * struct ksz_port_info - Port information data structure
 * @state:	Connection status of the port.
 * @tx_rate:	Transmit rate divided by 10000 to get Mbit.
 * @duplex:	Duplex mode.
 * @advertised:	Advertised auto-negotiation setting.  Used to determine link.
 * @partner:	Auto-negotiation partner setting.  Used to determine link.
 * @port_id:	Port index to access actual hardware register.
 * @pdev:	Pointer to OS dependent network device.
 */
struct ksz_port_info {
	uint state;
	uint tx_rate;
	u8 duplex;
	u8 advertised;
	u8 partner;
	u8 port_id;
	void *pdev;
};

#define MAX_TX_HELD_SIZE		52000

/* Hardware features and bug fixes. */
#define LINK_INT_WORKING		(1 << 0)
#define SMALL_PACKET_TX_BUG		(1 << 1)
#define HALF_DUPLEX_SIGNAL_BUG		(1 << 2)
#define RX_HUGE_FRAME			(1 << 4)
#define STP_SUPPORT			(1 << 8)

/* Software overrides. */
#define PAUSE_FLOW_CTRL			(1 << 0)
#define FAST_AGING			(1 << 1)

/**
 * struct ksz_hw - KSZ884X hardware data structure
 * @io:			Virtual address assigned.
 * @ksz_switch:		Pointer to KSZ8842 switch.
 * @port_info:		Port information.
 * @port_mib:		Port MIB information.
 * @dev_count:		Number of network devices this hardware supports.
 * @dst_ports:		Destination ports in switch for transmission.
 * @id:			Hardware ID.  Used for display only.
 * @mib_cnt:		Number of MIB counters this hardware has.
 * @mib_port_cnt:	Number of ports with MIB counters.
 * @tx_cfg:		Cached transmit control settings.
 * @rx_cfg:		Cached receive control settings.
 * @intr_mask:		Current interrupt mask.
 * @intr_set:		Current interrup set.
 * @intr_blocked:	Interrupt blocked.
 * @rx_desc_info:	Receive descriptor information.
 * @tx_desc_info:	Transmit descriptor information.
 * @tx_int_cnt:		Transmit interrupt count.  Used for TX optimization.
 * @tx_int_mask:	Transmit interrupt mask.  Used for TX optimization.
 * @tx_size:		Transmit data size.  Used for TX optimization.
 * 			The maximum is defined by MAX_TX_HELD_SIZE.
 * @perm_addr:		Permanent MAC address.
 * @override_addr:	Overridden MAC address.
 * @address:		Additional MAC address entries.
 * @addr_list_size:	Additional MAC address list size.
 * @mac_override:	Indication of MAC address overridden.
 * @promiscuous:	Counter to keep track of promiscuous mode set.
 * @all_multi:		Counter to keep track of all multicast mode set.
 * @multi_list:		Multicast address entries.
 * @multi_bits:		Cached multicast hash table settings.
 * @multi_list_size:	Multicast address list size.
 * @enabled:		Indication of hardware enabled.
 * @rx_stop:		Indication of receive process stop.
 * @reserved2:		none
 * @features:		Hardware features to enable.
 * @overrides:		Hardware features to override.
 * @parent:		Pointer to parent, network device private structure.
 */
struct ksz_hw {
	void __iomem *io;

	struct ksz_switch *ksz_switch;
	struct ksz_port_info port_info[SWITCH_PORT_NUM];
	struct ksz_port_mib port_mib[TOTAL_PORT_NUM];
	int dev_count;
	int dst_ports;
	int id;
	int mib_cnt;
	int mib_port_cnt;

	u32 tx_cfg;
	u32 rx_cfg;
	u32 intr_mask;
	u32 intr_set;
	uint intr_blocked;

	struct ksz_desc_info rx_desc_info;
	struct ksz_desc_info tx_desc_info;

	int tx_int_cnt;
	int tx_int_mask;
	int tx_size;

	u8 perm_addr[ETH_ALEN];
	u8 override_addr[ETH_ALEN];
	u8 address[ADDITIONAL_ENTRIES][ETH_ALEN];
	u8 addr_list_size;
	u8 mac_override;
	u8 promiscuous;
	u8 all_multi;
	u8 multi_list[MAX_MULTICAST_LIST][ETH_ALEN];
	u8 multi_bits[HW_MULTICAST_SIZE];
	u8 multi_list_size;

	u8 enabled;
	u8 rx_stop;
	u8 reserved2[1];

	uint features;
	uint overrides;

	void *parent;
};

enum {
	PHY_NO_FLOW_CTRL,
	PHY_FLOW_CTRL,
	PHY_TX_ONLY,
	PHY_RX_ONLY
};

/**
 * struct ksz_port - Virtual port data structure
 * @duplex:		Duplex mode setting.  1 for half duplex, 2 for full
 * 			duplex, and 0 for auto, which normally results in full
 * 			duplex.
 * @speed:		Speed setting.  10 for 10 Mbit, 100 for 100 Mbit, and
 * 			0 for auto, which normally results in 100 Mbit.
 * @force_link:		Force link setting.  0 for auto-negotiation, and 1 for
 * 			force.
 * @flow_ctrl:		Flow control setting.  PHY_NO_FLOW_CTRL for no flow
 * 			control, and PHY_FLOW_CTRL for flow control.
 * 			PHY_TX_ONLY and PHY_RX_ONLY are not supported for 100
 * 			Mbit PHY.
 * @first_port:		Index of first port this port supports.
 * @mib_port_cnt:	Number of ports with MIB counters.
 * @port_cnt:		Number of ports this port supports.
 * @counter:		Port statistics counter.
 * @hw:			Pointer to hardware structure.
 * @linked:		Pointer to port information linked to this port.
 */
struct ksz_port {
	u8 duplex;
	u8 speed;
	u8 force_link;
	u8 flow_ctrl;

	int first_port;
	int mib_port_cnt;
	int port_cnt;
	u64 counter[OID_COUNTER_LAST];

	struct ksz_hw *hw;
	struct ksz_port_info *linked;
};

/**
 * struct ksz_timer_info - Timer information data structure
 * @timer:	Kernel timer.
 * @cnt:	Running timer counter.
 * @max:	Number of times to run timer; -1 for infinity.
 * @period:	Timer period in jiffies.
 */
struct ksz_timer_info {
	struct timer_list timer;
	int cnt;
	int max;
	int period;
};

/**
 * struct ksz_shared_mem - OS dependent shared memory data structure
 * @dma_addr:	Physical DMA address allocated.
 * @alloc_size:	Allocation size.
 * @phys:	Actual physical address used.
 * @alloc_virt:	Virtual address allocated.
 * @virt:	Actual virtual address used.
 */
struct ksz_shared_mem {
	dma_addr_t dma_addr;
	uint alloc_size;
	uint phys;
	u8 *alloc_virt;
	u8 *virt;
};

/**
 * struct ksz_counter_info - OS dependent counter information data structure
 * @counter:	Wait queue to wakeup after counters are read.
 * @time:	Next time in jiffies to read counter.
 * @read:	Indication of counters read in full or not.
 */
struct ksz_counter_info {
	wait_queue_head_t counter;
	unsigned long time;
	int read;
};

/**
 * struct dev_info - Network device information data structure
 * @dev:		Pointer to network device.
 * @pdev:		Pointer to PCI device.
 * @hw:			Hardware structure.
 * @desc_pool:		Physical memory used for descriptor pool.
 * @hwlock:		Spinlock to prevent hardware from accessing.
 * @lock:		Mutex lock to prevent device from accessing.
 * @dev_rcv:		Receive process function used.
 * @last_skb:		Socket buffer allocated for descriptor rx fragments.
 * @skb_index:		Buffer index for receiving fragments.
 * @skb_len:		Buffer length for receiving fragments.
 * @mib_read:		Workqueue to read MIB counters.
 * @mib_timer_info:	Timer to read MIB counters.
 * @counter:		Used for MIB reading.
 * @mtu:		Current MTU used.  The default is REGULAR_RX_BUF_SIZE;
 * 			the maximum is MAX_RX_BUF_SIZE.
 * @opened:		Counter to keep track of device open.
 * @rx_tasklet:		Receive processing tasklet.
 * @tx_tasklet:		Transmit processing tasklet.
 * @wol_enable:		Wake-on-LAN enable set by ethtool.
 * @wol_support:	Wake-on-LAN support used by ethtool.
 * @pme_wait:		Used for KSZ8841 power management.
 */
struct dev_info {
	struct net_device *dev;
	struct pci_dev *pdev;

	struct ksz_hw hw;
	struct ksz_shared_mem desc_pool;

	spinlock_t hwlock;
	struct mutex lock;

	int (*dev_rcv)(struct dev_info *);

	struct sk_buff *last_skb;
	int skb_index;
	int skb_len;

	struct work_struct mib_read;
	struct ksz_timer_info mib_timer_info;
	struct ksz_counter_info counter[TOTAL_PORT_NUM];

	int mtu;
	int opened;

	struct tasklet_struct rx_tasklet;
	struct tasklet_struct tx_tasklet;

	int wol_enable;
	int wol_support;
	unsigned long pme_wait;
};

/**
 * struct dev_priv - Network device private data structure
 * @adapter:		Adapter device information.
 * @port:		Port information.
 * @monitor_timer_info:	Timer to monitor ports.
 * @proc_sem:		Semaphore for proc accessing.
 * @id:			Device ID.
 * @mii_if:		MII interface information.
 * @advertising:	Temporary variable to store advertised settings.
 * @msg_enable:		The message flags controlling driver output.
 * @media_state:	The connection status of the device.
 * @multicast:		The all multicast state of the device.
 * @promiscuous:	The promiscuous state of the device.
 */
struct dev_priv {
	struct dev_info *adapter;
	struct ksz_port port;
	struct ksz_timer_info monitor_timer_info;

	struct semaphore proc_sem;
	int id;

	struct mii_if_info mii_if;
	u32 advertising;

	u32 msg_enable;
	int media_state;
	int multicast;
	int promiscuous;
};

#define DRV_NAME		"KSZ884X PCI"
#define DEVICE_NAME		"KSZ884x PCI"
#define DRV_VERSION		"1.0.0"
#define DRV_RELDATE		"Feb 8, 2010"

static char version[] =
	"Micrel " DEVICE_NAME " " DRV_VERSION " (" DRV_RELDATE ")";

static u8 DEFAULT_MAC_ADDRESS[] = { 0x00, 0x10, 0xA1, 0x88, 0x42, 0x01 };

/*
 * Interrupt processing primary routines
 */

static inline void hw_ack_intr(struct ksz_hw *hw, uint interrupt)
{
	writel(interrupt, hw->io + KS884X_INTERRUPTS_STATUS);
}

static inline void hw_dis_intr(struct ksz_hw *hw)
{
	hw->intr_blocked = hw->intr_mask;
	writel(0, hw->io + KS884X_INTERRUPTS_ENABLE);
	hw->intr_set = readl(hw->io + KS884X_INTERRUPTS_ENABLE);
}

static inline void hw_set_intr(struct ksz_hw *hw, uint interrupt)
{
	hw->intr_set = interrupt;
	writel(interrupt, hw->io + KS884X_INTERRUPTS_ENABLE);
}

static inline void hw_ena_intr(struct ksz_hw *hw)
{
	hw->intr_blocked = 0;
	hw_set_intr(hw, hw->intr_mask);
}

static inline void hw_dis_intr_bit(struct ksz_hw *hw, uint bit)
{
	hw->intr_mask &= ~(bit);
}

static inline void hw_turn_off_intr(struct ksz_hw *hw, uint interrupt)
{
	u32 read_intr;

	read_intr = readl(hw->io + KS884X_INTERRUPTS_ENABLE);
	hw->intr_set = read_intr & ~interrupt;
	writel(hw->intr_set, hw->io + KS884X_INTERRUPTS_ENABLE);
	hw_dis_intr_bit(hw, interrupt);
}

/**
 * hw_turn_on_intr - turn on specified interrupts
 * @hw: 	The hardware instance.
 * @bit:	The interrupt bits to be on.
 *
 * This routine turns on the specified interrupts in the interrupt mask so that
 * those interrupts will be enabled.
 */
static void hw_turn_on_intr(struct ksz_hw *hw, u32 bit)
{
	hw->intr_mask |= bit;

	if (!hw->intr_blocked)
		hw_set_intr(hw, hw->intr_mask);
}

static inline void hw_ena_intr_bit(struct ksz_hw *hw, uint interrupt)
{
	u32 read_intr;

	read_intr = readl(hw->io + KS884X_INTERRUPTS_ENABLE);
	hw->intr_set = read_intr | interrupt;
	writel(hw->intr_set, hw->io + KS884X_INTERRUPTS_ENABLE);
}

static inline void hw_read_intr(struct ksz_hw *hw, uint *status)
{
	*status = readl(hw->io + KS884X_INTERRUPTS_STATUS);
	*status = *status & hw->intr_set;
}

static inline void hw_restore_intr(struct ksz_hw *hw, uint interrupt)
{
	if (interrupt)
		hw_ena_intr(hw);
}

/**
 * hw_block_intr - block hardware interrupts
 * @hw: The hardware instance.
 *
 * This function blocks all interrupts of the hardware and returns the current
 * interrupt enable mask so that interrupts can be restored later.
 *
 * Return the current interrupt enable mask.
 */
static uint hw_block_intr(struct ksz_hw *hw)
{
	uint interrupt = 0;

	if (!hw->intr_blocked) {
		hw_dis_intr(hw);
		interrupt = hw->intr_blocked;
	}
	return interrupt;
}

/*
 * Hardware descriptor routines
 */

static inline void reset_desc(struct ksz_desc *desc, union desc_stat status)
{
	status.rx.hw_owned = 0;
	desc->phw->ctrl.data = cpu_to_le32(status.data);
}

static inline void release_desc(struct ksz_desc *desc)
{
	desc->sw.ctrl.tx.hw_owned = 1;
	if (desc->sw.buf_size != desc->sw.buf.data) {
		desc->sw.buf_size = desc->sw.buf.data;
		desc->phw->buf.data = cpu_to_le32(desc->sw.buf.data);
	}
	desc->phw->ctrl.data = cpu_to_le32(desc->sw.ctrl.data);
}

static void get_rx_pkt(struct ksz_desc_info *info, struct ksz_desc **desc)
{
	*desc = &info->ring[info->last];
	info->last++;
	info->last &= info->mask;
	info->avail--;
	(*desc)->sw.buf.data &= ~KS_DESC_RX_MASK;
}

static inline void set_rx_buf(struct ksz_desc *desc, u32 addr)
{
	desc->phw->addr = cpu_to_le32(addr);
}

static inline void set_rx_len(struct ksz_desc *desc, u32 len)
{
	desc->sw.buf.rx.buf_size = len;
}

static inline void get_tx_pkt(struct ksz_desc_info *info,
	struct ksz_desc **desc)
{
	*desc = &info->ring[info->next];
	info->next++;
	info->next &= info->mask;
	info->avail--;
	(*desc)->sw.buf.data &= ~KS_DESC_TX_MASK;
}

static inline void set_tx_buf(struct ksz_desc *desc, u32 addr)
{
	desc->phw->addr = cpu_to_le32(addr);
}

static inline void set_tx_len(struct ksz_desc *desc, u32 len)
{
	desc->sw.buf.tx.buf_size = len;
}

/* Switch functions */

#define TABLE_READ			0x10
#define TABLE_SEL_SHIFT			2

#define HW_DELAY(hw, reg)			\
	do {					\
		readw(hw->io + reg);		\
	} while (0)

/**
 * sw_r_table - read 4 bytes of data from switch table
 * @hw:		The hardware instance.
 * @table:	The table selector.
 * @addr:	The address of the table entry.
 * @data:	Buffer to store the read data.
 *
 * This routine reads 4 bytes of data from the table of the switch.
 * Hardware interrupts are disabled to minimize corruption of read data.
 */
static void sw_r_table(struct ksz_hw *hw, int table, u16 addr, u32 *data)
{
	u16 ctrl_addr;
	uint interrupt;

	ctrl_addr = (((table << TABLE_SEL_SHIFT) | TABLE_READ) << 8) | addr;

	interrupt = hw_block_intr(hw);

	writew(ctrl_addr, hw->io + KS884X_IACR_OFFSET);
	HW_DELAY(hw, KS884X_IACR_OFFSET);
	*data = readl(hw->io + KS884X_ACC_DATA_0_OFFSET);

	hw_restore_intr(hw, interrupt);
}

/**
 * sw_w_table_64 - write 8 bytes of data to the switch table
 * @hw:		The hardware instance.
 * @table:	The table selector.
 * @addr:	The address of the table entry.
 * @data_hi:	The high part of data to be written (bit63 ~ bit32).
 * @data_lo:	The low part of data to be written (bit31 ~ bit0).
 *
 * This routine writes 8 bytes of data to the table of the switch.
 * Hardware interrupts are disabled to minimize corruption of written data.
 */
static void sw_w_table_64(struct ksz_hw *hw, int table, u16 addr, u32 data_hi,
	u32 data_lo)
{
	u16 ctrl_addr;
	uint interrupt;

	ctrl_addr = ((table << TABLE_SEL_SHIFT) << 8) | addr;

	interrupt = hw_block_intr(hw);

	writel(data_hi, hw->io + KS884X_ACC_DATA_4_OFFSET);
	writel(data_lo, hw->io + KS884X_ACC_DATA_0_OFFSET);

	writew(ctrl_addr, hw->io + KS884X_IACR_OFFSET);
	HW_DELAY(hw, KS884X_IACR_OFFSET);

	hw_restore_intr(hw, interrupt);
}

/**
 * sw_w_sta_mac_table - write to the static MAC table
 * @hw: 	The hardware instance.
 * @addr:	The address of the table entry.
 * @mac_addr:	The MAC address.
 * @ports:	The port members.
 * @override:	The flag to override the port receive/transmit settings.
 * @valid:	The flag to indicate entry is valid.
 * @use_fid:	The flag to indicate the FID is valid.
 * @fid:	The FID value.
 *
 * This routine writes an entry of the static MAC table of the switch.  It
 * calls sw_w_table_64() to write the data.
 */
static void sw_w_sta_mac_table(struct ksz_hw *hw, u16 addr, u8 *mac_addr,
	u8 ports, int override, int valid, int use_fid, u8 fid)
{
	u32 data_hi;
	u32 data_lo;

	data_lo = ((u32) mac_addr[2] << 24) |
		((u32) mac_addr[3] << 16) |
		((u32) mac_addr[4] << 8) | mac_addr[5];
	data_hi = ((u32) mac_addr[0] << 8) | mac_addr[1];
	data_hi |= (u32) ports << STATIC_MAC_FWD_PORTS_SHIFT;

	if (override)
		data_hi |= STATIC_MAC_TABLE_OVERRIDE;
	if (use_fid) {
		data_hi |= STATIC_MAC_TABLE_USE_FID;
		data_hi |= (u32) fid << STATIC_MAC_FID_SHIFT;
	}
	if (valid)
		data_hi |= STATIC_MAC_TABLE_VALID;

	sw_w_table_64(hw, TABLE_STATIC_MAC, addr, data_hi, data_lo);
}

/**
 * sw_r_vlan_table - read from the VLAN table
 * @hw: 	The hardware instance.
 * @addr:	The address of the table entry.
 * @vid:	Buffer to store the VID.
 * @fid:	Buffer to store the VID.
 * @member:	Buffer to store the port membership.
 *
 * This function reads an entry of the VLAN table of the switch.  It calls
 * sw_r_table() to get the data.
 *
 * Return 0 if the entry is valid; otherwise -1.
 */
static int sw_r_vlan_table(struct ksz_hw *hw, u16 addr, u16 *vid, u8 *fid,
	u8 *member)
{
	u32 data;

	sw_r_table(hw, TABLE_VLAN, addr, &data);
	if (data & VLAN_TABLE_VALID) {
		*vid = (u16)(data & VLAN_TABLE_VID);
		*fid = (u8)((data & VLAN_TABLE_FID) >> VLAN_TABLE_FID_SHIFT);
		*member = (u8)((data & VLAN_TABLE_MEMBERSHIP) >>
			VLAN_TABLE_MEMBERSHIP_SHIFT);
		return 0;
	}
	return -1;
}

/**
 * port_r_mib_cnt - read MIB counter
 * @hw: 	The hardware instance.
 * @port:	The port index.
 * @addr:	The address of the counter.
 * @cnt:	Buffer to store the counter.
 *
 * This routine reads a MIB counter of the port.
 * Hardware interrupts are disabled to minimize corruption of read data.
 */
static void port_r_mib_cnt(struct ksz_hw *hw, int port, u16 addr, u64 *cnt)
{
	u32 data;
	u16 ctrl_addr;
	uint interrupt;
	int timeout;

	ctrl_addr = addr + PORT_COUNTER_NUM * port;

	interrupt = hw_block_intr(hw);

	ctrl_addr |= (((TABLE_MIB << TABLE_SEL_SHIFT) | TABLE_READ) << 8);
	writew(ctrl_addr, hw->io + KS884X_IACR_OFFSET);
	HW_DELAY(hw, KS884X_IACR_OFFSET);

	for (timeout = 100; timeout > 0; timeout--) {
		data = readl(hw->io + KS884X_ACC_DATA_0_OFFSET);

		if (data & MIB_COUNTER_VALID) {
			if (data & MIB_COUNTER_OVERFLOW)
				*cnt += MIB_COUNTER_VALUE + 1;
			*cnt += data & MIB_COUNTER_VALUE;
			break;
		}
	}

	hw_restore_intr(hw, interrupt);
}

/**
 * port_r_mib_pkt - read dropped packet counts
 * @hw: 	The hardware instance.
 * @port:	The port index.
 * @last:	last one
 * @cnt:	Buffer to store the receive and transmit dropped packet counts.
 *
 * This routine reads the dropped packet counts of the port.
 * Hardware interrupts are disabled to minimize corruption of read data.
 */
static void port_r_mib_pkt(struct ksz_hw *hw, int port, u32 *last, u64 *cnt)
{
	u32 cur;
	u32 data;
	u16 ctrl_addr;
	uint interrupt;
	int index;

	index = KS_MIB_PACKET_DROPPED_RX_0 + port;
	do {
		interrupt = hw_block_intr(hw);

		ctrl_addr = (u16) index;
		ctrl_addr |= (((TABLE_MIB << TABLE_SEL_SHIFT) | TABLE_READ)
			<< 8);
		writew(ctrl_addr, hw->io + KS884X_IACR_OFFSET);
		HW_DELAY(hw, KS884X_IACR_OFFSET);
		data = readl(hw->io + KS884X_ACC_DATA_0_OFFSET);

		hw_restore_intr(hw, interrupt);

		data &= MIB_PACKET_DROPPED;
		cur = *last;
		if (data != cur) {
			*last = data;
			if (data < cur)
				data += MIB_PACKET_DROPPED + 1;
			data -= cur;
			*cnt += data;
		}
		++last;
		++cnt;
		index -= KS_MIB_PACKET_DROPPED_TX -
			KS_MIB_PACKET_DROPPED_TX_0 + 1;
	} while (index >= KS_MIB_PACKET_DROPPED_TX_0 + port);
}

/**
 * port_r_cnt - read MIB counters periodically
 * @hw: 	The hardware instance.
 * @port:	The port index.
 *
 * This routine is used to read the counters of the port periodically to avoid
 * counter overflow.  The hardware should be acquired first before calling this
 * routine.
 *
 * Return non-zero when not all counters not read.
 */
static int port_r_cnt(struct ksz_hw *hw, int port)
{
	struct ksz_port_mib *mib = &hw->port_mib[port];

	if (mib->mib_start < PORT_COUNTER_NUM)
		while (mib->cnt_ptr < PORT_COUNTER_NUM) {
			port_r_mib_cnt(hw, port, mib->cnt_ptr,
				&mib->counter[mib->cnt_ptr]);
			++mib->cnt_ptr;
		}
	if (hw->mib_cnt > PORT_COUNTER_NUM)
		port_r_mib_pkt(hw, port, mib->dropped,
			&mib->counter[PORT_COUNTER_NUM]);
	mib->cnt_ptr = 0;
	return 0;
}

/**
 * port_init_cnt - initialize MIB counter values
 * @hw: 	The hardware instance.
 * @port:	The port index.
 *
 * This routine is used to initialize all counters to zero if the hardware
 * cannot do it after reset.
 */
static void port_init_cnt(struct ksz_hw *hw, int port)
{
	struct ksz_port_mib *mib = &hw->port_mib[port];

	mib->cnt_ptr = 0;
	if (mib->mib_start < PORT_COUNTER_NUM)
		do {
			port_r_mib_cnt(hw, port, mib->cnt_ptr,
				&mib->counter[mib->cnt_ptr]);
			++mib->cnt_ptr;
		} while (mib->cnt_ptr < PORT_COUNTER_NUM);
	if (hw->mib_cnt > PORT_COUNTER_NUM)
		port_r_mib_pkt(hw, port, mib->dropped,
			&mib->counter[PORT_COUNTER_NUM]);
	memset((void *) mib->counter, 0, sizeof(u64) * TOTAL_PORT_COUNTER_NUM);
	mib->cnt_ptr = 0;
}

/*
 * Port functions
 */

/**
 * port_chk - check port register bits
 * @hw: 	The hardware instance.
 * @port:	The port index.
 * @offset:	The offset of the port register.
 * @bits:	The data bits to check.
 *
 * This function checks whether the specified bits of the port register are set
 * or not.
 *
 * Return 0 if the bits are not set.
 */
static int port_chk(struct ksz_hw *hw, int port, int offset, u16 bits)
{
	u32 addr;
	u16 data;

	PORT_CTRL_ADDR(port, addr);
	addr += offset;
	data = readw(hw->io + addr);
	return (data & bits) == bits;
}

/**
 * port_cfg - set port register bits
 * @hw: 	The hardware instance.
 * @port:	The port index.
 * @offset:	The offset of the port register.
 * @bits:	The data bits to set.
 * @set:	The flag indicating whether the bits are to be set or not.
 *
 * This routine sets or resets the specified bits of the port register.
 */
static void port_cfg(struct ksz_hw *hw, int port, int offset, u16 bits,
	int set)
{
	u32 addr;
	u16 data;

	PORT_CTRL_ADDR(port, addr);
	addr += offset;
	data = readw(hw->io + addr);
	if (set)
		data |= bits;
	else
		data &= ~bits;
	writew(data, hw->io + addr);
}

/**
 * port_chk_shift - check port bit
 * @hw: 	The hardware instance.
 * @port:	The port index.
 * @addr:	The offset of the register.
 * @shift:	Number of bits to shift.
 *
 * This function checks whether the specified port is set in the register or
 * not.
 *
 * Return 0 if the port is not set.
 */
static int port_chk_shift(struct ksz_hw *hw, int port, u32 addr, int shift)
{
	u16 data;
	u16 bit = 1 << port;

	data = readw(hw->io + addr);
	data >>= shift;
	return (data & bit) == bit;
}

/**
 * port_cfg_shift - set port bit
 * @hw: 	The hardware instance.
 * @port:	The port index.
 * @addr:	The offset of the register.
 * @shift:	Number of bits to shift.
 * @set:	The flag indicating whether the port is to be set or not.
 *
 * This routine sets or resets the specified port in the register.
 */
static void port_cfg_shift(struct ksz_hw *hw, int port, u32 addr, int shift,
	int set)
{
	u16 data;
	u16 bits = 1 << port;

	data = readw(hw->io + addr);
	bits <<= shift;
	if (set)
		data |= bits;
	else
		data &= ~bits;
	writew(data, hw->io + addr);
}

/**
 * port_r8 - read byte from port register
 * @hw: 	The hardware instance.
 * @port:	The port index.
 * @offset:	The offset of the port register.
 * @data:	Buffer to store the data.
 *
 * This routine reads a byte from the port register.
 */
static void port_r8(struct ksz_hw *hw, int port, int offset, u8 *data)
{
	u32 addr;

	PORT_CTRL_ADDR(port, addr);
	addr += offset;
	*data = readb(hw->io + addr);
}

/**
 * port_r16 - read word from port register.
 * @hw: 	The hardware instance.
 * @port:	The port index.
 * @offset:	The offset of the port register.
 * @data:	Buffer to store the data.
 *
 * This routine reads a word from the port register.
 */
static void port_r16(struct ksz_hw *hw, int port, int offset, u16 *data)
{
	u32 addr;

	PORT_CTRL_ADDR(port, addr);
	addr += offset;
	*data = readw(hw->io + addr);
}

/**
 * port_w16 - write word to port register.
 * @hw: 	The hardware instance.
 * @port:	The port index.
 * @offset:	The offset of the port register.
 * @data:	Data to write.
 *
 * This routine writes a word to the port register.
 */
static void port_w16(struct ksz_hw *hw, int port, int offset, u16 data)
{
	u32 addr;

	PORT_CTRL_ADDR(port, addr);
	addr += offset;
	writew(data, hw->io + addr);
}

/**
 * sw_chk - check switch register bits
 * @hw: 	The hardware instance.
 * @addr:	The address of the switch register.
 * @bits:	The data bits to check.
 *
 * This function checks whether the specified bits of the switch register are
 * set or not.
 *
 * Return 0 if the bits are not set.
 */
static int sw_chk(struct ksz_hw *hw, u32 addr, u16 bits)
{
	u16 data;

	data = readw(hw->io + addr);
	return (data & bits) == bits;
}

/**
 * sw_cfg - set switch register bits
 * @hw: 	The hardware instance.
 * @addr:	The address of the switch register.
 * @bits:	The data bits to set.
 * @set:	The flag indicating whether the bits are to be set or not.
 *
 * This function sets or resets the specified bits of the switch register.
 */
static void sw_cfg(struct ksz_hw *hw, u32 addr, u16 bits, int set)
{
	u16 data;

	data = readw(hw->io + addr);
	if (set)
		data |= bits;
	else
		data &= ~bits;
	writew(data, hw->io + addr);
}

/* Bandwidth */

static inline void port_cfg_broad_storm(struct ksz_hw *hw, int p, int set)
{
	port_cfg(hw, p,
		KS8842_PORT_CTRL_1_OFFSET, PORT_BROADCAST_STORM, set);
}

static inline int port_chk_broad_storm(struct ksz_hw *hw, int p)
{
	return port_chk(hw, p,
		KS8842_PORT_CTRL_1_OFFSET, PORT_BROADCAST_STORM);
}

/* Driver set switch broadcast storm protection at 10% rate. */
#define BROADCAST_STORM_PROTECTION_RATE	10

/* 148,800 frames * 67 ms / 100 */
#define BROADCAST_STORM_VALUE		9969

/**
 * sw_cfg_broad_storm - configure broadcast storm threshold
 * @hw: 	The hardware instance.
 * @percent:	Broadcast storm threshold in percent of transmit rate.
 *
 * This routine configures the broadcast storm threshold of the switch.
 */
static void sw_cfg_broad_storm(struct ksz_hw *hw, u8 percent)
{
	u16 data;
	u32 value = ((u32) BROADCAST_STORM_VALUE * (u32) percent / 100);

	if (value > BROADCAST_STORM_RATE)
		value = BROADCAST_STORM_RATE;

	data = readw(hw->io + KS8842_SWITCH_CTRL_3_OFFSET);
	data &= ~(BROADCAST_STORM_RATE_LO | BROADCAST_STORM_RATE_HI);
	data |= ((value & 0x00FF) << 8) | ((value & 0xFF00) >> 8);
	writew(data, hw->io + KS8842_SWITCH_CTRL_3_OFFSET);
}

/**
 * sw_get_broad_storm - get broadcast storm threshold
 * @hw: 	The hardware instance.
 * @percent:	Buffer to store the broadcast storm threshold percentage.
 *
 * This routine retrieves the broadcast storm threshold of the switch.
 */
static void sw_get_broad_storm(struct ksz_hw *hw, u8 *percent)
{
	int num;
	u16 data;

	data = readw(hw->io + KS8842_SWITCH_CTRL_3_OFFSET);
	num = (data & BROADCAST_STORM_RATE_HI);
	num <<= 8;
	num |= (data & BROADCAST_STORM_RATE_LO) >> 8;
	num = DIV_ROUND_CLOSEST(num * 100, BROADCAST_STORM_VALUE);
	*percent = (u8) num;
}

/**
 * sw_dis_broad_storm - disable broadstorm
 * @hw: 	The hardware instance.
 * @port:	The port index.
 *
 * This routine disables the broadcast storm limit function of the switch.
 */
static void sw_dis_broad_storm(struct ksz_hw *hw, int port)
{
	port_cfg_broad_storm(hw, port, 0);
}

/**
 * sw_ena_broad_storm - enable broadcast storm
 * @hw: 	The hardware instance.
 * @port:	The port index.
 *
 * This routine enables the broadcast storm limit function of the switch.
 */
static void sw_ena_broad_storm(struct ksz_hw *hw, int port)
{
	sw_cfg_broad_storm(hw, hw->ksz_switch->broad_per);
	port_cfg_broad_storm(hw, port, 1);
}

/**
 * sw_init_broad_storm - initialize broadcast storm
 * @hw: 	The hardware instance.
 *
 * This routine initializes the broadcast storm limit function of the switch.
 */
static void sw_init_broad_storm(struct ksz_hw *hw)
{
	int port;

	hw->ksz_switch->broad_per = 1;
	sw_cfg_broad_storm(hw, hw->ksz_switch->broad_per);
	for (port = 0; port < TOTAL_PORT_NUM; port++)
		sw_dis_broad_storm(hw, port);
	sw_cfg(hw, KS8842_SWITCH_CTRL_2_OFFSET, MULTICAST_STORM_DISABLE, 1);
}

/**
 * hw_cfg_broad_storm - configure broadcast storm
 * @hw: 	The hardware instance.
 * @percent:	Broadcast storm threshold in percent of transmit rate.
 *
 * This routine configures the broadcast storm threshold of the switch.
 * It is called by user functions.  The hardware should be acquired first.
 */
static void hw_cfg_broad_storm(struct ksz_hw *hw, u8 percent)
{
	if (percent > 100)
		percent = 100;

	sw_cfg_broad_storm(hw, percent);
	sw_get_broad_storm(hw, &percent);
	hw->ksz_switch->broad_per = percent;
}

/**
 * sw_dis_prio_rate - disable switch priority rate
 * @hw: 	The hardware instance.
 * @port:	The port index.
 *
 * This routine disables the priority rate function of the switch.
 */
static void sw_dis_prio_rate(struct ksz_hw *hw, int port)
{
	u32 addr;

	PORT_CTRL_ADDR(port, addr);
	addr += KS8842_PORT_IN_RATE_OFFSET;
	writel(0, hw->io + addr);
}

/**
 * sw_init_prio_rate - initialize switch prioirty rate
 * @hw: 	The hardware instance.
 *
 * This routine initializes the priority rate function of the switch.
 */
static void sw_init_prio_rate(struct ksz_hw *hw)
{
	int port;
	int prio;
	struct ksz_switch *sw = hw->ksz_switch;

	for (port = 0; port < TOTAL_PORT_NUM; port++) {
		for (prio = 0; prio < PRIO_QUEUES; prio++) {
			sw->port_cfg[port].rx_rate[prio] =
			sw->port_cfg[port].tx_rate[prio] = 0;
		}
		sw_dis_prio_rate(hw, port);
	}
}

/* Communication */

static inline void port_cfg_back_pressure(struct ksz_hw *hw, int p, int set)
{
	port_cfg(hw, p,
		KS8842_PORT_CTRL_2_OFFSET, PORT_BACK_PRESSURE, set);
}

static inline void port_cfg_force_flow_ctrl(struct ksz_hw *hw, int p, int set)
{
	port_cfg(hw, p,
		KS8842_PORT_CTRL_2_OFFSET, PORT_FORCE_FLOW_CTRL, set);
}

static inline int port_chk_back_pressure(struct ksz_hw *hw, int p)
{
	return port_chk(hw, p,
		KS8842_PORT_CTRL_2_OFFSET, PORT_BACK_PRESSURE);
}

static inline int port_chk_force_flow_ctrl(struct ksz_hw *hw, int p)
{
	return port_chk(hw, p,
		KS8842_PORT_CTRL_2_OFFSET, PORT_FORCE_FLOW_CTRL);
}

/* Spanning Tree */

static inline void port_cfg_rx(struct ksz_hw *hw, int p, int set)
{
	port_cfg(hw, p,
		KS8842_PORT_CTRL_2_OFFSET, PORT_RX_ENABLE, set);
}

static inline void port_cfg_tx(struct ksz_hw *hw, int p, int set)
{
	port_cfg(hw, p,
		KS8842_PORT_CTRL_2_OFFSET, PORT_TX_ENABLE, set);
}

static inline void sw_cfg_fast_aging(struct ksz_hw *hw, int set)
{
	sw_cfg(hw, KS8842_SWITCH_CTRL_1_OFFSET, SWITCH_FAST_AGING, set);
}

static inline void sw_flush_dyn_mac_table(struct ksz_hw *hw)
{
	if (!(hw->overrides & FAST_AGING)) {
		sw_cfg_fast_aging(hw, 1);
		mdelay(1);
		sw_cfg_fast_aging(hw, 0);
	}
}

/* VLAN */

static inline void port_cfg_ins_tag(struct ksz_hw *hw, int p, int insert)
{
	port_cfg(hw, p,
		KS8842_PORT_CTRL_1_OFFSET, PORT_INSERT_TAG, insert);
}

static inline void port_cfg_rmv_tag(struct ksz_hw *hw, int p, int remove)
{
	port_cfg(hw, p,
		KS8842_PORT_CTRL_1_OFFSET, PORT_REMOVE_TAG, remove);
}

static inline int port_chk_ins_tag(struct ksz_hw *hw, int p)
{
	return port_chk(hw, p,
		KS8842_PORT_CTRL_1_OFFSET, PORT_INSERT_TAG);
}

static inline int port_chk_rmv_tag(struct ksz_hw *hw, int p)
{
	return port_chk(hw, p,
		KS8842_PORT_CTRL_1_OFFSET, PORT_REMOVE_TAG);
}

static inline void port_cfg_dis_non_vid(struct ksz_hw *hw, int p, int set)
{
	port_cfg(hw, p,
		KS8842_PORT_CTRL_2_OFFSET, PORT_DISCARD_NON_VID, set);
}

static inline void port_cfg_in_filter(struct ksz_hw *hw, int p, int set)
{
	port_cfg(hw, p,
		KS8842_PORT_CTRL_2_OFFSET, PORT_INGRESS_VLAN_FILTER, set);
}

static inline int port_chk_dis_non_vid(struct ksz_hw *hw, int p)
{
	return port_chk(hw, p,
		KS8842_PORT_CTRL_2_OFFSET, PORT_DISCARD_NON_VID);
}

static inline int port_chk_in_filter(struct ksz_hw *hw, int p)
{
	return port_chk(hw, p,
		KS8842_PORT_CTRL_2_OFFSET, PORT_INGRESS_VLAN_FILTER);
}

/* Mirroring */

static inline void port_cfg_mirror_sniffer(struct ksz_hw *hw, int p, int set)
{
	port_cfg(hw, p,
		KS8842_PORT_CTRL_2_OFFSET, PORT_MIRROR_SNIFFER, set);
}

static inline void port_cfg_mirror_rx(struct ksz_hw *hw, int p, int set)
{
	port_cfg(hw, p,
		KS8842_PORT_CTRL_2_OFFSET, PORT_MIRROR_RX, set);
}

static inline void port_cfg_mirror_tx(struct ksz_hw *hw, int p, int set)
{
	port_cfg(hw, p,
		KS8842_PORT_CTRL_2_OFFSET, PORT_MIRROR_TX, set);
}

static inline void sw_cfg_mirror_rx_tx(struct ksz_hw *hw, int set)
{
	sw_cfg(hw, KS8842_SWITCH_CTRL_2_OFFSET, SWITCH_MIRROR_RX_TX, set);
}

static void sw_init_mirror(struct ksz_hw *hw)
{
	int port;

	for (port = 0; port < TOTAL_PORT_NUM; port++) {
		port_cfg_mirror_sniffer(hw, port, 0);
		port_cfg_mirror_rx(hw, port, 0);
		port_cfg_mirror_tx(hw, port, 0);
	}
	sw_cfg_mirror_rx_tx(hw, 0);
}

static inline void sw_cfg_unk_def_deliver(struct ksz_hw *hw, int set)
{
	sw_cfg(hw, KS8842_SWITCH_CTRL_7_OFFSET,
		SWITCH_UNK_DEF_PORT_ENABLE, set);
}

static inline int sw_cfg_chk_unk_def_deliver(struct ksz_hw *hw)
{
	return sw_chk(hw, KS8842_SWITCH_CTRL_7_OFFSET,
		SWITCH_UNK_DEF_PORT_ENABLE);
}

static inline void sw_cfg_unk_def_port(struct ksz_hw *hw, int port, int set)
{
	port_cfg_shift(hw, port, KS8842_SWITCH_CTRL_7_OFFSET, 0, set);
}

static inline int sw_chk_unk_def_port(struct ksz_hw *hw, int port)
{
	return port_chk_shift(hw, port, KS8842_SWITCH_CTRL_7_OFFSET, 0);
}

/* Priority */

static inline void port_cfg_diffserv(struct ksz_hw *hw, int p, int set)
{
	port_cfg(hw, p,
		KS8842_PORT_CTRL_1_OFFSET, PORT_DIFFSERV_ENABLE, set);
}

static inline void port_cfg_802_1p(struct ksz_hw *hw, int p, int set)
{
	port_cfg(hw, p,
		KS8842_PORT_CTRL_1_OFFSET, PORT_802_1P_ENABLE, set);
}

static inline void port_cfg_replace_vid(struct ksz_hw *hw, int p, int set)
{
	port_cfg(hw, p,
		KS8842_PORT_CTRL_2_OFFSET, PORT_USER_PRIORITY_CEILING, set);
}

static inline void port_cfg_prio(struct ksz_hw *hw, int p, int set)
{
	port_cfg(hw, p,
		KS8842_PORT_CTRL_1_OFFSET, PORT_PRIO_QUEUE_ENABLE, set);
}

static inline int port_chk_diffserv(struct ksz_hw *hw, int p)
{
	return port_chk(hw, p,
		KS8842_PORT_CTRL_1_OFFSET, PORT_DIFFSERV_ENABLE);
}

static inline int port_chk_802_1p(struct ksz_hw *hw, int p)
{
	return port_chk(hw, p,
		KS8842_PORT_CTRL_1_OFFSET, PORT_802_1P_ENABLE);
}

static inline int port_chk_replace_vid(struct ksz_hw *hw, int p)
{
	return port_chk(hw, p,
		KS8842_PORT_CTRL_2_OFFSET, PORT_USER_PRIORITY_CEILING);
}

static inline int port_chk_prio(struct ksz_hw *hw, int p)
{
	return port_chk(hw, p,
		KS8842_PORT_CTRL_1_OFFSET, PORT_PRIO_QUEUE_ENABLE);
}

/**
 * sw_dis_diffserv - disable switch DiffServ priority
 * @hw: 	The hardware instance.
 * @port:	The port index.
 *
 * This routine disables the DiffServ priority function of the switch.
 */
static void sw_dis_diffserv(struct ksz_hw *hw, int port)
{
	port_cfg_diffserv(hw, port, 0);
}

/**
 * sw_dis_802_1p - disable switch 802.1p priority
 * @hw: 	The hardware instance.
 * @port:	The port index.
 *
 * This routine disables the 802.1p priority function of the switch.
 */
static void sw_dis_802_1p(struct ksz_hw *hw, int port)
{
	port_cfg_802_1p(hw, port, 0);
}

/**
 * sw_cfg_replace_null_vid -
 * @hw: 	The hardware instance.
 * @set:	The flag to disable or enable.
 *
 */
static void sw_cfg_replace_null_vid(struct ksz_hw *hw, int set)
{
	sw_cfg(hw, KS8842_SWITCH_CTRL_3_OFFSET, SWITCH_REPLACE_NULL_VID, set);
}

/**
 * sw_cfg_replace_vid - enable switch 802.10 priority re-mapping
 * @hw: 	The hardware instance.
 * @port:	The port index.
 * @set:	The flag to disable or enable.
 *
 * This routine enables the 802.1p priority re-mapping function of the switch.
 * That allows 802.1p priority field to be replaced with the port's default
 * tag's priority value if the ingress packet's 802.1p priority has a higher
 * priority than port's default tag's priority.
 */
static void sw_cfg_replace_vid(struct ksz_hw *hw, int port, int set)
{
	port_cfg_replace_vid(hw, port, set);
}

/**
 * sw_cfg_port_based - configure switch port based priority
 * @hw: 	The hardware instance.
 * @port:	The port index.
 * @prio:	The priority to set.
 *
 * This routine configures the port based priority of the switch.
 */
static void sw_cfg_port_based(struct ksz_hw *hw, int port, u8 prio)
{
	u16 data;

	if (prio > PORT_BASED_PRIORITY_BASE)
		prio = PORT_BASED_PRIORITY_BASE;

	hw->ksz_switch->port_cfg[port].port_prio = prio;

	port_r16(hw, port, KS8842_PORT_CTRL_1_OFFSET, &data);
	data &= ~PORT_BASED_PRIORITY_MASK;
	data |= prio << PORT_BASED_PRIORITY_SHIFT;
	port_w16(hw, port, KS8842_PORT_CTRL_1_OFFSET, data);
}

/**
 * sw_dis_multi_queue - disable transmit multiple queues
 * @hw: 	The hardware instance.
 * @port:	The port index.
 *
 * This routine disables the transmit multiple queues selection of the switch
 * port.  Only single transmit queue on the port.
 */
static void sw_dis_multi_queue(struct ksz_hw *hw, int port)
{
	port_cfg_prio(hw, port, 0);
}

/**
 * sw_init_prio - initialize switch priority
 * @hw: 	The hardware instance.
 *
 * This routine initializes the switch QoS priority functions.
 */
static void sw_init_prio(struct ksz_hw *hw)
{
	int port;
	int tos;
	struct ksz_switch *sw = hw->ksz_switch;

	/*
	 * Init all the 802.1p tag priority value to be assigned to different
	 * priority queue.
	 */
	sw->p_802_1p[0] = 0;
	sw->p_802_1p[1] = 0;
	sw->p_802_1p[2] = 1;
	sw->p_802_1p[3] = 1;
	sw->p_802_1p[4] = 2;
	sw->p_802_1p[5] = 2;
	sw->p_802_1p[6] = 3;
	sw->p_802_1p[7] = 3;

	/*
	 * Init all the DiffServ priority value to be assigned to priority
	 * queue 0.
	 */
	for (tos = 0; tos < DIFFSERV_ENTRIES; tos++)
		sw->diffserv[tos] = 0;

	/* All QoS functions disabled. */
	for (port = 0; port < TOTAL_PORT_NUM; port++) {
		sw_dis_multi_queue(hw, port);
		sw_dis_diffserv(hw, port);
		sw_dis_802_1p(hw, port);
		sw_cfg_replace_vid(hw, port, 0);

		sw->port_cfg[port].port_prio = 0;
		sw_cfg_port_based(hw, port, sw->port_cfg[port].port_prio);
	}
	sw_cfg_replace_null_vid(hw, 0);
}

/**
 * port_get_def_vid - get port default VID.
 * @hw: 	The hardware instance.
 * @port:	The port index.
 * @vid:	Buffer to store the VID.
 *
 * This routine retrieves the default VID of the port.
 */
static void port_get_def_vid(struct ksz_hw *hw, int port, u16 *vid)
{
	u32 addr;

	PORT_CTRL_ADDR(port, addr);
	addr += KS8842_PORT_CTRL_VID_OFFSET;
	*vid = readw(hw->io + addr);
}

/**
 * sw_init_vlan - initialize switch VLAN
 * @hw: 	The hardware instance.
 *
 * This routine initializes the VLAN function of the switch.
 */
static void sw_init_vlan(struct ksz_hw *hw)
{
	int port;
	int entry;
	struct ksz_switch *sw = hw->ksz_switch;

	/* Read 16 VLAN entries from device's VLAN table. */
	for (entry = 0; entry < VLAN_TABLE_ENTRIES; entry++) {
		sw_r_vlan_table(hw, entry,
			&sw->vlan_table[entry].vid,
			&sw->vlan_table[entry].fid,
			&sw->vlan_table[entry].member);
	}

	for (port = 0; port < TOTAL_PORT_NUM; port++) {
		port_get_def_vid(hw, port, &sw->port_cfg[port].vid);
		sw->port_cfg[port].member = PORT_MASK;
	}
}

/**
 * sw_cfg_port_base_vlan - configure port-based VLAN membership
 * @hw: 	The hardware instance.
 * @port:	The port index.
 * @member:	The port-based VLAN membership.
 *
 * This routine configures the port-based VLAN membership of the port.
 */
static void sw_cfg_port_base_vlan(struct ksz_hw *hw, int port, u8 member)
{
	u32 addr;
	u8 data;

	PORT_CTRL_ADDR(port, addr);
	addr += KS8842_PORT_CTRL_2_OFFSET;

	data = readb(hw->io + addr);
	data &= ~PORT_VLAN_MEMBERSHIP;
	data |= (member & PORT_MASK);
	writeb(data, hw->io + addr);

	hw->ksz_switch->port_cfg[port].member = member;
}

/**
 * sw_get_addr - get the switch MAC address.
 * @hw: 	The hardware instance.
 * @mac_addr:	Buffer to store the MAC address.
 *
 * This function retrieves the MAC address of the switch.
 */
static inline void sw_get_addr(struct ksz_hw *hw, u8 *mac_addr)
{
	int i;

	for (i = 0; i < 6; i += 2) {
		mac_addr[i] = readb(hw->io + KS8842_MAC_ADDR_0_OFFSET + i);
		mac_addr[1 + i] = readb(hw->io + KS8842_MAC_ADDR_1_OFFSET + i);
	}
}

/**
 * sw_set_addr - configure switch MAC address
 * @hw: 	The hardware instance.
 * @mac_addr:	The MAC address.
 *
 * This function configures the MAC address of the switch.
 */
static void sw_set_addr(struct ksz_hw *hw, u8 *mac_addr)
{
	int i;

	for (i = 0; i < 6; i += 2) {
		writeb(mac_addr[i], hw->io + KS8842_MAC_ADDR_0_OFFSET + i);
		writeb(mac_addr[1 + i], hw->io + KS8842_MAC_ADDR_1_OFFSET + i);
	}
}

/**
 * sw_set_global_ctrl - set switch global control
 * @hw: 	The hardware instance.
 *
 * This routine sets the global control of the switch function.
 */
static void sw_set_global_ctrl(struct ksz_hw *hw)
{
	u16 data;

	/* Enable switch MII flow control. */
	data = readw(hw->io + KS8842_SWITCH_CTRL_3_OFFSET);
	data |= SWITCH_FLOW_CTRL;
	writew(data, hw->io + KS8842_SWITCH_CTRL_3_OFFSET);

	data = readw(hw->io + KS8842_SWITCH_CTRL_1_OFFSET);

	/* Enable aggressive back off algorithm in half duplex mode. */
	data |= SWITCH_AGGR_BACKOFF;

	/* Enable automatic fast aging when link changed detected. */
	data |= SWITCH_AGING_ENABLE;
	data |= SWITCH_LINK_AUTO_AGING;

	if (hw->overrides & FAST_AGING)
		data |= SWITCH_FAST_AGING;
	else
		data &= ~SWITCH_FAST_AGING;
	writew(data, hw->io + KS8842_SWITCH_CTRL_1_OFFSET);

	data = readw(hw->io + KS8842_SWITCH_CTRL_2_OFFSET);

	/* Enable no excessive collision drop. */
	data |= NO_EXC_COLLISION_DROP;
	writew(data, hw->io + KS8842_SWITCH_CTRL_2_OFFSET);
}

enum {
	STP_STATE_DISABLED = 0,
	STP_STATE_LISTENING,
	STP_STATE_LEARNING,
	STP_STATE_FORWARDING,
	STP_STATE_BLOCKED,
	STP_STATE_SIMPLE
};

/**
 * port_set_stp_state - configure port spanning tree state
 * @hw: 	The hardware instance.
 * @port:	The port index.
 * @state:	The spanning tree state.
 *
 * This routine configures the spanning tree state of the port.
 */
static void port_set_stp_state(struct ksz_hw *hw, int port, int state)
{
	u16 data;

	port_r16(hw, port, KS8842_PORT_CTRL_2_OFFSET, &data);
	switch (state) {
	case STP_STATE_DISABLED:
		data &= ~(PORT_TX_ENABLE | PORT_RX_ENABLE);
		data |= PORT_LEARN_DISABLE;
		break;
	case STP_STATE_LISTENING:
/*
 * No need to turn on transmit because of port direct mode.
 * Turning on receive is required if static MAC table is not setup.
 */
		data &= ~PORT_TX_ENABLE;
		data |= PORT_RX_ENABLE;
		data |= PORT_LEARN_DISABLE;
		break;
	case STP_STATE_LEARNING:
		data &= ~PORT_TX_ENABLE;
		data |= PORT_RX_ENABLE;
		data &= ~PORT_LEARN_DISABLE;
		break;
	case STP_STATE_FORWARDING:
		data |= (PORT_TX_ENABLE | PORT_RX_ENABLE);
		data &= ~PORT_LEARN_DISABLE;
		break;
	case STP_STATE_BLOCKED:
/*
 * Need to setup static MAC table with override to keep receiving BPDU
 * messages.  See sw_init_stp routine.
 */
		data &= ~(PORT_TX_ENABLE | PORT_RX_ENABLE);
		data |= PORT_LEARN_DISABLE;
		break;
	case STP_STATE_SIMPLE:
		data |= (PORT_TX_ENABLE | PORT_RX_ENABLE);
		data |= PORT_LEARN_DISABLE;
		break;
	}
	port_w16(hw, port, KS8842_PORT_CTRL_2_OFFSET, data);
	hw->ksz_switch->port_cfg[port].stp_state = state;
}

#define STP_ENTRY			0
#define BROADCAST_ENTRY			1
#define BRIDGE_ADDR_ENTRY		2
#define IPV6_ADDR_ENTRY			3

/**
 * sw_clr_sta_mac_table - clear static MAC table
 * @hw: 	The hardware instance.
 *
 * This routine clears the static MAC table.
 */
static void sw_clr_sta_mac_table(struct ksz_hw *hw)
{
	struct ksz_mac_table *entry;
	int i;

	for (i = 0; i < STATIC_MAC_TABLE_ENTRIES; i++) {
		entry = &hw->ksz_switch->mac_table[i];
		sw_w_sta_mac_table(hw, i,
			entry->mac_addr, entry->ports,
			entry->override, 0,
			entry->use_fid, entry->fid);
	}
}

/**
 * sw_init_stp - initialize switch spanning tree support
 * @hw: 	The hardware instance.
 *
 * This routine initializes the spanning tree support of the switch.
 */
static void sw_init_stp(struct ksz_hw *hw)
{
	struct ksz_mac_table *entry;

	entry = &hw->ksz_switch->mac_table[STP_ENTRY];
	entry->mac_addr[0] = 0x01;
	entry->mac_addr[1] = 0x80;
	entry->mac_addr[2] = 0xC2;
	entry->mac_addr[3] = 0x00;
	entry->mac_addr[4] = 0x00;
	entry->mac_addr[5] = 0x00;
	entry->ports = HOST_MASK;
	entry->override = 1;
	entry->valid = 1;
	sw_w_sta_mac_table(hw, STP_ENTRY,
		entry->mac_addr, entry->ports,
		entry->override, entry->valid,
		entry->use_fid, entry->fid);
}

/**
 * sw_block_addr - block certain packets from the host port
 * @hw: 	The hardware instance.
 *
 * This routine blocks certain packets from reaching to the host port.
 */
static void sw_block_addr(struct ksz_hw *hw)
{
	struct ksz_mac_table *entry;
	int i;

	for (i = BROADCAST_ENTRY; i <= IPV6_ADDR_ENTRY; i++) {
		entry = &hw->ksz_switch->mac_table[i];
		entry->valid = 0;
		sw_w_sta_mac_table(hw, i,
			entry->mac_addr, entry->ports,
			entry->override, entry->valid,
			entry->use_fid, entry->fid);
	}
}

static inline void hw_r_phy_ctrl(struct ksz_hw *hw, int phy, u16 *data)
{
	*data = readw(hw->io + phy + KS884X_PHY_CTRL_OFFSET);
}

static inline void hw_w_phy_ctrl(struct ksz_hw *hw, int phy, u16 data)
{
	writew(data, hw->io + phy + KS884X_PHY_CTRL_OFFSET);
}

static inline void hw_r_phy_link_stat(struct ksz_hw *hw, int phy, u16 *data)
{
	*data = readw(hw->io + phy + KS884X_PHY_STATUS_OFFSET);
}

static inline void hw_r_phy_auto_neg(struct ksz_hw *hw, int phy, u16 *data)
{
	*data = readw(hw->io + phy + KS884X_PHY_AUTO_NEG_OFFSET);
}

static inline void hw_w_phy_auto_neg(struct ksz_hw *hw, int phy, u16 data)
{
	writew(data, hw->io + phy + KS884X_PHY_AUTO_NEG_OFFSET);
}

static inline void hw_r_phy_rem_cap(struct ksz_hw *hw, int phy, u16 *data)
{
	*data = readw(hw->io + phy + KS884X_PHY_REMOTE_CAP_OFFSET);
}

static inline void hw_r_phy_crossover(struct ksz_hw *hw, int phy, u16 *data)
{
	*data = readw(hw->io + phy + KS884X_PHY_CTRL_OFFSET);
}

static inline void hw_w_phy_crossover(struct ksz_hw *hw, int phy, u16 data)
{
	writew(data, hw->io + phy + KS884X_PHY_CTRL_OFFSET);
}

static inline void hw_r_phy_polarity(struct ksz_hw *hw, int phy, u16 *data)
{
	*data = readw(hw->io + phy + KS884X_PHY_PHY_CTRL_OFFSET);
}

static inline void hw_w_phy_polarity(struct ksz_hw *hw, int phy, u16 data)
{
	writew(data, hw->io + phy + KS884X_PHY_PHY_CTRL_OFFSET);
}

static inline void hw_r_phy_link_md(struct ksz_hw *hw, int phy, u16 *data)
{
	*data = readw(hw->io + phy + KS884X_PHY_LINK_MD_OFFSET);
}

static inline void hw_w_phy_link_md(struct ksz_hw *hw, int phy, u16 data)
{
	writew(data, hw->io + phy + KS884X_PHY_LINK_MD_OFFSET);
}

/**
 * hw_r_phy - read data from PHY register
 * @hw: 	The hardware instance.
 * @port:	Port to read.
 * @reg:	PHY register to read.
 * @val:	Buffer to store the read data.
 *
 * This routine reads data from the PHY register.
 */
static void hw_r_phy(struct ksz_hw *hw, int port, u16 reg, u16 *val)
{
	int phy;

	phy = KS884X_PHY_1_CTRL_OFFSET + port * PHY_CTRL_INTERVAL + reg;
	*val = readw(hw->io + phy);
}

/**
 * hw_w_phy - write data to PHY register
 * @hw: 	The hardware instance.
 * @port:	Port to write.
 * @reg:	PHY register to write.
 * @val:	Word data to write.
 *
 * This routine writes data to the PHY register.
 */
static void hw_w_phy(struct ksz_hw *hw, int port, u16 reg, u16 val)
{
	int phy;

	phy = KS884X_PHY_1_CTRL_OFFSET + port * PHY_CTRL_INTERVAL + reg;
	writew(val, hw->io + phy);
}

/*
 * EEPROM access functions
 */

#define AT93C_CODE			0
#define AT93C_WR_OFF			0x00
#define AT93C_WR_ALL			0x10
#define AT93C_ER_ALL			0x20
#define AT93C_WR_ON			0x30

#define AT93C_WRITE			1
#define AT93C_READ			2
#define AT93C_ERASE			3

#define EEPROM_DELAY			4

static inline void drop_gpio(struct ksz_hw *hw, u8 gpio)
{
	u16 data;

	data = readw(hw->io + KS884X_EEPROM_CTRL_OFFSET);
	data &= ~gpio;
	writew(data, hw->io + KS884X_EEPROM_CTRL_OFFSET);
}

static inline void raise_gpio(struct ksz_hw *hw, u8 gpio)
{
	u16 data;

	data = readw(hw->io + KS884X_EEPROM_CTRL_OFFSET);
	data |= gpio;
	writew(data, hw->io + KS884X_EEPROM_CTRL_OFFSET);
}

static inline u8 state_gpio(struct ksz_hw *hw, u8 gpio)
{
	u16 data;

	data = readw(hw->io + KS884X_EEPROM_CTRL_OFFSET);
	return (u8)(data & gpio);
}

static void eeprom_clk(struct ksz_hw *hw)
{
	raise_gpio(hw, EEPROM_SERIAL_CLOCK);
	udelay(EEPROM_DELAY);
	drop_gpio(hw, EEPROM_SERIAL_CLOCK);
	udelay(EEPROM_DELAY);
}

static u16 spi_r(struct ksz_hw *hw)
{
	int i;
	u16 temp = 0;

	for (i = 15; i >= 0; i--) {
		raise_gpio(hw, EEPROM_SERIAL_CLOCK);
		udelay(EEPROM_DELAY);

		temp |= (state_gpio(hw, EEPROM_DATA_IN)) ? 1 << i : 0;

		drop_gpio(hw, EEPROM_SERIAL_CLOCK);
		udelay(EEPROM_DELAY);
	}
	return temp;
}

static void spi_w(struct ksz_hw *hw, u16 data)
{
	int i;

	for (i = 15; i >= 0; i--) {
		(data & (0x01 << i)) ? raise_gpio(hw, EEPROM_DATA_OUT) :
			drop_gpio(hw, EEPROM_DATA_OUT);
		eeprom_clk(hw);
	}
}

static void spi_reg(struct ksz_hw *hw, u8 data, u8 reg)
{
	int i;

	/* Initial start bit */
	raise_gpio(hw, EEPROM_DATA_OUT);
	eeprom_clk(hw);

	/* AT93C operation */
	for (i = 1; i >= 0; i--) {
		(data & (0x01 << i)) ? raise_gpio(hw, EEPROM_DATA_OUT) :
			drop_gpio(hw, EEPROM_DATA_OUT);
		eeprom_clk(hw);
	}

	/* Address location */
	for (i = 5; i >= 0; i--) {
		(reg & (0x01 << i)) ? raise_gpio(hw, EEPROM_DATA_OUT) :
			drop_gpio(hw, EEPROM_DATA_OUT);
		eeprom_clk(hw);
	}
}

#define EEPROM_DATA_RESERVED		0
#define EEPROM_DATA_MAC_ADDR_0		1
#define EEPROM_DATA_MAC_ADDR_1		2
#define EEPROM_DATA_MAC_ADDR_2		3
#define EEPROM_DATA_SUBSYS_ID		4
#define EEPROM_DATA_SUBSYS_VEN_ID	5
#define EEPROM_DATA_PM_CAP		6

/* User defined EEPROM data */
#define EEPROM_DATA_OTHER_MAC_ADDR	9

/**
 * eeprom_read - read from AT93C46 EEPROM
 * @hw: 	The hardware instance.
 * @reg:	The register offset.
 *
 * This function reads a word from the AT93C46 EEPROM.
 *
 * Return the data value.
 */
static u16 eeprom_read(struct ksz_hw *hw, u8 reg)
{
	u16 data;

	raise_gpio(hw, EEPROM_ACCESS_ENABLE | EEPROM_CHIP_SELECT);

	spi_reg(hw, AT93C_READ, reg);
	data = spi_r(hw);

	drop_gpio(hw, EEPROM_ACCESS_ENABLE | EEPROM_CHIP_SELECT);

	return data;
}

/**
 * eeprom_write - write to AT93C46 EEPROM
 * @hw: 	The hardware instance.
 * @reg:	The register offset.
 * @data:	The data value.
 *
 * This procedure writes a word to the AT93C46 EEPROM.
 */
static void eeprom_write(struct ksz_hw *hw, u8 reg, u16 data)
{
	int timeout;

	raise_gpio(hw, EEPROM_ACCESS_ENABLE | EEPROM_CHIP_SELECT);

	/* Enable write. */
	spi_reg(hw, AT93C_CODE, AT93C_WR_ON);
	drop_gpio(hw, EEPROM_CHIP_SELECT);
	udelay(1);

	/* Erase the register. */
	raise_gpio(hw, EEPROM_CHIP_SELECT);
	spi_reg(hw, AT93C_ERASE, reg);
	drop_gpio(hw, EEPROM_CHIP_SELECT);
	udelay(1);

	/* Check operation complete. */
	raise_gpio(hw, EEPROM_CHIP_SELECT);
	timeout = 8;
	mdelay(2);
	do {
		mdelay(1);
	} while (!state_gpio(hw, EEPROM_DATA_IN) && --timeout);
	drop_gpio(hw, EEPROM_CHIP_SELECT);
	udelay(1);

	/* Write the register. */
	raise_gpio(hw, EEPROM_CHIP_SELECT);
	spi_reg(hw, AT93C_WRITE, reg);
	spi_w(hw, data);
	drop_gpio(hw, EEPROM_CHIP_SELECT);
	udelay(1);

	/* Check operation complete. */
	raise_gpio(hw, EEPROM_CHIP_SELECT);
	timeout = 8;
	mdelay(2);
	do {
		mdelay(1);
	} while (!state_gpio(hw, EEPROM_DATA_IN) && --timeout);
	drop_gpio(hw, EEPROM_CHIP_SELECT);
	udelay(1);

	/* Disable write. */
	raise_gpio(hw, EEPROM_CHIP_SELECT);
	spi_reg(hw, AT93C_CODE, AT93C_WR_OFF);

	drop_gpio(hw, EEPROM_ACCESS_ENABLE | EEPROM_CHIP_SELECT);
}

/*
 * Link detection routines
 */

static u16 advertised_flow_ctrl(struct ksz_port *port, u16 ctrl)
{
	ctrl &= ~PORT_AUTO_NEG_SYM_PAUSE;
	switch (port->flow_ctrl) {
	case PHY_FLOW_CTRL:
		ctrl |= PORT_AUTO_NEG_SYM_PAUSE;
		break;
	/* Not supported. */
	case PHY_TX_ONLY:
	case PHY_RX_ONLY:
	default:
		break;
	}
	return ctrl;
}

static void set_flow_ctrl(struct ksz_hw *hw, int rx, int tx)
{
	u32 rx_cfg;
	u32 tx_cfg;

	rx_cfg = hw->rx_cfg;
	tx_cfg = hw->tx_cfg;
	if (rx)
		hw->rx_cfg |= DMA_RX_FLOW_ENABLE;
	else
		hw->rx_cfg &= ~DMA_RX_FLOW_ENABLE;
	if (tx)
		hw->tx_cfg |= DMA_TX_FLOW_ENABLE;
	else
		hw->tx_cfg &= ~DMA_TX_FLOW_ENABLE;
	if (hw->enabled) {
		if (rx_cfg != hw->rx_cfg)
			writel(hw->rx_cfg, hw->io + KS_DMA_RX_CTRL);
		if (tx_cfg != hw->tx_cfg)
			writel(hw->tx_cfg, hw->io + KS_DMA_TX_CTRL);
	}
}

static void determine_flow_ctrl(struct ksz_hw *hw, struct ksz_port *port,
	u16 local, u16 remote)
{
	int rx;
	int tx;

	if (hw->overrides & PAUSE_FLOW_CTRL)
		return;

	rx = tx = 0;
	if (port->force_link)
		rx = tx = 1;
	if (remote & LPA_PAUSE_CAP) {
		if (local & ADVERTISE_PAUSE_CAP) {
			rx = tx = 1;
		} else if ((remote & LPA_PAUSE_ASYM) &&
			   (local &
			    (ADVERTISE_PAUSE_CAP | ADVERTISE_PAUSE_ASYM)) ==
			   ADVERTISE_PAUSE_ASYM) {
			tx = 1;
		}
	} else if (remote & LPA_PAUSE_ASYM) {
		if ((local & (ADVERTISE_PAUSE_CAP | ADVERTISE_PAUSE_ASYM))
		    == (ADVERTISE_PAUSE_CAP | ADVERTISE_PAUSE_ASYM))
			rx = 1;
	}
	if (!hw->ksz_switch)
		set_flow_ctrl(hw, rx, tx);
}

static inline void port_cfg_change(struct ksz_hw *hw, struct ksz_port *port,
	struct ksz_port_info *info, u16 link_status)
{
	if ((hw->features & HALF_DUPLEX_SIGNAL_BUG) &&
			!(hw->overrides & PAUSE_FLOW_CTRL)) {
		u32 cfg = hw->tx_cfg;

		/* Disable flow control in the half duplex mode. */
		if (1 == info->duplex)
			hw->tx_cfg &= ~DMA_TX_FLOW_ENABLE;
		if (hw->enabled && cfg != hw->tx_cfg)
			writel(hw->tx_cfg, hw->io + KS_DMA_TX_CTRL);
	}
}

/**
 * port_get_link_speed - get current link status
 * @port: 	The port instance.
 *
 * This routine reads PHY registers to determine the current link status of the
 * switch ports.
 */
static void port_get_link_speed(struct ksz_port *port)
{
	uint interrupt;
	struct ksz_port_info *info;
	struct ksz_port_info *linked = NULL;
	struct ksz_hw *hw = port->hw;
	u16 data;
	u16 status;
	u8 local;
	u8 remote;
	int i;
	int p;
	int change = 0;

	interrupt = hw_block_intr(hw);

	for (i = 0, p = port->first_port; i < port->port_cnt; i++, p++) {
		info = &hw->port_info[p];
		port_r16(hw, p, KS884X_PORT_CTRL_4_OFFSET, &data);
		port_r16(hw, p, KS884X_PORT_STATUS_OFFSET, &status);

		/*
		 * Link status is changing all the time even when there is no
		 * cable connection!
		 */
		remote = status & (PORT_AUTO_NEG_COMPLETE |
			PORT_STATUS_LINK_GOOD);
		local = (u8) data;

		/* No change to status. */
		if (local == info->advertised && remote == info->partner)
			continue;

		info->advertised = local;
		info->partner = remote;
		if (status & PORT_STATUS_LINK_GOOD) {

			/* Remember the first linked port. */
			if (!linked)
				linked = info;

			info->tx_rate = 10 * TX_RATE_UNIT;
			if (status & PORT_STATUS_SPEED_100MBIT)
				info->tx_rate = 100 * TX_RATE_UNIT;

			info->duplex = 1;
			if (status & PORT_STATUS_FULL_DUPLEX)
				info->duplex = 2;

			if (media_connected != info->state) {
				hw_r_phy(hw, p, KS884X_PHY_AUTO_NEG_OFFSET,
					&data);
				hw_r_phy(hw, p, KS884X_PHY_REMOTE_CAP_OFFSET,
					&status);
				determine_flow_ctrl(hw, port, data, status);
				if (hw->ksz_switch) {
					port_cfg_back_pressure(hw, p,
						(1 == info->duplex));
				}
				change |= 1 << i;
				port_cfg_change(hw, port, info, status);
			}
			info->state = media_connected;
		} else {
			if (media_disconnected != info->state) {
				change |= 1 << i;

				/* Indicate the link just goes down. */
				hw->port_mib[p].link_down = 1;
			}
			info->state = media_disconnected;
		}
		hw->port_mib[p].state = (u8) info->state;
	}

	if (linked && media_disconnected == port->linked->state)
		port->linked = linked;

	hw_restore_intr(hw, interrupt);
}

#define PHY_RESET_TIMEOUT		10

/**
 * port_set_link_speed - set port speed
 * @port: 	The port instance.
 *
 * This routine sets the link speed of the switch ports.
 */
static void port_set_link_speed(struct ksz_port *port)
{
	struct ksz_hw *hw = port->hw;
	u16 data;
	u16 cfg;
	u8 status;
	int i;
	int p;

	for (i = 0, p = port->first_port; i < port->port_cnt; i++, p++) {
		port_r16(hw, p, KS884X_PORT_CTRL_4_OFFSET, &data);
		port_r8(hw, p, KS884X_PORT_STATUS_OFFSET, &status);

		cfg = 0;
		if (status & PORT_STATUS_LINK_GOOD)
			cfg = data;

		data |= PORT_AUTO_NEG_ENABLE;
		data = advertised_flow_ctrl(port, data);

		data |= PORT_AUTO_NEG_100BTX_FD | PORT_AUTO_NEG_100BTX |
			PORT_AUTO_NEG_10BT_FD | PORT_AUTO_NEG_10BT;

		/* Check if manual configuration is specified by the user. */
		if (port->speed || port->duplex) {
			if (10 == port->speed)
				data &= ~(PORT_AUTO_NEG_100BTX_FD |
					PORT_AUTO_NEG_100BTX);
			else if (100 == port->speed)
				data &= ~(PORT_AUTO_NEG_10BT_FD |
					PORT_AUTO_NEG_10BT);
			if (1 == port->duplex)
				data &= ~(PORT_AUTO_NEG_100BTX_FD |
					PORT_AUTO_NEG_10BT_FD);
			else if (2 == port->duplex)
				data &= ~(PORT_AUTO_NEG_100BTX |
					PORT_AUTO_NEG_10BT);
		}
		if (data != cfg) {
			data |= PORT_AUTO_NEG_RESTART;
			port_w16(hw, p, KS884X_PORT_CTRL_4_OFFSET, data);
		}
	}
}

/**
 * port_force_link_speed - force port speed
 * @port: 	The port instance.
 *
 * This routine forces the link speed of the switch ports.
 */
static void port_force_link_speed(struct ksz_port *port)
{
	struct ksz_hw *hw = port->hw;
	u16 data;
	int i;
	int phy;
	int p;

	for (i = 0, p = port->first_port; i < port->port_cnt; i++, p++) {
		phy = KS884X_PHY_1_CTRL_OFFSET + p * PHY_CTRL_INTERVAL;
		hw_r_phy_ctrl(hw, phy, &data);

		data &= ~BMCR_ANENABLE;

		if (10 == port->speed)
			data &= ~BMCR_SPEED100;
		else if (100 == port->speed)
			data |= BMCR_SPEED100;
		if (1 == port->duplex)
			data &= ~BMCR_FULLDPLX;
		else if (2 == port->duplex)
			data |= BMCR_FULLDPLX;
		hw_w_phy_ctrl(hw, phy, data);
	}
}

static void port_set_power_saving(struct ksz_port *port, int enable)
{
	struct ksz_hw *hw = port->hw;
	int i;
	int p;

	for (i = 0, p = port->first_port; i < port->port_cnt; i++, p++)
		port_cfg(hw, p,
			KS884X_PORT_CTRL_4_OFFSET, PORT_POWER_DOWN, enable);
}

/*
 * KSZ8841 power management functions
 */

/**
 * hw_chk_wol_pme_status - check PMEN pin
 * @hw: 	The hardware instance.
 *
 * This function is used to check PMEN pin is asserted.
 *
 * Return 1 if PMEN pin is asserted; otherwise, 0.
 */
static int hw_chk_wol_pme_status(struct ksz_hw *hw)
{
	struct dev_info *hw_priv = container_of(hw, struct dev_info, hw);
	struct pci_dev *pdev = hw_priv->pdev;
	u16 data;

	if (!pdev->pm_cap)
		return 0;
	pci_read_config_word(pdev, pdev->pm_cap + PCI_PM_CTRL, &data);
	return (data & PCI_PM_CTRL_PME_STATUS) == PCI_PM_CTRL_PME_STATUS;
}

/**
 * hw_clr_wol_pme_status - clear PMEN pin
 * @hw: 	The hardware instance.
 *
 * This routine is used to clear PME_Status to deassert PMEN pin.
 */
static void hw_clr_wol_pme_status(struct ksz_hw *hw)
{
	struct dev_info *hw_priv = container_of(hw, struct dev_info, hw);
	struct pci_dev *pdev = hw_priv->pdev;
	u16 data;

	if (!pdev->pm_cap)
		return;

	/* Clear PME_Status to deassert PMEN pin. */
	pci_read_config_word(pdev, pdev->pm_cap + PCI_PM_CTRL, &data);
	data |= PCI_PM_CTRL_PME_STATUS;
	pci_write_config_word(pdev, pdev->pm_cap + PCI_PM_CTRL, data);
}

/**
 * hw_cfg_wol_pme - enable or disable Wake-on-LAN
 * @hw: 	The hardware instance.
 * @set:	The flag indicating whether to enable or disable.
 *
 * This routine is used to enable or disable Wake-on-LAN.
 */
static void hw_cfg_wol_pme(struct ksz_hw *hw, int set)
{
	struct dev_info *hw_priv = container_of(hw, struct dev_info, hw);
	struct pci_dev *pdev = hw_priv->pdev;
	u16 data;

	if (!pdev->pm_cap)
		return;
	pci_read_config_word(pdev, pdev->pm_cap + PCI_PM_CTRL, &data);
	data &= ~PCI_PM_CTRL_STATE_MASK;
	if (set)
		data |= PCI_PM_CTRL_PME_ENABLE | PCI_D3hot;
	else
		data &= ~PCI_PM_CTRL_PME_ENABLE;
	pci_write_config_word(pdev, pdev->pm_cap + PCI_PM_CTRL, data);
}

/**
 * hw_cfg_wol - configure Wake-on-LAN features
 * @hw: 	The hardware instance.
 * @frame:	The pattern frame bit.
 * @set:	The flag indicating whether to enable or disable.
 *
 * This routine is used to enable or disable certain Wake-on-LAN features.
 */
static void hw_cfg_wol(struct ksz_hw *hw, u16 frame, int set)
{
	u16 data;

	data = readw(hw->io + KS8841_WOL_CTRL_OFFSET);
	if (set)
		data |= frame;
	else
		data &= ~frame;
	writew(data, hw->io + KS8841_WOL_CTRL_OFFSET);
}

/**
 * hw_set_wol_frame - program Wake-on-LAN pattern
 * @hw: 	The hardware instance.
 * @i:		The frame index.
 * @mask_size:	The size of the mask.
 * @mask:	Mask to ignore certain bytes in the pattern.
 * @frame_size:	The size of the frame.
 * @pattern:	The frame data.
 *
 * This routine is used to program Wake-on-LAN pattern.
 */
static void hw_set_wol_frame(struct ksz_hw *hw, int i, uint mask_size,
	const u8 *mask, uint frame_size, const u8 *pattern)
{
	int bits;
	int from;
	int len;
	int to;
	u32 crc;
	u8 data[64];
	u8 val = 0;

	if (frame_size > mask_size * 8)
		frame_size = mask_size * 8;
	if (frame_size > 64)
		frame_size = 64;

	i *= 0x10;
	writel(0, hw->io + KS8841_WOL_FRAME_BYTE0_OFFSET + i);
	writel(0, hw->io + KS8841_WOL_FRAME_BYTE2_OFFSET + i);

	bits = len = from = to = 0;
	do {
		if (bits) {
			if ((val & 1))
				data[to++] = pattern[from];
			val >>= 1;
			++from;
			--bits;
		} else {
			val = mask[len];
			writeb(val, hw->io + KS8841_WOL_FRAME_BYTE0_OFFSET + i
				+ len);
			++len;
			if (val)
				bits = 8;
			else
				from += 8;
		}
	} while (from < (int) frame_size);
	if (val) {
		bits = mask[len - 1];
		val <<= (from % 8);
		bits &= ~val;
		writeb(bits, hw->io + KS8841_WOL_FRAME_BYTE0_OFFSET + i + len -
			1);
	}
	crc = ether_crc(to, data);
	writel(crc, hw->io + KS8841_WOL_FRAME_CRC_OFFSET + i);
}

/**
 * hw_add_wol_arp - add ARP pattern
 * @hw: 	The hardware instance.
 * @ip_addr:	The IPv4 address assigned to the device.
 *
 * This routine is used to add ARP pattern for waking up the host.
 */
static void hw_add_wol_arp(struct ksz_hw *hw, const u8 *ip_addr)
{
	static const u8 mask[6] = { 0x3F, 0xF0, 0x3F, 0x00, 0xC0, 0x03 };
	u8 pattern[42] = {
		0xFF, 0xFF, 0xFF, 0xFF, 0xFF, 0xFF,
		0x00, 0x00, 0x00, 0x00, 0x00, 0x00,
		0x08, 0x06,
		0x00, 0x01, 0x08, 0x00, 0x06, 0x04, 0x00, 0x01,
		0x00, 0x00, 0x00, 0x00, 0x00, 0x00,
		0x00, 0x00, 0x00, 0x00,
		0x00, 0x00, 0x00, 0x00, 0x00, 0x00,
		0x00, 0x00, 0x00, 0x00 };

	memcpy(&pattern[38], ip_addr, 4);
	hw_set_wol_frame(hw, 3, 6, mask, 42, pattern);
}

/**
 * hw_add_wol_bcast - add broadcast pattern
 * @hw: 	The hardware instance.
 *
 * This routine is used to add broadcast pattern for waking up the host.
 */
static void hw_add_wol_bcast(struct ksz_hw *hw)
{
	static const u8 mask[] = { 0x3F };
	static const u8 pattern[] = { 0xFF, 0xFF, 0xFF, 0xFF, 0xFF, 0xFF };

	hw_set_wol_frame(hw, 2, 1, mask, ETH_ALEN, pattern);
}

/**
 * hw_add_wol_mcast - add multicast pattern
 * @hw: 	The hardware instance.
 *
 * This routine is used to add multicast pattern for waking up the host.
 *
 * It is assumed the multicast packet is the ICMPv6 neighbor solicitation used
 * by IPv6 ping command.  Note that multicast packets are filtred through the
 * multicast hash table, so not all multicast packets can wake up the host.
 */
static void hw_add_wol_mcast(struct ksz_hw *hw)
{
	static const u8 mask[] = { 0x3F };
	u8 pattern[] = { 0x33, 0x33, 0xFF, 0x00, 0x00, 0x00 };

	memcpy(&pattern[3], &hw->override_addr[3], 3);
	hw_set_wol_frame(hw, 1, 1, mask, 6, pattern);
}

/**
 * hw_add_wol_ucast - add unicast pattern
 * @hw: 	The hardware instance.
 *
 * This routine is used to add unicast pattern to wakeup the host.
 *
 * It is assumed the unicast packet is directed to the device, as the hardware
 * can only receive them in normal case.
 */
static void hw_add_wol_ucast(struct ksz_hw *hw)
{
	static const u8 mask[] = { 0x3F };

	hw_set_wol_frame(hw, 0, 1, mask, ETH_ALEN, hw->override_addr);
}

/**
 * hw_enable_wol - enable Wake-on-LAN
 * @hw: 	The hardware instance.
 * @wol_enable:	The Wake-on-LAN settings.
 * @net_addr:	The IPv4 address assigned to the device.
 *
 * This routine is used to enable Wake-on-LAN depending on driver settings.
 */
static void hw_enable_wol(struct ksz_hw *hw, u32 wol_enable, const u8 *net_addr)
{
	hw_cfg_wol(hw, KS8841_WOL_MAGIC_ENABLE, (wol_enable & WAKE_MAGIC));
	hw_cfg_wol(hw, KS8841_WOL_FRAME0_ENABLE, (wol_enable & WAKE_UCAST));
	hw_add_wol_ucast(hw);
	hw_cfg_wol(hw, KS8841_WOL_FRAME1_ENABLE, (wol_enable & WAKE_MCAST));
	hw_add_wol_mcast(hw);
	hw_cfg_wol(hw, KS8841_WOL_FRAME2_ENABLE, (wol_enable & WAKE_BCAST));
	hw_cfg_wol(hw, KS8841_WOL_FRAME3_ENABLE, (wol_enable & WAKE_ARP));
	hw_add_wol_arp(hw, net_addr);
}

/**
 * hw_init - check driver is correct for the hardware
 * @hw: 	The hardware instance.
 *
 * This function checks the hardware is correct for this driver and sets the
 * hardware up for proper initialization.
 *
 * Return number of ports or 0 if not right.
 */
static int hw_init(struct ksz_hw *hw)
{
	int rc = 0;
	u16 data;
	u16 revision;

	/* Set bus speed to 125MHz. */
	writew(BUS_SPEED_125_MHZ, hw->io + KS884X_BUS_CTRL_OFFSET);

	/* Check KSZ884x chip ID. */
	data = readw(hw->io + KS884X_CHIP_ID_OFFSET);

	revision = (data & KS884X_REVISION_MASK) >> KS884X_REVISION_SHIFT;
	data &= KS884X_CHIP_ID_MASK_41;
	if (REG_CHIP_ID_41 == data)
		rc = 1;
	else if (REG_CHIP_ID_42 == data)
		rc = 2;
	else
		return 0;

	/* Setup hardware features or bug workarounds. */
	if (revision <= 1) {
		hw->features |= SMALL_PACKET_TX_BUG;
		if (1 == rc)
			hw->features |= HALF_DUPLEX_SIGNAL_BUG;
	}
	return rc;
}

/**
 * hw_reset - reset the hardware
 * @hw: 	The hardware instance.
 *
 * This routine resets the hardware.
 */
static void hw_reset(struct ksz_hw *hw)
{
	writew(GLOBAL_SOFTWARE_RESET, hw->io + KS884X_GLOBAL_CTRL_OFFSET);

	/* Wait for device to reset. */
	mdelay(10);

	/* Write 0 to clear device reset. */
	writew(0, hw->io + KS884X_GLOBAL_CTRL_OFFSET);
}

/**
 * hw_setup - setup the hardware
 * @hw: 	The hardware instance.
 *
 * This routine setup the hardware for proper operation.
 */
static void hw_setup(struct ksz_hw *hw)
{
#if SET_DEFAULT_LED
	u16 data;

	/* Change default LED mode. */
	data = readw(hw->io + KS8842_SWITCH_CTRL_5_OFFSET);
	data &= ~LED_MODE;
	data |= SET_DEFAULT_LED;
	writew(data, hw->io + KS8842_SWITCH_CTRL_5_OFFSET);
#endif

	/* Setup transmit control. */
	hw->tx_cfg = (DMA_TX_PAD_ENABLE | DMA_TX_CRC_ENABLE |
		(DMA_BURST_DEFAULT << DMA_BURST_SHIFT) | DMA_TX_ENABLE);

	/* Setup receive control. */
	hw->rx_cfg = (DMA_RX_BROADCAST | DMA_RX_UNICAST |
		(DMA_BURST_DEFAULT << DMA_BURST_SHIFT) | DMA_RX_ENABLE);
	hw->rx_cfg |= KS884X_DMA_RX_MULTICAST;

	/* Hardware cannot handle UDP packet in IP fragments. */
	hw->rx_cfg |= (DMA_RX_CSUM_TCP | DMA_RX_CSUM_IP);

	if (hw->all_multi)
		hw->rx_cfg |= DMA_RX_ALL_MULTICAST;
	if (hw->promiscuous)
		hw->rx_cfg |= DMA_RX_PROMISCUOUS;
}

/**
 * hw_setup_intr - setup interrupt mask
 * @hw: 	The hardware instance.
 *
 * This routine setup the interrupt mask for proper operation.
 */
static void hw_setup_intr(struct ksz_hw *hw)
{
	hw->intr_mask = KS884X_INT_MASK | KS884X_INT_RX_OVERRUN;
}

static void ksz_check_desc_num(struct ksz_desc_info *info)
{
#define MIN_DESC_SHIFT  2

	int alloc = info->alloc;
	int shift;

	shift = 0;
	while (!(alloc & 1)) {
		shift++;
		alloc >>= 1;
	}
	if (alloc != 1 || shift < MIN_DESC_SHIFT) {
		pr_alert("Hardware descriptor numbers not right!\n");
		while (alloc) {
			shift++;
			alloc >>= 1;
		}
		if (shift < MIN_DESC_SHIFT)
			shift = MIN_DESC_SHIFT;
		alloc = 1 << shift;
		info->alloc = alloc;
	}
	info->mask = info->alloc - 1;
}

static void hw_init_desc(struct ksz_desc_info *desc_info, int transmit)
{
	int i;
	u32 phys = desc_info->ring_phys;
	struct ksz_hw_desc *desc = desc_info->ring_virt;
	struct ksz_desc *cur = desc_info->ring;
	struct ksz_desc *previous = NULL;

	for (i = 0; i < desc_info->alloc; i++) {
		cur->phw = desc++;
		phys += desc_info->size;
		previous = cur++;
		previous->phw->next = cpu_to_le32(phys);
	}
	previous->phw->next = cpu_to_le32(desc_info->ring_phys);
	previous->sw.buf.rx.end_of_ring = 1;
	previous->phw->buf.data = cpu_to_le32(previous->sw.buf.data);

	desc_info->avail = desc_info->alloc;
	desc_info->last = desc_info->next = 0;

	desc_info->cur = desc_info->ring;
}

/**
 * hw_set_desc_base - set descriptor base addresses
 * @hw: 	The hardware instance.
 * @tx_addr:	The transmit descriptor base.
 * @rx_addr:	The receive descriptor base.
 *
 * This routine programs the descriptor base addresses after reset.
 */
static void hw_set_desc_base(struct ksz_hw *hw, u32 tx_addr, u32 rx_addr)
{
	/* Set base address of Tx/Rx descriptors. */
	writel(tx_addr, hw->io + KS_DMA_TX_ADDR);
	writel(rx_addr, hw->io + KS_DMA_RX_ADDR);
}

static void hw_reset_pkts(struct ksz_desc_info *info)
{
	info->cur = info->ring;
	info->avail = info->alloc;
	info->last = info->next = 0;
}

static inline void hw_resume_rx(struct ksz_hw *hw)
{
	writel(DMA_START, hw->io + KS_DMA_RX_START);
}

/**
 * hw_start_rx - start receiving
 * @hw: 	The hardware instance.
 *
 * This routine starts the receive function of the hardware.
 */
static void hw_start_rx(struct ksz_hw *hw)
{
	writel(hw->rx_cfg, hw->io + KS_DMA_RX_CTRL);

	/* Notify when the receive stops. */
	hw->intr_mask |= KS884X_INT_RX_STOPPED;

	writel(DMA_START, hw->io + KS_DMA_RX_START);
	hw_ack_intr(hw, KS884X_INT_RX_STOPPED);
	hw->rx_stop++;

	/* Variable overflows. */
	if (0 == hw->rx_stop)
		hw->rx_stop = 2;
}

/**
 * hw_stop_rx - stop receiving
 * @hw: 	The hardware instance.
 *
 * This routine stops the receive function of the hardware.
 */
static void hw_stop_rx(struct ksz_hw *hw)
{
	hw->rx_stop = 0;
	hw_turn_off_intr(hw, KS884X_INT_RX_STOPPED);
	writel((hw->rx_cfg & ~DMA_RX_ENABLE), hw->io + KS_DMA_RX_CTRL);
}

/**
 * hw_start_tx - start transmitting
 * @hw: 	The hardware instance.
 *
 * This routine starts the transmit function of the hardware.
 */
static void hw_start_tx(struct ksz_hw *hw)
{
	writel(hw->tx_cfg, hw->io + KS_DMA_TX_CTRL);
}

/**
 * hw_stop_tx - stop transmitting
 * @hw: 	The hardware instance.
 *
 * This routine stops the transmit function of the hardware.
 */
static void hw_stop_tx(struct ksz_hw *hw)
{
	writel((hw->tx_cfg & ~DMA_TX_ENABLE), hw->io + KS_DMA_TX_CTRL);
}

/**
 * hw_disable - disable hardware
 * @hw: 	The hardware instance.
 *
 * This routine disables the hardware.
 */
static void hw_disable(struct ksz_hw *hw)
{
	hw_stop_rx(hw);
	hw_stop_tx(hw);
	hw->enabled = 0;
}

/**
 * hw_enable - enable hardware
 * @hw: 	The hardware instance.
 *
 * This routine enables the hardware.
 */
static void hw_enable(struct ksz_hw *hw)
{
	hw_start_tx(hw);
	hw_start_rx(hw);
	hw->enabled = 1;
}

/**
 * hw_alloc_pkt - allocate enough descriptors for transmission
 * @hw: 	The hardware instance.
 * @length:	The length of the packet.
 * @physical:	Number of descriptors required.
 *
 * This function allocates descriptors for transmission.
 *
 * Return 0 if not successful; 1 for buffer copy; or number of descriptors.
 */
static int hw_alloc_pkt(struct ksz_hw *hw, int length, int physical)
{
	/* Always leave one descriptor free. */
	if (hw->tx_desc_info.avail <= 1)
		return 0;

	/* Allocate a descriptor for transmission and mark it current. */
	get_tx_pkt(&hw->tx_desc_info, &hw->tx_desc_info.cur);
	hw->tx_desc_info.cur->sw.buf.tx.first_seg = 1;

	/* Keep track of number of transmit descriptors used so far. */
	++hw->tx_int_cnt;
	hw->tx_size += length;

	/* Cannot hold on too much data. */
	if (hw->tx_size >= MAX_TX_HELD_SIZE)
		hw->tx_int_cnt = hw->tx_int_mask + 1;

	if (physical > hw->tx_desc_info.avail)
		return 1;

	return hw->tx_desc_info.avail;
}

/**
 * hw_send_pkt - mark packet for transmission
 * @hw: 	The hardware instance.
 *
 * This routine marks the packet for transmission in PCI version.
 */
static void hw_send_pkt(struct ksz_hw *hw)
{
	struct ksz_desc *cur = hw->tx_desc_info.cur;

	cur->sw.buf.tx.last_seg = 1;

	/* Interrupt only after specified number of descriptors used. */
	if (hw->tx_int_cnt > hw->tx_int_mask) {
		cur->sw.buf.tx.intr = 1;
		hw->tx_int_cnt = 0;
		hw->tx_size = 0;
	}

	/* KSZ8842 supports port directed transmission. */
	cur->sw.buf.tx.dest_port = hw->dst_ports;

	release_desc(cur);

	writel(0, hw->io + KS_DMA_TX_START);
}

static int empty_addr(u8 *addr)
{
	u32 *addr1 = (u32 *) addr;
	u16 *addr2 = (u16 *) &addr[4];

	return 0 == *addr1 && 0 == *addr2;
}

/**
 * hw_set_addr - set MAC address
 * @hw: 	The hardware instance.
 *
 * This routine programs the MAC address of the hardware when the address is
 * overridden.
 */
static void hw_set_addr(struct ksz_hw *hw)
{
	int i;

	for (i = 0; i < ETH_ALEN; i++)
		writeb(hw->override_addr[MAC_ADDR_ORDER(i)],
			hw->io + KS884X_ADDR_0_OFFSET + i);

	sw_set_addr(hw, hw->override_addr);
}

/**
 * hw_read_addr - read MAC address
 * @hw: 	The hardware instance.
 *
 * This routine retrieves the MAC address of the hardware.
 */
static void hw_read_addr(struct ksz_hw *hw)
{
	int i;

	for (i = 0; i < ETH_ALEN; i++)
		hw->perm_addr[MAC_ADDR_ORDER(i)] = readb(hw->io +
			KS884X_ADDR_0_OFFSET + i);

	if (!hw->mac_override) {
		memcpy(hw->override_addr, hw->perm_addr, ETH_ALEN);
		if (empty_addr(hw->override_addr)) {
			memcpy(hw->perm_addr, DEFAULT_MAC_ADDRESS, ETH_ALEN);
			memcpy(hw->override_addr, DEFAULT_MAC_ADDRESS,
			       ETH_ALEN);
			hw->override_addr[5] += hw->id;
			hw_set_addr(hw);
		}
	}
}

static void hw_ena_add_addr(struct ksz_hw *hw, int index, u8 *mac_addr)
{
	int i;
	u32 mac_addr_lo;
	u32 mac_addr_hi;

	mac_addr_hi = 0;
	for (i = 0; i < 2; i++) {
		mac_addr_hi <<= 8;
		mac_addr_hi |= mac_addr[i];
	}
	mac_addr_hi |= ADD_ADDR_ENABLE;
	mac_addr_lo = 0;
	for (i = 2; i < 6; i++) {
		mac_addr_lo <<= 8;
		mac_addr_lo |= mac_addr[i];
	}
	index *= ADD_ADDR_INCR;

	writel(mac_addr_lo, hw->io + index + KS_ADD_ADDR_0_LO);
	writel(mac_addr_hi, hw->io + index + KS_ADD_ADDR_0_HI);
}

static void hw_set_add_addr(struct ksz_hw *hw)
{
	int i;

	for (i = 0; i < ADDITIONAL_ENTRIES; i++) {
		if (empty_addr(hw->address[i]))
			writel(0, hw->io + ADD_ADDR_INCR * i +
				KS_ADD_ADDR_0_HI);
		else
			hw_ena_add_addr(hw, i, hw->address[i]);
	}
}

static int hw_add_addr(struct ksz_hw *hw, const u8 *mac_addr)
{
	int i;
	int j = ADDITIONAL_ENTRIES;

	if (ether_addr_equal(hw->override_addr, mac_addr))
		return 0;
	for (i = 0; i < hw->addr_list_size; i++) {
		if (ether_addr_equal(hw->address[i], mac_addr))
			return 0;
		if (ADDITIONAL_ENTRIES == j && empty_addr(hw->address[i]))
			j = i;
	}
	if (j < ADDITIONAL_ENTRIES) {
		memcpy(hw->address[j], mac_addr, ETH_ALEN);
		hw_ena_add_addr(hw, j, hw->address[j]);
		return 0;
	}
	return -1;
}

static int hw_del_addr(struct ksz_hw *hw, const u8 *mac_addr)
{
	int i;

	for (i = 0; i < hw->addr_list_size; i++) {
		if (ether_addr_equal(hw->address[i], mac_addr)) {
			eth_zero_addr(hw->address[i]);
			writel(0, hw->io + ADD_ADDR_INCR * i +
				KS_ADD_ADDR_0_HI);
			return 0;
		}
	}
	return -1;
}

/**
 * hw_clr_multicast - clear multicast addresses
 * @hw: 	The hardware instance.
 *
 * This routine removes all multicast addresses set in the hardware.
 */
static void hw_clr_multicast(struct ksz_hw *hw)
{
	int i;

	for (i = 0; i < HW_MULTICAST_SIZE; i++) {
		hw->multi_bits[i] = 0;

		writeb(0, hw->io + KS884X_MULTICAST_0_OFFSET + i);
	}
}

/**
 * hw_set_grp_addr - set multicast addresses
 * @hw: 	The hardware instance.
 *
 * This routine programs multicast addresses for the hardware to accept those
 * addresses.
 */
static void hw_set_grp_addr(struct ksz_hw *hw)
{
	int i;
	int index;
	int position;
	int value;

	memset(hw->multi_bits, 0, sizeof(u8) * HW_MULTICAST_SIZE);

	for (i = 0; i < hw->multi_list_size; i++) {
		position = (ether_crc(6, hw->multi_list[i]) >> 26) & 0x3f;
		index = position >> 3;
		value = 1 << (position & 7);
		hw->multi_bits[index] |= (u8) value;
	}

	for (i = 0; i < HW_MULTICAST_SIZE; i++)
		writeb(hw->multi_bits[i], hw->io + KS884X_MULTICAST_0_OFFSET +
			i);
}

/**
 * hw_set_multicast - enable or disable all multicast receiving
 * @hw: 	The hardware instance.
 * @multicast:	To turn on or off the all multicast feature.
 *
 * This routine enables/disables the hardware to accept all multicast packets.
 */
static void hw_set_multicast(struct ksz_hw *hw, u8 multicast)
{
	/* Stop receiving for reconfiguration. */
	hw_stop_rx(hw);

	if (multicast)
		hw->rx_cfg |= DMA_RX_ALL_MULTICAST;
	else
		hw->rx_cfg &= ~DMA_RX_ALL_MULTICAST;

	if (hw->enabled)
		hw_start_rx(hw);
}

/**
 * hw_set_promiscuous - enable or disable promiscuous receiving
 * @hw: 	The hardware instance.
 * @prom:	To turn on or off the promiscuous feature.
 *
 * This routine enables/disables the hardware to accept all packets.
 */
static void hw_set_promiscuous(struct ksz_hw *hw, u8 prom)
{
	/* Stop receiving for reconfiguration. */
	hw_stop_rx(hw);

	if (prom)
		hw->rx_cfg |= DMA_RX_PROMISCUOUS;
	else
		hw->rx_cfg &= ~DMA_RX_PROMISCUOUS;

	if (hw->enabled)
		hw_start_rx(hw);
}

/**
 * sw_enable - enable the switch
 * @hw: 	The hardware instance.
 * @enable:	The flag to enable or disable the switch
 *
 * This routine is used to enable/disable the switch in KSZ8842.
 */
static void sw_enable(struct ksz_hw *hw, int enable)
{
	int port;

	for (port = 0; port < SWITCH_PORT_NUM; port++) {
		if (hw->dev_count > 1) {
			/* Set port-base vlan membership with host port. */
			sw_cfg_port_base_vlan(hw, port,
				HOST_MASK | (1 << port));
			port_set_stp_state(hw, port, STP_STATE_DISABLED);
		} else {
			sw_cfg_port_base_vlan(hw, port, PORT_MASK);
			port_set_stp_state(hw, port, STP_STATE_FORWARDING);
		}
	}
	if (hw->dev_count > 1)
		port_set_stp_state(hw, SWITCH_PORT_NUM, STP_STATE_SIMPLE);
	else
		port_set_stp_state(hw, SWITCH_PORT_NUM, STP_STATE_FORWARDING);

	if (enable)
		enable = KS8842_START;
	writew(enable, hw->io + KS884X_CHIP_ID_OFFSET);
}

/**
 * sw_setup - setup the switch
 * @hw: 	The hardware instance.
 *
 * This routine setup the hardware switch engine for default operation.
 */
static void sw_setup(struct ksz_hw *hw)
{
	int port;

	sw_set_global_ctrl(hw);

	/* Enable switch broadcast storm protection at 10% percent rate. */
	sw_init_broad_storm(hw);
	hw_cfg_broad_storm(hw, BROADCAST_STORM_PROTECTION_RATE);
	for (port = 0; port < SWITCH_PORT_NUM; port++)
		sw_ena_broad_storm(hw, port);

	sw_init_prio(hw);

	sw_init_mirror(hw);

	sw_init_prio_rate(hw);

	sw_init_vlan(hw);

	if (hw->features & STP_SUPPORT)
		sw_init_stp(hw);
	if (!sw_chk(hw, KS8842_SWITCH_CTRL_1_OFFSET,
			SWITCH_TX_FLOW_CTRL | SWITCH_RX_FLOW_CTRL))
		hw->overrides |= PAUSE_FLOW_CTRL;
	sw_enable(hw, 1);
}

/**
 * ksz_start_timer - start kernel timer
 * @info:	Kernel timer information.
 * @time:	The time tick.
 *
 * This routine starts the kernel timer after the specified time tick.
 */
static void ksz_start_timer(struct ksz_timer_info *info, int time)
{
	info->cnt = 0;
	info->timer.expires = jiffies + time;
	add_timer(&info->timer);

	/* infinity */
	info->max = -1;
}

/**
 * ksz_stop_timer - stop kernel timer
 * @info:	Kernel timer information.
 *
 * This routine stops the kernel timer.
 */
static void ksz_stop_timer(struct ksz_timer_info *info)
{
	if (info->max) {
		info->max = 0;
		del_timer_sync(&info->timer);
	}
}

static void ksz_init_timer(struct ksz_timer_info *info, int period,
	void (*function)(struct timer_list *))
{
	info->max = 0;
	info->period = period;
	timer_setup(&info->timer, function, 0);
}

static void ksz_update_timer(struct ksz_timer_info *info)
{
	++info->cnt;
	if (info->max > 0) {
		if (info->cnt < info->max) {
			info->timer.expires = jiffies + info->period;
			add_timer(&info->timer);
		} else
			info->max = 0;
	} else if (info->max < 0) {
		info->timer.expires = jiffies + info->period;
		add_timer(&info->timer);
	}
}

/**
 * ksz_alloc_soft_desc - allocate software descriptors
 * @desc_info:	Descriptor information structure.
 * @transmit:	Indication that descriptors are for transmit.
 *
 * This local function allocates software descriptors for manipulation in
 * memory.
 *
 * Return 0 if successful.
 */
static int ksz_alloc_soft_desc(struct ksz_desc_info *desc_info, int transmit)
{
	desc_info->ring = kcalloc(desc_info->alloc, sizeof(struct ksz_desc),
				  GFP_KERNEL);
	if (!desc_info->ring)
		return 1;
	hw_init_desc(desc_info, transmit);
	return 0;
}

/**
 * ksz_alloc_desc - allocate hardware descriptors
 * @adapter:	Adapter information structure.
 *
 * This local function allocates hardware descriptors for receiving and
 * transmitting.
 *
 * Return 0 if successful.
 */
static int ksz_alloc_desc(struct dev_info *adapter)
{
	struct ksz_hw *hw = &adapter->hw;
	int offset;

	/* Allocate memory for RX & TX descriptors. */
	adapter->desc_pool.alloc_size =
		hw->rx_desc_info.size * hw->rx_desc_info.alloc +
		hw->tx_desc_info.size * hw->tx_desc_info.alloc +
		DESC_ALIGNMENT;

	adapter->desc_pool.alloc_virt =
		dma_alloc_coherent(&adapter->pdev->dev,
				   adapter->desc_pool.alloc_size,
				   &adapter->desc_pool.dma_addr, GFP_KERNEL);
	if (adapter->desc_pool.alloc_virt == NULL) {
		adapter->desc_pool.alloc_size = 0;
		return 1;
	}

	/* Align to the next cache line boundary. */
	offset = (((ulong) adapter->desc_pool.alloc_virt % DESC_ALIGNMENT) ?
		(DESC_ALIGNMENT -
		((ulong) adapter->desc_pool.alloc_virt % DESC_ALIGNMENT)) : 0);
	adapter->desc_pool.virt = adapter->desc_pool.alloc_virt + offset;
	adapter->desc_pool.phys = adapter->desc_pool.dma_addr + offset;

	/* Allocate receive/transmit descriptors. */
	hw->rx_desc_info.ring_virt = (struct ksz_hw_desc *)
		adapter->desc_pool.virt;
	hw->rx_desc_info.ring_phys = adapter->desc_pool.phys;
	offset = hw->rx_desc_info.alloc * hw->rx_desc_info.size;
	hw->tx_desc_info.ring_virt = (struct ksz_hw_desc *)
		(adapter->desc_pool.virt + offset);
	hw->tx_desc_info.ring_phys = adapter->desc_pool.phys + offset;

	if (ksz_alloc_soft_desc(&hw->rx_desc_info, 0))
		return 1;
	if (ksz_alloc_soft_desc(&hw->tx_desc_info, 1))
		return 1;

	return 0;
}

/**
 * free_dma_buf - release DMA buffer resources
 * @adapter:	Adapter information structure.
 * @dma_buf:	pointer to buf
 * @direction:	to or from device
 *
 * This routine is just a helper function to release the DMA buffer resources.
 */
static void free_dma_buf(struct dev_info *adapter, struct ksz_dma_buf *dma_buf,
	int direction)
{
	dma_unmap_single(&adapter->pdev->dev, dma_buf->dma, dma_buf->len,
			 direction);
	dev_kfree_skb(dma_buf->skb);
	dma_buf->skb = NULL;
	dma_buf->dma = 0;
}

/**
 * ksz_init_rx_buffers - initialize receive descriptors
 * @adapter:	Adapter information structure.
 *
 * This routine initializes DMA buffers for receiving.
 */
static void ksz_init_rx_buffers(struct dev_info *adapter)
{
	int i;
	struct ksz_desc *desc;
	struct ksz_dma_buf *dma_buf;
	struct ksz_hw *hw = &adapter->hw;
	struct ksz_desc_info *info = &hw->rx_desc_info;

	for (i = 0; i < hw->rx_desc_info.alloc; i++) {
		get_rx_pkt(info, &desc);

		dma_buf = DMA_BUFFER(desc);
		if (dma_buf->skb && dma_buf->len != adapter->mtu)
			free_dma_buf(adapter, dma_buf, DMA_FROM_DEVICE);
		dma_buf->len = adapter->mtu;
		if (!dma_buf->skb)
			dma_buf->skb = alloc_skb(dma_buf->len, GFP_ATOMIC);
		if (dma_buf->skb && !dma_buf->dma)
			dma_buf->dma = dma_map_single(&adapter->pdev->dev,
						skb_tail_pointer(dma_buf->skb),
						dma_buf->len,
						DMA_FROM_DEVICE);

		/* Set descriptor. */
		set_rx_buf(desc, dma_buf->dma);
		set_rx_len(desc, dma_buf->len);
		release_desc(desc);
	}
}

/**
 * ksz_alloc_mem - allocate memory for hardware descriptors
 * @adapter:	Adapter information structure.
 *
 * This function allocates memory for use by hardware descriptors for receiving
 * and transmitting.
 *
 * Return 0 if successful.
 */
static int ksz_alloc_mem(struct dev_info *adapter)
{
	struct ksz_hw *hw = &adapter->hw;

	/* Determine the number of receive and transmit descriptors. */
	hw->rx_desc_info.alloc = NUM_OF_RX_DESC;
	hw->tx_desc_info.alloc = NUM_OF_TX_DESC;

	/* Determine how many descriptors to skip transmit interrupt. */
	hw->tx_int_cnt = 0;
	hw->tx_int_mask = NUM_OF_TX_DESC / 4;
	if (hw->tx_int_mask > 8)
		hw->tx_int_mask = 8;
	while (hw->tx_int_mask) {
		hw->tx_int_cnt++;
		hw->tx_int_mask >>= 1;
	}
	if (hw->tx_int_cnt) {
		hw->tx_int_mask = (1 << (hw->tx_int_cnt - 1)) - 1;
		hw->tx_int_cnt = 0;
	}

	/* Determine the descriptor size. */
	hw->rx_desc_info.size =
		(((sizeof(struct ksz_hw_desc) + DESC_ALIGNMENT - 1) /
		DESC_ALIGNMENT) * DESC_ALIGNMENT);
	hw->tx_desc_info.size =
		(((sizeof(struct ksz_hw_desc) + DESC_ALIGNMENT - 1) /
		DESC_ALIGNMENT) * DESC_ALIGNMENT);
	if (hw->rx_desc_info.size != sizeof(struct ksz_hw_desc))
		pr_alert("Hardware descriptor size not right!\n");
	ksz_check_desc_num(&hw->rx_desc_info);
	ksz_check_desc_num(&hw->tx_desc_info);

	/* Allocate descriptors. */
	if (ksz_alloc_desc(adapter))
		return 1;

	return 0;
}

/**
 * ksz_free_desc - free software and hardware descriptors
 * @adapter:	Adapter information structure.
 *
 * This local routine frees the software and hardware descriptors allocated by
 * ksz_alloc_desc().
 */
static void ksz_free_desc(struct dev_info *adapter)
{
	struct ksz_hw *hw = &adapter->hw;

	/* Reset descriptor. */
	hw->rx_desc_info.ring_virt = NULL;
	hw->tx_desc_info.ring_virt = NULL;
	hw->rx_desc_info.ring_phys = 0;
	hw->tx_desc_info.ring_phys = 0;

	/* Free memory. */
	if (adapter->desc_pool.alloc_virt)
		dma_free_coherent(&adapter->pdev->dev,
				  adapter->desc_pool.alloc_size,
				  adapter->desc_pool.alloc_virt,
				  adapter->desc_pool.dma_addr);

	/* Reset resource pool. */
	adapter->desc_pool.alloc_size = 0;
	adapter->desc_pool.alloc_virt = NULL;

	kfree(hw->rx_desc_info.ring);
	hw->rx_desc_info.ring = NULL;
	kfree(hw->tx_desc_info.ring);
	hw->tx_desc_info.ring = NULL;
}

/**
 * ksz_free_buffers - free buffers used in the descriptors
 * @adapter:	Adapter information structure.
 * @desc_info:	Descriptor information structure.
 * @direction:	to or from device
 *
 * This local routine frees buffers used in the DMA buffers.
 */
static void ksz_free_buffers(struct dev_info *adapter,
	struct ksz_desc_info *desc_info, int direction)
{
	int i;
	struct ksz_dma_buf *dma_buf;
	struct ksz_desc *desc = desc_info->ring;

	for (i = 0; i < desc_info->alloc; i++) {
		dma_buf = DMA_BUFFER(desc);
		if (dma_buf->skb)
			free_dma_buf(adapter, dma_buf, direction);
		desc++;
	}
}

/**
 * ksz_free_mem - free all resources used by descriptors
 * @adapter:	Adapter information structure.
 *
 * This local routine frees all the resources allocated by ksz_alloc_mem().
 */
static void ksz_free_mem(struct dev_info *adapter)
{
	/* Free transmit buffers. */
	ksz_free_buffers(adapter, &adapter->hw.tx_desc_info, DMA_TO_DEVICE);

	/* Free receive buffers. */
	ksz_free_buffers(adapter, &adapter->hw.rx_desc_info, DMA_FROM_DEVICE);

	/* Free descriptors. */
	ksz_free_desc(adapter);
}

static void get_mib_counters(struct ksz_hw *hw, int first, int cnt,
	u64 *counter)
{
	int i;
	int mib;
	int port;
	struct ksz_port_mib *port_mib;

	memset(counter, 0, sizeof(u64) * TOTAL_PORT_COUNTER_NUM);
	for (i = 0, port = first; i < cnt; i++, port++) {
		port_mib = &hw->port_mib[port];
		for (mib = port_mib->mib_start; mib < hw->mib_cnt; mib++)
			counter[mib] += port_mib->counter[mib];
	}
}

/**
 * send_packet - send packet
 * @skb:	Socket buffer.
 * @dev:	Network device.
 *
 * This routine is used to send a packet out to the network.
 */
static void send_packet(struct sk_buff *skb, struct net_device *dev)
{
	struct ksz_desc *desc;
	struct ksz_desc *first;
	struct dev_priv *priv = netdev_priv(dev);
	struct dev_info *hw_priv = priv->adapter;
	struct ksz_hw *hw = &hw_priv->hw;
	struct ksz_desc_info *info = &hw->tx_desc_info;
	struct ksz_dma_buf *dma_buf;
	int len;
	int last_frag = skb_shinfo(skb)->nr_frags;

	/*
	 * KSZ8842 with multiple device interfaces needs to be told which port
	 * to send.
	 */
	if (hw->dev_count > 1)
		hw->dst_ports = 1 << priv->port.first_port;

	/* Hardware will pad the length to 60. */
	len = skb->len;

	/* Remember the very first descriptor. */
	first = info->cur;
	desc = first;

	dma_buf = DMA_BUFFER(desc);
	if (last_frag) {
		int frag;
		skb_frag_t *this_frag;

		dma_buf->len = skb_headlen(skb);

		dma_buf->dma = dma_map_single(&hw_priv->pdev->dev, skb->data,
					      dma_buf->len, DMA_TO_DEVICE);
		set_tx_buf(desc, dma_buf->dma);
		set_tx_len(desc, dma_buf->len);

		frag = 0;
		do {
			this_frag = &skb_shinfo(skb)->frags[frag];

			/* Get a new descriptor. */
			get_tx_pkt(info, &desc);

			/* Keep track of descriptors used so far. */
			++hw->tx_int_cnt;

			dma_buf = DMA_BUFFER(desc);
			dma_buf->len = skb_frag_size(this_frag);

			dma_buf->dma = dma_map_single(&hw_priv->pdev->dev,
						      skb_frag_address(this_frag),
						      dma_buf->len,
						      DMA_TO_DEVICE);
			set_tx_buf(desc, dma_buf->dma);
			set_tx_len(desc, dma_buf->len);

			frag++;
			if (frag == last_frag)
				break;

			/* Do not release the last descriptor here. */
			release_desc(desc);
		} while (1);

		/* current points to the last descriptor. */
		info->cur = desc;

		/* Release the first descriptor. */
		release_desc(first);
	} else {
		dma_buf->len = len;

		dma_buf->dma = dma_map_single(&hw_priv->pdev->dev, skb->data,
					      dma_buf->len, DMA_TO_DEVICE);
		set_tx_buf(desc, dma_buf->dma);
		set_tx_len(desc, dma_buf->len);
	}

	if (skb->ip_summed == CHECKSUM_PARTIAL) {
		(desc)->sw.buf.tx.csum_gen_tcp = 1;
		(desc)->sw.buf.tx.csum_gen_udp = 1;
	}

	/*
	 * The last descriptor holds the packet so that it can be returned to
	 * network subsystem after all descriptors are transmitted.
	 */
	dma_buf->skb = skb;

	hw_send_pkt(hw);

	/* Update transmit statistics. */
	dev->stats.tx_packets++;
	dev->stats.tx_bytes += len;
}

/**
 * transmit_cleanup - clean up transmit descriptors
 * @hw_priv:	Network device.
 * @normal:	break if owned
 *
 * This routine is called to clean up the transmitted buffers.
 */
static void transmit_cleanup(struct dev_info *hw_priv, int normal)
{
	int last;
	union desc_stat status;
	struct ksz_hw *hw = &hw_priv->hw;
	struct ksz_desc_info *info = &hw->tx_desc_info;
	struct ksz_desc *desc;
	struct ksz_dma_buf *dma_buf;
	struct net_device *dev = NULL;

	spin_lock_irq(&hw_priv->hwlock);
	last = info->last;

	while (info->avail < info->alloc) {
		/* Get next descriptor which is not hardware owned. */
		desc = &info->ring[last];
		status.data = le32_to_cpu(desc->phw->ctrl.data);
		if (status.tx.hw_owned) {
			if (normal)
				break;
			else
				reset_desc(desc, status);
		}

		dma_buf = DMA_BUFFER(desc);
		dma_unmap_single(&hw_priv->pdev->dev, dma_buf->dma,
				 dma_buf->len, DMA_TO_DEVICE);

		/* This descriptor contains the last buffer in the packet. */
		if (dma_buf->skb) {
			dev = dma_buf->skb->dev;

			/* Release the packet back to network subsystem. */
			dev_kfree_skb_irq(dma_buf->skb);
			dma_buf->skb = NULL;
		}

		/* Free the transmitted descriptor. */
		last++;
		last &= info->mask;
		info->avail++;
	}
	info->last = last;
	spin_unlock_irq(&hw_priv->hwlock);

	/* Notify the network subsystem that the packet has been sent. */
	if (dev)
		netif_trans_update(dev);
}

/**
 * tx_done - transmit done processing
 * @hw_priv:	Network device.
 *
 * This routine is called when the transmit interrupt is triggered, indicating
 * either a packet is sent successfully or there are transmit errors.
 */
static void tx_done(struct dev_info *hw_priv)
{
	struct ksz_hw *hw = &hw_priv->hw;
	int port;

	transmit_cleanup(hw_priv, 1);

	for (port = 0; port < hw->dev_count; port++) {
		struct net_device *dev = hw->port_info[port].pdev;

		if (netif_running(dev) && netif_queue_stopped(dev))
			netif_wake_queue(dev);
	}
}

static inline void copy_old_skb(struct sk_buff *old, struct sk_buff *skb)
{
	skb->dev = old->dev;
	skb->protocol = old->protocol;
	skb->ip_summed = old->ip_summed;
	skb->csum = old->csum;
	skb_set_network_header(skb, ETH_HLEN);

	dev_consume_skb_any(old);
}

/**
 * netdev_tx - send out packet
 * @skb:	Socket buffer.
 * @dev:	Network device.
 *
 * This function is used by the upper network layer to send out a packet.
 *
 * Return 0 if successful; otherwise an error code indicating failure.
 */
static netdev_tx_t netdev_tx(struct sk_buff *skb, struct net_device *dev)
{
	struct dev_priv *priv = netdev_priv(dev);
	struct dev_info *hw_priv = priv->adapter;
	struct ksz_hw *hw = &hw_priv->hw;
	int left;
	int num = 1;
	int rc = 0;

	if (hw->features & SMALL_PACKET_TX_BUG) {
		struct sk_buff *org_skb = skb;

		if (skb->len <= 48) {
			if (skb_end_pointer(skb) - skb->data >= 50) {
				memset(&skb->data[skb->len], 0, 50 - skb->len);
				skb->len = 50;
			} else {
				skb = netdev_alloc_skb(dev, 50);
				if (!skb)
					return NETDEV_TX_BUSY;
				memcpy(skb->data, org_skb->data, org_skb->len);
				memset(&skb->data[org_skb->len], 0,
					50 - org_skb->len);
				skb->len = 50;
				copy_old_skb(org_skb, skb);
			}
		}
	}

	spin_lock_irq(&hw_priv->hwlock);

	num = skb_shinfo(skb)->nr_frags + 1;
	left = hw_alloc_pkt(hw, skb->len, num);
	if (left) {
		if (left < num ||
		    (CHECKSUM_PARTIAL == skb->ip_summed &&
		     skb->protocol == htons(ETH_P_IPV6))) {
			struct sk_buff *org_skb = skb;

			skb = netdev_alloc_skb(dev, org_skb->len);
			if (!skb) {
				rc = NETDEV_TX_BUSY;
				goto unlock;
			}
			skb_copy_and_csum_dev(org_skb, skb->data);
			org_skb->ip_summed = CHECKSUM_NONE;
			skb->len = org_skb->len;
			copy_old_skb(org_skb, skb);
		}
		send_packet(skb, dev);
		if (left <= num)
			netif_stop_queue(dev);
	} else {
		/* Stop the transmit queue until packet is allocated. */
		netif_stop_queue(dev);
		rc = NETDEV_TX_BUSY;
	}
unlock:
	spin_unlock_irq(&hw_priv->hwlock);

	return rc;
}

/**
 * netdev_tx_timeout - transmit timeout processing
 * @dev:	Network device.
 * @txqueue:	index of hanging queue
 *
 * This routine is called when the transmit timer expires.  That indicates the
 * hardware is not running correctly because transmit interrupts are not
 * triggered to free up resources so that the transmit routine can continue
 * sending out packets.  The hardware is reset to correct the problem.
 */
static void netdev_tx_timeout(struct net_device *dev, unsigned int txqueue)
{
	static unsigned long last_reset;

	struct dev_priv *priv = netdev_priv(dev);
	struct dev_info *hw_priv = priv->adapter;
	struct ksz_hw *hw = &hw_priv->hw;
	int port;

	if (hw->dev_count > 1) {
		/*
		 * Only reset the hardware if time between calls is long
		 * enough.
		 */
		if (time_before_eq(jiffies, last_reset + dev->watchdog_timeo))
			hw_priv = NULL;
	}

	last_reset = jiffies;
	if (hw_priv) {
		hw_dis_intr(hw);
		hw_disable(hw);

		transmit_cleanup(hw_priv, 0);
		hw_reset_pkts(&hw->rx_desc_info);
		hw_reset_pkts(&hw->tx_desc_info);
		ksz_init_rx_buffers(hw_priv);

		hw_reset(hw);

		hw_set_desc_base(hw,
			hw->tx_desc_info.ring_phys,
			hw->rx_desc_info.ring_phys);
		hw_set_addr(hw);
		if (hw->all_multi)
			hw_set_multicast(hw, hw->all_multi);
		else if (hw->multi_list_size)
			hw_set_grp_addr(hw);

		if (hw->dev_count > 1) {
			hw_set_add_addr(hw);
			for (port = 0; port < SWITCH_PORT_NUM; port++) {
				struct net_device *port_dev;

				port_set_stp_state(hw, port,
					STP_STATE_DISABLED);

				port_dev = hw->port_info[port].pdev;
				if (netif_running(port_dev))
					port_set_stp_state(hw, port,
						STP_STATE_SIMPLE);
			}
		}

		hw_enable(hw);
		hw_ena_intr(hw);
	}

	netif_trans_update(dev);
	netif_wake_queue(dev);
}

static inline void csum_verified(struct sk_buff *skb)
{
	unsigned short protocol;
	struct iphdr *iph;

	protocol = skb->protocol;
	skb_reset_network_header(skb);
	iph = (struct iphdr *) skb_network_header(skb);
	if (protocol == htons(ETH_P_8021Q)) {
		protocol = iph->tot_len;
		skb_set_network_header(skb, VLAN_HLEN);
		iph = (struct iphdr *) skb_network_header(skb);
	}
	if (protocol == htons(ETH_P_IP)) {
		if (iph->protocol == IPPROTO_TCP)
			skb->ip_summed = CHECKSUM_UNNECESSARY;
	}
}

static inline int rx_proc(struct net_device *dev, struct ksz_hw* hw,
	struct ksz_desc *desc, union desc_stat status)
{
	int packet_len;
	struct dev_priv *priv = netdev_priv(dev);
	struct dev_info *hw_priv = priv->adapter;
	struct ksz_dma_buf *dma_buf;
	struct sk_buff *skb;

	/* Received length includes 4-byte CRC. */
	packet_len = status.rx.frame_len - 4;

	dma_buf = DMA_BUFFER(desc);
	dma_sync_single_for_cpu(&hw_priv->pdev->dev, dma_buf->dma,
				packet_len + 4, DMA_FROM_DEVICE);

	do {
		/* skb->data != skb->head */
		skb = netdev_alloc_skb(dev, packet_len + 2);
		if (!skb) {
			dev->stats.rx_dropped++;
			return -ENOMEM;
		}

		/*
		 * Align socket buffer in 4-byte boundary for better
		 * performance.
		 */
		skb_reserve(skb, 2);

		skb_put_data(skb, dma_buf->skb->data, packet_len);
	} while (0);

	skb->protocol = eth_type_trans(skb, dev);

	if (hw->rx_cfg & (DMA_RX_CSUM_UDP | DMA_RX_CSUM_TCP))
		csum_verified(skb);

	/* Update receive statistics. */
	dev->stats.rx_packets++;
	dev->stats.rx_bytes += packet_len;

	/* Notify upper layer for received packet. */
	netif_rx(skb);

	return 0;
}

static int dev_rcv_packets(struct dev_info *hw_priv)
{
	int next;
	union desc_stat status;
	struct ksz_hw *hw = &hw_priv->hw;
	struct net_device *dev = hw->port_info[0].pdev;
	struct ksz_desc_info *info = &hw->rx_desc_info;
	int left = info->alloc;
	struct ksz_desc *desc;
	int received = 0;

	next = info->next;
	while (left--) {
		/* Get next descriptor which is not hardware owned. */
		desc = &info->ring[next];
		status.data = le32_to_cpu(desc->phw->ctrl.data);
		if (status.rx.hw_owned)
			break;

		/* Status valid only when last descriptor bit is set. */
		if (status.rx.last_desc && status.rx.first_desc) {
			if (rx_proc(dev, hw, desc, status))
				goto release_packet;
			received++;
		}

release_packet:
		release_desc(desc);
		next++;
		next &= info->mask;
	}
	info->next = next;

	return received;
}

static int port_rcv_packets(struct dev_info *hw_priv)
{
	int next;
	union desc_stat status;
	struct ksz_hw *hw = &hw_priv->hw;
	struct net_device *dev = hw->port_info[0].pdev;
	struct ksz_desc_info *info = &hw->rx_desc_info;
	int left = info->alloc;
	struct ksz_desc *desc;
	int received = 0;

	next = info->next;
	while (left--) {
		/* Get next descriptor which is not hardware owned. */
		desc = &info->ring[next];
		status.data = le32_to_cpu(desc->phw->ctrl.data);
		if (status.rx.hw_owned)
			break;

		if (hw->dev_count > 1) {
			/* Get received port number. */
			int p = HW_TO_DEV_PORT(status.rx.src_port);

			dev = hw->port_info[p].pdev;
			if (!netif_running(dev))
				goto release_packet;
		}

		/* Status valid only when last descriptor bit is set. */
		if (status.rx.last_desc && status.rx.first_desc) {
			if (rx_proc(dev, hw, desc, status))
				goto release_packet;
			received++;
		}

release_packet:
		release_desc(desc);
		next++;
		next &= info->mask;
	}
	info->next = next;

	return received;
}

static int dev_rcv_special(struct dev_info *hw_priv)
{
	int next;
	union desc_stat status;
	struct ksz_hw *hw = &hw_priv->hw;
	struct net_device *dev = hw->port_info[0].pdev;
	struct ksz_desc_info *info = &hw->rx_desc_info;
	int left = info->alloc;
	struct ksz_desc *desc;
	int received = 0;

	next = info->next;
	while (left--) {
		/* Get next descriptor which is not hardware owned. */
		desc = &info->ring[next];
		status.data = le32_to_cpu(desc->phw->ctrl.data);
		if (status.rx.hw_owned)
			break;

		if (hw->dev_count > 1) {
			/* Get received port number. */
			int p = HW_TO_DEV_PORT(status.rx.src_port);

			dev = hw->port_info[p].pdev;
			if (!netif_running(dev))
				goto release_packet;
		}

		/* Status valid only when last descriptor bit is set. */
		if (status.rx.last_desc && status.rx.first_desc) {
			/*
			 * Receive without error.  With receive errors
			 * disabled, packets with receive errors will be
			 * dropped, so no need to check the error bit.
			 */
			if (!status.rx.error || (status.data &
					KS_DESC_RX_ERROR_COND) ==
					KS_DESC_RX_ERROR_TOO_LONG) {
				if (rx_proc(dev, hw, desc, status))
					goto release_packet;
				received++;
			} else {
				struct dev_priv *priv = netdev_priv(dev);

				/* Update receive error statistics. */
				priv->port.counter[OID_COUNTER_RCV_ERROR]++;
			}
		}

release_packet:
		release_desc(desc);
		next++;
		next &= info->mask;
	}
	info->next = next;

	return received;
}

static void rx_proc_task(struct tasklet_struct *t)
{
	struct dev_info *hw_priv = from_tasklet(hw_priv, t, rx_tasklet);
	struct ksz_hw *hw = &hw_priv->hw;

	if (!hw->enabled)
		return;
	if (unlikely(!hw_priv->dev_rcv(hw_priv))) {

		/* In case receive process is suspended because of overrun. */
		hw_resume_rx(hw);

		/* tasklets are interruptible. */
		spin_lock_irq(&hw_priv->hwlock);
		hw_turn_on_intr(hw, KS884X_INT_RX_MASK);
		spin_unlock_irq(&hw_priv->hwlock);
	} else {
		hw_ack_intr(hw, KS884X_INT_RX);
		tasklet_schedule(&hw_priv->rx_tasklet);
	}
}

static void tx_proc_task(struct tasklet_struct *t)
{
	struct dev_info *hw_priv = from_tasklet(hw_priv, t, tx_tasklet);
	struct ksz_hw *hw = &hw_priv->hw;

	hw_ack_intr(hw, KS884X_INT_TX_MASK);

	tx_done(hw_priv);

	/* tasklets are interruptible. */
	spin_lock_irq(&hw_priv->hwlock);
	hw_turn_on_intr(hw, KS884X_INT_TX);
	spin_unlock_irq(&hw_priv->hwlock);
}

static inline void handle_rx_stop(struct ksz_hw *hw)
{
	/* Receive just has been stopped. */
	if (0 == hw->rx_stop)
		hw->intr_mask &= ~KS884X_INT_RX_STOPPED;
	else if (hw->rx_stop > 1) {
		if (hw->enabled && (hw->rx_cfg & DMA_RX_ENABLE)) {
			hw_start_rx(hw);
		} else {
			hw->intr_mask &= ~KS884X_INT_RX_STOPPED;
			hw->rx_stop = 0;
		}
	} else
		/* Receive just has been started. */
		hw->rx_stop++;
}

/**
 * netdev_intr - interrupt handling
 * @irq:	Interrupt number.
 * @dev_id:	Network device.
 *
 * This function is called by upper network layer to signal interrupt.
 *
 * Return IRQ_HANDLED if interrupt is handled.
 */
static irqreturn_t netdev_intr(int irq, void *dev_id)
{
	uint int_enable = 0;
	struct net_device *dev = (struct net_device *) dev_id;
	struct dev_priv *priv = netdev_priv(dev);
	struct dev_info *hw_priv = priv->adapter;
	struct ksz_hw *hw = &hw_priv->hw;

	spin_lock(&hw_priv->hwlock);

	hw_read_intr(hw, &int_enable);

	/* Not our interrupt! */
	if (!int_enable) {
		spin_unlock(&hw_priv->hwlock);
		return IRQ_NONE;
	}

	do {
		hw_ack_intr(hw, int_enable);
		int_enable &= hw->intr_mask;

		if (unlikely(int_enable & KS884X_INT_TX_MASK)) {
			hw_dis_intr_bit(hw, KS884X_INT_TX_MASK);
			tasklet_schedule(&hw_priv->tx_tasklet);
		}

		if (likely(int_enable & KS884X_INT_RX)) {
			hw_dis_intr_bit(hw, KS884X_INT_RX);
			tasklet_schedule(&hw_priv->rx_tasklet);
		}

		if (unlikely(int_enable & KS884X_INT_RX_OVERRUN)) {
			dev->stats.rx_fifo_errors++;
			hw_resume_rx(hw);
		}

		if (unlikely(int_enable & KS884X_INT_PHY)) {
			struct ksz_port *port = &priv->port;

			hw->features |= LINK_INT_WORKING;
			port_get_link_speed(port);
		}

		if (unlikely(int_enable & KS884X_INT_RX_STOPPED)) {
			handle_rx_stop(hw);
			break;
		}

		if (unlikely(int_enable & KS884X_INT_TX_STOPPED)) {
			u32 data;

			hw->intr_mask &= ~KS884X_INT_TX_STOPPED;
			pr_info("Tx stopped\n");
			data = readl(hw->io + KS_DMA_TX_CTRL);
			if (!(data & DMA_TX_ENABLE))
				pr_info("Tx disabled\n");
			break;
		}
	} while (0);

	hw_ena_intr(hw);

	spin_unlock(&hw_priv->hwlock);

	return IRQ_HANDLED;
}

/*
 * Linux network device functions
 */

static unsigned long next_jiffies;

#ifdef CONFIG_NET_POLL_CONTROLLER
static void netdev_netpoll(struct net_device *dev)
{
	struct dev_priv *priv = netdev_priv(dev);
	struct dev_info *hw_priv = priv->adapter;

	hw_dis_intr(&hw_priv->hw);
	netdev_intr(dev->irq, dev);
}
#endif

static void bridge_change(struct ksz_hw *hw)
{
	int port;
	u8  member;
	struct ksz_switch *sw = hw->ksz_switch;

	/* No ports in forwarding state. */
	if (!sw->member) {
		port_set_stp_state(hw, SWITCH_PORT_NUM, STP_STATE_SIMPLE);
		sw_block_addr(hw);
	}
	for (port = 0; port < SWITCH_PORT_NUM; port++) {
		if (STP_STATE_FORWARDING == sw->port_cfg[port].stp_state)
			member = HOST_MASK | sw->member;
		else
			member = HOST_MASK | (1 << port);
		if (member != sw->port_cfg[port].member)
			sw_cfg_port_base_vlan(hw, port, member);
	}
}

/**
 * netdev_close - close network device
 * @dev:	Network device.
 *
 * This function process the close operation of network device.  This is caused
 * by the user command "ifconfig ethX down."
 *
 * Return 0 if successful; otherwise an error code indicating failure.
 */
static int netdev_close(struct net_device *dev)
{
	struct dev_priv *priv = netdev_priv(dev);
	struct dev_info *hw_priv = priv->adapter;
	struct ksz_port *port = &priv->port;
	struct ksz_hw *hw = &hw_priv->hw;
	int pi;

	netif_stop_queue(dev);

	ksz_stop_timer(&priv->monitor_timer_info);

	/* Need to shut the port manually in multiple device interfaces mode. */
	if (hw->dev_count > 1) {
		port_set_stp_state(hw, port->first_port, STP_STATE_DISABLED);

		/* Port is closed.  Need to change bridge setting. */
		if (hw->features & STP_SUPPORT) {
			pi = 1 << port->first_port;
			if (hw->ksz_switch->member & pi) {
				hw->ksz_switch->member &= ~pi;
				bridge_change(hw);
			}
		}
	}
	if (port->first_port > 0)
		hw_del_addr(hw, dev->dev_addr);
	if (!hw_priv->wol_enable)
		port_set_power_saving(port, true);

	if (priv->multicast)
		--hw->all_multi;
	if (priv->promiscuous)
		--hw->promiscuous;

	hw_priv->opened--;
	if (!(hw_priv->opened)) {
		ksz_stop_timer(&hw_priv->mib_timer_info);
		flush_work(&hw_priv->mib_read);

		hw_dis_intr(hw);
		hw_disable(hw);
		hw_clr_multicast(hw);

		/* Delay for receive task to stop scheduling itself. */
		msleep(2000 / HZ);

		tasklet_kill(&hw_priv->rx_tasklet);
		tasklet_kill(&hw_priv->tx_tasklet);
		free_irq(dev->irq, hw_priv->dev);

		transmit_cleanup(hw_priv, 0);
		hw_reset_pkts(&hw->rx_desc_info);
		hw_reset_pkts(&hw->tx_desc_info);

		/* Clean out static MAC table when the switch is shutdown. */
		if (hw->features & STP_SUPPORT)
			sw_clr_sta_mac_table(hw);
	}

	return 0;
}

static void hw_cfg_huge_frame(struct dev_info *hw_priv, struct ksz_hw *hw)
{
	if (hw->ksz_switch) {
		u32 data;

		data = readw(hw->io + KS8842_SWITCH_CTRL_2_OFFSET);
		if (hw->features & RX_HUGE_FRAME)
			data |= SWITCH_HUGE_PACKET;
		else
			data &= ~SWITCH_HUGE_PACKET;
		writew(data, hw->io + KS8842_SWITCH_CTRL_2_OFFSET);
	}
	if (hw->features & RX_HUGE_FRAME) {
		hw->rx_cfg |= DMA_RX_ERROR;
		hw_priv->dev_rcv = dev_rcv_special;
	} else {
		hw->rx_cfg &= ~DMA_RX_ERROR;
		if (hw->dev_count > 1)
			hw_priv->dev_rcv = port_rcv_packets;
		else
			hw_priv->dev_rcv = dev_rcv_packets;
	}
}

static int prepare_hardware(struct net_device *dev)
{
	struct dev_priv *priv = netdev_priv(dev);
	struct dev_info *hw_priv = priv->adapter;
	struct ksz_hw *hw = &hw_priv->hw;
	int rc = 0;

	/* Remember the network device that requests interrupts. */
	hw_priv->dev = dev;
	rc = request_irq(dev->irq, netdev_intr, IRQF_SHARED, dev->name, dev);
	if (rc)
		return rc;
	tasklet_setup(&hw_priv->rx_tasklet, rx_proc_task);
	tasklet_setup(&hw_priv->tx_tasklet, tx_proc_task);

	hw->promiscuous = 0;
	hw->all_multi = 0;
	hw->multi_list_size = 0;

	hw_reset(hw);

	hw_set_desc_base(hw,
		hw->tx_desc_info.ring_phys, hw->rx_desc_info.ring_phys);
	hw_set_addr(hw);
	hw_cfg_huge_frame(hw_priv, hw);
	ksz_init_rx_buffers(hw_priv);
	return 0;
}

static void set_media_state(struct net_device *dev, int media_state)
{
	struct dev_priv *priv = netdev_priv(dev);

	if (media_state == priv->media_state)
		netif_carrier_on(dev);
	else
		netif_carrier_off(dev);
	netif_info(priv, link, dev, "link %s\n",
		   media_state == priv->media_state ? "on" : "off");
}

/**
 * netdev_open - open network device
 * @dev:	Network device.
 *
 * This function process the open operation of network device.  This is caused
 * by the user command "ifconfig ethX up."
 *
 * Return 0 if successful; otherwise an error code indicating failure.
 */
static int netdev_open(struct net_device *dev)
{
	struct dev_priv *priv = netdev_priv(dev);
	struct dev_info *hw_priv = priv->adapter;
	struct ksz_hw *hw = &hw_priv->hw;
	struct ksz_port *port = &priv->port;
	int i;
	int p;
	int rc = 0;

	priv->multicast = 0;
	priv->promiscuous = 0;

	/* Reset device statistics. */
	memset(&dev->stats, 0, sizeof(struct net_device_stats));
	memset((void *) port->counter, 0,
		(sizeof(u64) * OID_COUNTER_LAST));

	if (!(hw_priv->opened)) {
		rc = prepare_hardware(dev);
		if (rc)
			return rc;
		for (i = 0; i < hw->mib_port_cnt; i++) {
			if (next_jiffies < jiffies)
				next_jiffies = jiffies + HZ * 2;
			else
				next_jiffies += HZ * 1;
			hw_priv->counter[i].time = next_jiffies;
			hw->port_mib[i].state = media_disconnected;
			port_init_cnt(hw, i);
		}
		if (hw->ksz_switch)
			hw->port_mib[HOST_PORT].state = media_connected;
		else {
			hw_add_wol_bcast(hw);
			hw_cfg_wol_pme(hw, 0);
			hw_clr_wol_pme_status(&hw_priv->hw);
		}
	}
	port_set_power_saving(port, false);

	for (i = 0, p = port->first_port; i < port->port_cnt; i++, p++) {
		/*
		 * Initialize to invalid value so that link detection
		 * is done.
		 */
		hw->port_info[p].partner = 0xFF;
		hw->port_info[p].state = media_disconnected;
	}

	/* Need to open the port in multiple device interfaces mode. */
	if (hw->dev_count > 1) {
		port_set_stp_state(hw, port->first_port, STP_STATE_SIMPLE);
		if (port->first_port > 0)
			hw_add_addr(hw, dev->dev_addr);
	}

	port_get_link_speed(port);
	if (port->force_link)
		port_force_link_speed(port);
	else
		port_set_link_speed(port);

	if (!(hw_priv->opened)) {
		hw_setup_intr(hw);
		hw_enable(hw);
		hw_ena_intr(hw);

		if (hw->mib_port_cnt)
			ksz_start_timer(&hw_priv->mib_timer_info,
				hw_priv->mib_timer_info.period);
	}

	hw_priv->opened++;

	ksz_start_timer(&priv->monitor_timer_info,
		priv->monitor_timer_info.period);

	priv->media_state = port->linked->state;

	set_media_state(dev, media_connected);
	netif_start_queue(dev);

	return 0;
}

/* RX errors = rx_errors */
/* RX dropped = rx_dropped */
/* RX overruns = rx_fifo_errors */
/* RX frame = rx_crc_errors + rx_frame_errors + rx_length_errors */
/* TX errors = tx_errors */
/* TX dropped = tx_dropped */
/* TX overruns = tx_fifo_errors */
/* TX carrier = tx_aborted_errors + tx_carrier_errors + tx_window_errors */
/* collisions = collisions */

/**
 * netdev_query_statistics - query network device statistics
 * @dev:	Network device.
 *
 * This function returns the statistics of the network device.  The device
 * needs not be opened.
 *
 * Return network device statistics.
 */
static struct net_device_stats *netdev_query_statistics(struct net_device *dev)
{
	struct dev_priv *priv = netdev_priv(dev);
	struct ksz_port *port = &priv->port;
	struct ksz_hw *hw = &priv->adapter->hw;
	struct ksz_port_mib *mib;
	int i;
	int p;

	dev->stats.rx_errors = port->counter[OID_COUNTER_RCV_ERROR];
	dev->stats.tx_errors = port->counter[OID_COUNTER_XMIT_ERROR];

	/* Reset to zero to add count later. */
	dev->stats.multicast = 0;
	dev->stats.collisions = 0;
	dev->stats.rx_length_errors = 0;
	dev->stats.rx_crc_errors = 0;
	dev->stats.rx_frame_errors = 0;
	dev->stats.tx_window_errors = 0;

	for (i = 0, p = port->first_port; i < port->mib_port_cnt; i++, p++) {
		mib = &hw->port_mib[p];

		dev->stats.multicast += (unsigned long)
			mib->counter[MIB_COUNTER_RX_MULTICAST];

		dev->stats.collisions += (unsigned long)
			mib->counter[MIB_COUNTER_TX_TOTAL_COLLISION];

		dev->stats.rx_length_errors += (unsigned long)(
			mib->counter[MIB_COUNTER_RX_UNDERSIZE] +
			mib->counter[MIB_COUNTER_RX_FRAGMENT] +
			mib->counter[MIB_COUNTER_RX_OVERSIZE] +
			mib->counter[MIB_COUNTER_RX_JABBER]);
		dev->stats.rx_crc_errors += (unsigned long)
			mib->counter[MIB_COUNTER_RX_CRC_ERR];
		dev->stats.rx_frame_errors += (unsigned long)(
			mib->counter[MIB_COUNTER_RX_ALIGNMENT_ERR] +
			mib->counter[MIB_COUNTER_RX_SYMBOL_ERR]);

		dev->stats.tx_window_errors += (unsigned long)
			mib->counter[MIB_COUNTER_TX_LATE_COLLISION];
	}

	return &dev->stats;
}

/**
 * netdev_set_mac_address - set network device MAC address
 * @dev:	Network device.
 * @addr:	Buffer of MAC address.
 *
 * This function is used to set the MAC address of the network device.
 *
 * Return 0 to indicate success.
 */
static int netdev_set_mac_address(struct net_device *dev, void *addr)
{
	struct dev_priv *priv = netdev_priv(dev);
	struct dev_info *hw_priv = priv->adapter;
	struct ksz_hw *hw = &hw_priv->hw;
	struct sockaddr *mac = addr;
	uint interrupt;

	if (priv->port.first_port > 0)
		hw_del_addr(hw, dev->dev_addr);
	else {
		hw->mac_override = 1;
		memcpy(hw->override_addr, mac->sa_data, ETH_ALEN);
	}

	eth_hw_addr_set(dev, mac->sa_data);

	interrupt = hw_block_intr(hw);

	if (priv->port.first_port > 0)
		hw_add_addr(hw, dev->dev_addr);
	else
		hw_set_addr(hw);
	hw_restore_intr(hw, interrupt);

	return 0;
}

static void dev_set_promiscuous(struct net_device *dev, struct dev_priv *priv,
	struct ksz_hw *hw, int promiscuous)
{
	if (promiscuous != priv->promiscuous) {
		u8 prev_state = hw->promiscuous;

		if (promiscuous)
			++hw->promiscuous;
		else
			--hw->promiscuous;
		priv->promiscuous = promiscuous;

		/* Turn on/off promiscuous mode. */
		if (hw->promiscuous <= 1 && prev_state <= 1)
			hw_set_promiscuous(hw, hw->promiscuous);

		/*
		 * Port is not in promiscuous mode, meaning it is released
		 * from the bridge.
		 */
		if ((hw->features & STP_SUPPORT) && !promiscuous &&
		    netif_is_bridge_port(dev)) {
			struct ksz_switch *sw = hw->ksz_switch;
			int port = priv->port.first_port;

			port_set_stp_state(hw, port, STP_STATE_DISABLED);
			port = 1 << port;
			if (sw->member & port) {
				sw->member &= ~port;
				bridge_change(hw);
			}
		}
	}
}

static void dev_set_multicast(struct dev_priv *priv, struct ksz_hw *hw,
	int multicast)
{
	if (multicast != priv->multicast) {
		u8 all_multi = hw->all_multi;

		if (multicast)
			++hw->all_multi;
		else
			--hw->all_multi;
		priv->multicast = multicast;

		/* Turn on/off all multicast mode. */
		if (hw->all_multi <= 1 && all_multi <= 1)
			hw_set_multicast(hw, hw->all_multi);
	}
}

/**
 * netdev_set_rx_mode
 * @dev:	Network device.
 *
 * This routine is used to set multicast addresses or put the network device
 * into promiscuous mode.
 */
static void netdev_set_rx_mode(struct net_device *dev)
{
	struct dev_priv *priv = netdev_priv(dev);
	struct dev_info *hw_priv = priv->adapter;
	struct ksz_hw *hw = &hw_priv->hw;
	struct netdev_hw_addr *ha;
	int multicast = (dev->flags & IFF_ALLMULTI);

	dev_set_promiscuous(dev, priv, hw, (dev->flags & IFF_PROMISC));

	if (hw_priv->hw.dev_count > 1)
		multicast |= (dev->flags & IFF_MULTICAST);
	dev_set_multicast(priv, hw, multicast);

	/* Cannot use different hashes in multiple device interfaces mode. */
	if (hw_priv->hw.dev_count > 1)
		return;

	if ((dev->flags & IFF_MULTICAST) && !netdev_mc_empty(dev)) {
		int i = 0;

		/* List too big to support so turn on all multicast mode. */
		if (netdev_mc_count(dev) > MAX_MULTICAST_LIST) {
			if (MAX_MULTICAST_LIST != hw->multi_list_size) {
				hw->multi_list_size = MAX_MULTICAST_LIST;
				++hw->all_multi;
				hw_set_multicast(hw, hw->all_multi);
			}
			return;
		}

		netdev_for_each_mc_addr(ha, dev) {
			if (i >= MAX_MULTICAST_LIST)
				break;
			memcpy(hw->multi_list[i++], ha->addr, ETH_ALEN);
		}
		hw->multi_list_size = (u8) i;
		hw_set_grp_addr(hw);
	} else {
		if (MAX_MULTICAST_LIST == hw->multi_list_size) {
			--hw->all_multi;
			hw_set_multicast(hw, hw->all_multi);
		}
		hw->multi_list_size = 0;
		hw_clr_multicast(hw);
	}
}

static int netdev_change_mtu(struct net_device *dev, int new_mtu)
{
	struct dev_priv *priv = netdev_priv(dev);
	struct dev_info *hw_priv = priv->adapter;
	struct ksz_hw *hw = &hw_priv->hw;
	int hw_mtu;

	if (netif_running(dev))
		return -EBUSY;

	/* Cannot use different MTU in multiple device interfaces mode. */
	if (hw->dev_count > 1)
		if (dev != hw_priv->dev)
			return 0;

	hw_mtu = new_mtu + ETHERNET_HEADER_SIZE + 4;
	if (hw_mtu > REGULAR_RX_BUF_SIZE) {
		hw->features |= RX_HUGE_FRAME;
		hw_mtu = MAX_RX_BUF_SIZE;
	} else {
		hw->features &= ~RX_HUGE_FRAME;
		hw_mtu = REGULAR_RX_BUF_SIZE;
	}
	hw_mtu = (hw_mtu + 3) & ~3;
	hw_priv->mtu = hw_mtu;
	dev->mtu = new_mtu;

	return 0;
}

/**
 * netdev_ioctl - I/O control processing
 * @dev:	Network device.
 * @ifr:	Interface request structure.
 * @cmd:	I/O control code.
 *
 * This function is used to process I/O control calls.
 *
 * Return 0 to indicate success.
 */
static int netdev_ioctl(struct net_device *dev, struct ifreq *ifr, int cmd)
{
	struct dev_priv *priv = netdev_priv(dev);
	struct dev_info *hw_priv = priv->adapter;
	struct ksz_hw *hw = &hw_priv->hw;
	struct ksz_port *port = &priv->port;
	int result = 0;
	struct mii_ioctl_data *data = if_mii(ifr);

	if (down_interruptible(&priv->proc_sem))
		return -ERESTARTSYS;

	switch (cmd) {
	/* Get address of MII PHY in use. */
	case SIOCGMIIPHY:
		data->phy_id = priv->id;
		fallthrough;

	/* Read MII PHY register. */
	case SIOCGMIIREG:
		if (data->phy_id != priv->id || data->reg_num >= 6)
			result = -EIO;
		else
			hw_r_phy(hw, port->linked->port_id, data->reg_num,
				&data->val_out);
		break;

	/* Write MII PHY register. */
	case SIOCSMIIREG:
		if (!capable(CAP_NET_ADMIN))
			result = -EPERM;
		else if (data->phy_id != priv->id || data->reg_num >= 6)
			result = -EIO;
		else
			hw_w_phy(hw, port->linked->port_id, data->reg_num,
				data->val_in);
		break;

	default:
		result = -EOPNOTSUPP;
	}

	up(&priv->proc_sem);

	return result;
}

/*
 * MII support
 */

/**
 * mdio_read - read PHY register
 * @dev:	Network device.
 * @phy_id:	The PHY id.
 * @reg_num:	The register number.
 *
 * This function returns the PHY register value.
 *
 * Return the register value.
 */
static int mdio_read(struct net_device *dev, int phy_id, int reg_num)
{
	struct dev_priv *priv = netdev_priv(dev);
	struct ksz_port *port = &priv->port;
	struct ksz_hw *hw = port->hw;
	u16 val_out;

	hw_r_phy(hw, port->linked->port_id, reg_num << 1, &val_out);
	return val_out;
}

/**
 * mdio_write - set PHY register
 * @dev:	Network device.
 * @phy_id:	The PHY id.
 * @reg_num:	The register number.
 * @val:	The register value.
 *
 * This procedure sets the PHY register value.
 */
static void mdio_write(struct net_device *dev, int phy_id, int reg_num, int val)
{
	struct dev_priv *priv = netdev_priv(dev);
	struct ksz_port *port = &priv->port;
	struct ksz_hw *hw = port->hw;
	int i;
	int pi;

	for (i = 0, pi = port->first_port; i < port->port_cnt; i++, pi++)
		hw_w_phy(hw, pi, reg_num << 1, val);
}

/*
 * ethtool support
 */

#define EEPROM_SIZE			0x40

static u16 eeprom_data[EEPROM_SIZE] = { 0 };

#define ADVERTISED_ALL			\
	(ADVERTISED_10baseT_Half |	\
	ADVERTISED_10baseT_Full |	\
	ADVERTISED_100baseT_Half |	\
	ADVERTISED_100baseT_Full)

/* These functions use the MII functions in mii.c. */

/**
 * netdev_get_link_ksettings - get network device settings
 * @dev:	Network device.
 * @cmd:	Ethtool command.
 *
 * This function queries the PHY and returns its state in the ethtool command.
 *
 * Return 0 if successful; otherwise an error code.
 */
static int netdev_get_link_ksettings(struct net_device *dev,
				     struct ethtool_link_ksettings *cmd)
{
	struct dev_priv *priv = netdev_priv(dev);
	struct dev_info *hw_priv = priv->adapter;

	mutex_lock(&hw_priv->lock);
	mii_ethtool_get_link_ksettings(&priv->mii_if, cmd);
	ethtool_link_ksettings_add_link_mode(cmd, advertising, TP);
	mutex_unlock(&hw_priv->lock);

	/* Save advertised settings for workaround in next function. */
	ethtool_convert_link_mode_to_legacy_u32(&priv->advertising,
						cmd->link_modes.advertising);

	return 0;
}

/**
 * netdev_set_link_ksettings - set network device settings
 * @dev:	Network device.
 * @cmd:	Ethtool command.
 *
 * This function sets the PHY according to the ethtool command.
 *
 * Return 0 if successful; otherwise an error code.
 */
static int netdev_set_link_ksettings(struct net_device *dev,
				     const struct ethtool_link_ksettings *cmd)
{
	struct dev_priv *priv = netdev_priv(dev);
	struct dev_info *hw_priv = priv->adapter;
	struct ksz_port *port = &priv->port;
	struct ethtool_link_ksettings copy_cmd;
	u32 speed = cmd->base.speed;
	u32 advertising;
	int rc;

	ethtool_convert_link_mode_to_legacy_u32(&advertising,
						cmd->link_modes.advertising);

	/*
	 * ethtool utility does not change advertised setting if auto
	 * negotiation is not specified explicitly.
	 */
	if (cmd->base.autoneg && priv->advertising == advertising) {
		advertising |= ADVERTISED_ALL;
		if (10 == speed)
			advertising &=
				~(ADVERTISED_100baseT_Full |
				ADVERTISED_100baseT_Half);
		else if (100 == speed)
			advertising &=
				~(ADVERTISED_10baseT_Full |
				ADVERTISED_10baseT_Half);
		if (0 == cmd->base.duplex)
			advertising &=
				~(ADVERTISED_100baseT_Full |
				ADVERTISED_10baseT_Full);
		else if (1 == cmd->base.duplex)
			advertising &=
				~(ADVERTISED_100baseT_Half |
				ADVERTISED_10baseT_Half);
	}
	mutex_lock(&hw_priv->lock);
	if (cmd->base.autoneg &&
	    (advertising & ADVERTISED_ALL) == ADVERTISED_ALL) {
		port->duplex = 0;
		port->speed = 0;
		port->force_link = 0;
	} else {
		port->duplex = cmd->base.duplex + 1;
		if (1000 != speed)
			port->speed = speed;
		if (cmd->base.autoneg)
			port->force_link = 0;
		else
			port->force_link = 1;
	}

	memcpy(&copy_cmd, cmd, sizeof(copy_cmd));
	ethtool_convert_legacy_u32_to_link_mode(copy_cmd.link_modes.advertising,
						advertising);
	rc = mii_ethtool_set_link_ksettings(
		&priv->mii_if,
		(const struct ethtool_link_ksettings *)&copy_cmd);
	mutex_unlock(&hw_priv->lock);
	return rc;
}

/**
 * netdev_nway_reset - restart auto-negotiation
 * @dev:	Network device.
 *
 * This function restarts the PHY for auto-negotiation.
 *
 * Return 0 if successful; otherwise an error code.
 */
static int netdev_nway_reset(struct net_device *dev)
{
	struct dev_priv *priv = netdev_priv(dev);
	struct dev_info *hw_priv = priv->adapter;
	int rc;

	mutex_lock(&hw_priv->lock);
	rc = mii_nway_restart(&priv->mii_if);
	mutex_unlock(&hw_priv->lock);
	return rc;
}

/**
 * netdev_get_link - get network device link status
 * @dev:	Network device.
 *
 * This function gets the link status from the PHY.
 *
 * Return true if PHY is linked and false otherwise.
 */
static u32 netdev_get_link(struct net_device *dev)
{
	struct dev_priv *priv = netdev_priv(dev);
	int rc;

	rc = mii_link_ok(&priv->mii_if);
	return rc;
}

/**
 * netdev_get_drvinfo - get network driver information
 * @dev:	Network device.
 * @info:	Ethtool driver info data structure.
 *
 * This procedure returns the driver information.
 */
static void netdev_get_drvinfo(struct net_device *dev,
	struct ethtool_drvinfo *info)
{
	struct dev_priv *priv = netdev_priv(dev);
	struct dev_info *hw_priv = priv->adapter;

	strlcpy(info->driver, DRV_NAME, sizeof(info->driver));
	strlcpy(info->version, DRV_VERSION, sizeof(info->version));
	strlcpy(info->bus_info, pci_name(hw_priv->pdev),
		sizeof(info->bus_info));
}

static struct hw_regs {
	int start;
	int end;
} hw_regs_range[] = {
	{ KS_DMA_TX_CTRL,	KS884X_INTERRUPTS_STATUS },
	{ KS_ADD_ADDR_0_LO,	KS_ADD_ADDR_F_HI },
	{ KS884X_ADDR_0_OFFSET,	KS8841_WOL_FRAME_BYTE2_OFFSET },
	{ KS884X_SIDER_P,	KS8842_SGCR7_P },
	{ KS8842_MACAR1_P,	KS8842_TOSR8_P },
	{ KS884X_P1MBCR_P,	KS8842_P3ERCR_P },
	{ 0, 0 }
};

/**
 * netdev_get_regs_len - get length of register dump
 * @dev:	Network device.
 *
 * This function returns the length of the register dump.
 *
 * Return length of the register dump.
 */
static int netdev_get_regs_len(struct net_device *dev)
{
	struct hw_regs *range = hw_regs_range;
	int regs_len = 0x10 * sizeof(u32);

	while (range->end > range->start) {
		regs_len += (range->end - range->start + 3) / 4 * 4;
		range++;
	}
	return regs_len;
}

/**
 * netdev_get_regs - get register dump
 * @dev:	Network device.
 * @regs:	Ethtool registers data structure.
 * @ptr:	Buffer to store the register values.
 *
 * This procedure dumps the register values in the provided buffer.
 */
static void netdev_get_regs(struct net_device *dev, struct ethtool_regs *regs,
	void *ptr)
{
	struct dev_priv *priv = netdev_priv(dev);
	struct dev_info *hw_priv = priv->adapter;
	struct ksz_hw *hw = &hw_priv->hw;
	int *buf = (int *) ptr;
	struct hw_regs *range = hw_regs_range;
	int len;

	mutex_lock(&hw_priv->lock);
	regs->version = 0;
	for (len = 0; len < 0x40; len += 4) {
		pci_read_config_dword(hw_priv->pdev, len, buf);
		buf++;
	}
	while (range->end > range->start) {
		for (len = range->start; len < range->end; len += 4) {
			*buf = readl(hw->io + len);
			buf++;
		}
		range++;
	}
	mutex_unlock(&hw_priv->lock);
}

#define WOL_SUPPORT			\
	(WAKE_PHY | WAKE_MAGIC |	\
	WAKE_UCAST | WAKE_MCAST |	\
	WAKE_BCAST | WAKE_ARP)

/**
 * netdev_get_wol - get Wake-on-LAN support
 * @dev:	Network device.
 * @wol:	Ethtool Wake-on-LAN data structure.
 *
 * This procedure returns Wake-on-LAN support.
 */
static void netdev_get_wol(struct net_device *dev,
	struct ethtool_wolinfo *wol)
{
	struct dev_priv *priv = netdev_priv(dev);
	struct dev_info *hw_priv = priv->adapter;

	wol->supported = hw_priv->wol_support;
	wol->wolopts = hw_priv->wol_enable;
	memset(&wol->sopass, 0, sizeof(wol->sopass));
}

/**
 * netdev_set_wol - set Wake-on-LAN support
 * @dev:	Network device.
 * @wol:	Ethtool Wake-on-LAN data structure.
 *
 * This function sets Wake-on-LAN support.
 *
 * Return 0 if successful; otherwise an error code.
 */
static int netdev_set_wol(struct net_device *dev,
	struct ethtool_wolinfo *wol)
{
	struct dev_priv *priv = netdev_priv(dev);
	struct dev_info *hw_priv = priv->adapter;

	/* Need to find a way to retrieve the device IP address. */
	static const u8 net_addr[] = { 192, 168, 1, 1 };

	if (wol->wolopts & ~hw_priv->wol_support)
		return -EINVAL;

	hw_priv->wol_enable = wol->wolopts;

	/* Link wakeup cannot really be disabled. */
	if (wol->wolopts)
		hw_priv->wol_enable |= WAKE_PHY;
	hw_enable_wol(&hw_priv->hw, hw_priv->wol_enable, net_addr);
	return 0;
}

/**
 * netdev_get_msglevel - get debug message level
 * @dev:	Network device.
 *
 * This function returns current debug message level.
 *
 * Return current debug message flags.
 */
static u32 netdev_get_msglevel(struct net_device *dev)
{
	struct dev_priv *priv = netdev_priv(dev);

	return priv->msg_enable;
}

/**
 * netdev_set_msglevel - set debug message level
 * @dev:	Network device.
 * @value:	Debug message flags.
 *
 * This procedure sets debug message level.
 */
static void netdev_set_msglevel(struct net_device *dev, u32 value)
{
	struct dev_priv *priv = netdev_priv(dev);

	priv->msg_enable = value;
}

/**
 * netdev_get_eeprom_len - get EEPROM length
 * @dev:	Network device.
 *
 * This function returns the length of the EEPROM.
 *
 * Return length of the EEPROM.
 */
static int netdev_get_eeprom_len(struct net_device *dev)
{
	return EEPROM_SIZE * 2;
}

#define EEPROM_MAGIC			0x10A18842

/**
 * netdev_get_eeprom - get EEPROM data
 * @dev:	Network device.
 * @eeprom:	Ethtool EEPROM data structure.
 * @data:	Buffer to store the EEPROM data.
 *
 * This function dumps the EEPROM data in the provided buffer.
 *
 * Return 0 if successful; otherwise an error code.
 */
static int netdev_get_eeprom(struct net_device *dev,
	struct ethtool_eeprom *eeprom, u8 *data)
{
	struct dev_priv *priv = netdev_priv(dev);
	struct dev_info *hw_priv = priv->adapter;
	u8 *eeprom_byte = (u8 *) eeprom_data;
	int i;
	int len;

	len = (eeprom->offset + eeprom->len + 1) / 2;
	for (i = eeprom->offset / 2; i < len; i++)
		eeprom_data[i] = eeprom_read(&hw_priv->hw, i);
	eeprom->magic = EEPROM_MAGIC;
	memcpy(data, &eeprom_byte[eeprom->offset], eeprom->len);

	return 0;
}

/**
 * netdev_set_eeprom - write EEPROM data
 * @dev:	Network device.
 * @eeprom:	Ethtool EEPROM data structure.
 * @data:	Data buffer.
 *
 * This function modifies the EEPROM data one byte at a time.
 *
 * Return 0 if successful; otherwise an error code.
 */
static int netdev_set_eeprom(struct net_device *dev,
	struct ethtool_eeprom *eeprom, u8 *data)
{
	struct dev_priv *priv = netdev_priv(dev);
	struct dev_info *hw_priv = priv->adapter;
	u16 eeprom_word[EEPROM_SIZE];
	u8 *eeprom_byte = (u8 *) eeprom_word;
	int i;
	int len;

	if (eeprom->magic != EEPROM_MAGIC)
		return -EINVAL;

	len = (eeprom->offset + eeprom->len + 1) / 2;
	for (i = eeprom->offset / 2; i < len; i++)
		eeprom_data[i] = eeprom_read(&hw_priv->hw, i);
	memcpy(eeprom_word, eeprom_data, EEPROM_SIZE * 2);
	memcpy(&eeprom_byte[eeprom->offset], data, eeprom->len);
	for (i = 0; i < EEPROM_SIZE; i++)
		if (eeprom_word[i] != eeprom_data[i]) {
			eeprom_data[i] = eeprom_word[i];
			eeprom_write(&hw_priv->hw, i, eeprom_data[i]);
	}

	return 0;
}

/**
 * netdev_get_pauseparam - get flow control parameters
 * @dev:	Network device.
 * @pause:	Ethtool PAUSE settings data structure.
 *
 * This procedure returns the PAUSE control flow settings.
 */
static void netdev_get_pauseparam(struct net_device *dev,
	struct ethtool_pauseparam *pause)
{
	struct dev_priv *priv = netdev_priv(dev);
	struct dev_info *hw_priv = priv->adapter;
	struct ksz_hw *hw = &hw_priv->hw;

	pause->autoneg = (hw->overrides & PAUSE_FLOW_CTRL) ? 0 : 1;
	if (!hw->ksz_switch) {
		pause->rx_pause =
			(hw->rx_cfg & DMA_RX_FLOW_ENABLE) ? 1 : 0;
		pause->tx_pause =
			(hw->tx_cfg & DMA_TX_FLOW_ENABLE) ? 1 : 0;
	} else {
		pause->rx_pause =
			(sw_chk(hw, KS8842_SWITCH_CTRL_1_OFFSET,
				SWITCH_RX_FLOW_CTRL)) ? 1 : 0;
		pause->tx_pause =
			(sw_chk(hw, KS8842_SWITCH_CTRL_1_OFFSET,
				SWITCH_TX_FLOW_CTRL)) ? 1 : 0;
	}
}

/**
 * netdev_set_pauseparam - set flow control parameters
 * @dev:	Network device.
 * @pause:	Ethtool PAUSE settings data structure.
 *
 * This function sets the PAUSE control flow settings.
 * Not implemented yet.
 *
 * Return 0 if successful; otherwise an error code.
 */
static int netdev_set_pauseparam(struct net_device *dev,
	struct ethtool_pauseparam *pause)
{
	struct dev_priv *priv = netdev_priv(dev);
	struct dev_info *hw_priv = priv->adapter;
	struct ksz_hw *hw = &hw_priv->hw;
	struct ksz_port *port = &priv->port;

	mutex_lock(&hw_priv->lock);
	if (pause->autoneg) {
		if (!pause->rx_pause && !pause->tx_pause)
			port->flow_ctrl = PHY_NO_FLOW_CTRL;
		else
			port->flow_ctrl = PHY_FLOW_CTRL;
		hw->overrides &= ~PAUSE_FLOW_CTRL;
		port->force_link = 0;
		if (hw->ksz_switch) {
			sw_cfg(hw, KS8842_SWITCH_CTRL_1_OFFSET,
				SWITCH_RX_FLOW_CTRL, 1);
			sw_cfg(hw, KS8842_SWITCH_CTRL_1_OFFSET,
				SWITCH_TX_FLOW_CTRL, 1);
		}
		port_set_link_speed(port);
	} else {
		hw->overrides |= PAUSE_FLOW_CTRL;
		if (hw->ksz_switch) {
			sw_cfg(hw, KS8842_SWITCH_CTRL_1_OFFSET,
				SWITCH_RX_FLOW_CTRL, pause->rx_pause);
			sw_cfg(hw, KS8842_SWITCH_CTRL_1_OFFSET,
				SWITCH_TX_FLOW_CTRL, pause->tx_pause);
		} else
			set_flow_ctrl(hw, pause->rx_pause, pause->tx_pause);
	}
	mutex_unlock(&hw_priv->lock);

	return 0;
}

/**
 * netdev_get_ringparam - get tx/rx ring parameters
 * @dev:	Network device.
 * @ring:	Ethtool RING settings data structure.
 *
 * This procedure returns the TX/RX ring settings.
 */
static void netdev_get_ringparam(struct net_device *dev,
	struct ethtool_ringparam *ring)
{
	struct dev_priv *priv = netdev_priv(dev);
	struct dev_info *hw_priv = priv->adapter;
	struct ksz_hw *hw = &hw_priv->hw;

	ring->tx_max_pending = (1 << 9);
	ring->tx_pending = hw->tx_desc_info.alloc;
	ring->rx_max_pending = (1 << 9);
	ring->rx_pending = hw->rx_desc_info.alloc;
}

#define STATS_LEN			(TOTAL_PORT_COUNTER_NUM)

static struct {
	char string[ETH_GSTRING_LEN];
} ethtool_stats_keys[STATS_LEN] = {
	{ "rx_lo_priority_octets" },
	{ "rx_hi_priority_octets" },
	{ "rx_undersize_packets" },
	{ "rx_fragments" },
	{ "rx_oversize_packets" },
	{ "rx_jabbers" },
	{ "rx_symbol_errors" },
	{ "rx_crc_errors" },
	{ "rx_align_errors" },
	{ "rx_mac_ctrl_packets" },
	{ "rx_pause_packets" },
	{ "rx_bcast_packets" },
	{ "rx_mcast_packets" },
	{ "rx_ucast_packets" },
	{ "rx_64_or_less_octet_packets" },
	{ "rx_65_to_127_octet_packets" },
	{ "rx_128_to_255_octet_packets" },
	{ "rx_256_to_511_octet_packets" },
	{ "rx_512_to_1023_octet_packets" },
	{ "rx_1024_to_1522_octet_packets" },

	{ "tx_lo_priority_octets" },
	{ "tx_hi_priority_octets" },
	{ "tx_late_collisions" },
	{ "tx_pause_packets" },
	{ "tx_bcast_packets" },
	{ "tx_mcast_packets" },
	{ "tx_ucast_packets" },
	{ "tx_deferred" },
	{ "tx_total_collisions" },
	{ "tx_excessive_collisions" },
	{ "tx_single_collisions" },
	{ "tx_mult_collisions" },

	{ "rx_discards" },
	{ "tx_discards" },
};

/**
 * netdev_get_strings - get statistics identity strings
 * @dev:	Network device.
 * @stringset:	String set identifier.
 * @buf:	Buffer to store the strings.
 *
 * This procedure returns the strings used to identify the statistics.
 */
static void netdev_get_strings(struct net_device *dev, u32 stringset, u8 *buf)
{
	struct dev_priv *priv = netdev_priv(dev);
	struct dev_info *hw_priv = priv->adapter;
	struct ksz_hw *hw = &hw_priv->hw;

	if (ETH_SS_STATS == stringset)
		memcpy(buf, &ethtool_stats_keys,
			ETH_GSTRING_LEN * hw->mib_cnt);
}

/**
 * netdev_get_sset_count - get statistics size
 * @dev:	Network device.
 * @sset:	The statistics set number.
 *
 * This function returns the size of the statistics to be reported.
 *
 * Return size of the statistics to be reported.
 */
static int netdev_get_sset_count(struct net_device *dev, int sset)
{
	struct dev_priv *priv = netdev_priv(dev);
	struct dev_info *hw_priv = priv->adapter;
	struct ksz_hw *hw = &hw_priv->hw;

	switch (sset) {
	case ETH_SS_STATS:
		return hw->mib_cnt;
	default:
		return -EOPNOTSUPP;
	}
}

/**
 * netdev_get_ethtool_stats - get network device statistics
 * @dev:	Network device.
 * @stats:	Ethtool statistics data structure.
 * @data:	Buffer to store the statistics.
 *
 * This procedure returns the statistics.
 */
static void netdev_get_ethtool_stats(struct net_device *dev,
	struct ethtool_stats *stats, u64 *data)
{
	struct dev_priv *priv = netdev_priv(dev);
	struct dev_info *hw_priv = priv->adapter;
	struct ksz_hw *hw = &hw_priv->hw;
	struct ksz_port *port = &priv->port;
	int n_stats = stats->n_stats;
	int i;
	int n;
	int p;
	u64 counter[TOTAL_PORT_COUNTER_NUM];

	mutex_lock(&hw_priv->lock);
	n = SWITCH_PORT_NUM;
	for (i = 0, p = port->first_port; i < port->mib_port_cnt; i++, p++) {
		if (media_connected == hw->port_mib[p].state) {
			hw_priv->counter[p].read = 1;

			/* Remember first port that requests read. */
			if (n == SWITCH_PORT_NUM)
				n = p;
		}
	}
	mutex_unlock(&hw_priv->lock);

	if (n < SWITCH_PORT_NUM)
		schedule_work(&hw_priv->mib_read);

	if (1 == port->mib_port_cnt && n < SWITCH_PORT_NUM) {
		p = n;
		wait_event_interruptible_timeout(
			hw_priv->counter[p].counter,
			2 == hw_priv->counter[p].read,
			HZ * 1);
	} else
		for (i = 0, p = n; i < port->mib_port_cnt - n; i++, p++) {
			if (0 == i) {
				wait_event_interruptible_timeout(
					hw_priv->counter[p].counter,
					2 == hw_priv->counter[p].read,
					HZ * 2);
			} else if (hw->port_mib[p].cnt_ptr) {
				wait_event_interruptible_timeout(
					hw_priv->counter[p].counter,
					2 == hw_priv->counter[p].read,
					HZ * 1);
			}
		}

	get_mib_counters(hw, port->first_port, port->mib_port_cnt, counter);
	n = hw->mib_cnt;
	if (n > n_stats)
		n = n_stats;
	n_stats -= n;
	for (i = 0; i < n; i++)
		*data++ = counter[i];
}

/**
 * netdev_set_features - set receive checksum support
 * @dev:	Network device.
 * @features:	New device features (offloads).
 *
 * This function sets receive checksum support setting.
 *
 * Return 0 if successful; otherwise an error code.
 */
static int netdev_set_features(struct net_device *dev,
	netdev_features_t features)
{
	struct dev_priv *priv = netdev_priv(dev);
	struct dev_info *hw_priv = priv->adapter;
	struct ksz_hw *hw = &hw_priv->hw;

	mutex_lock(&hw_priv->lock);

	/* see note in hw_setup() */
	if (features & NETIF_F_RXCSUM)
		hw->rx_cfg |= DMA_RX_CSUM_TCP | DMA_RX_CSUM_IP;
	else
		hw->rx_cfg &= ~(DMA_RX_CSUM_TCP | DMA_RX_CSUM_IP);

	if (hw->enabled)
		writel(hw->rx_cfg, hw->io + KS_DMA_RX_CTRL);

	mutex_unlock(&hw_priv->lock);

	return 0;
}

static const struct ethtool_ops netdev_ethtool_ops = {
	.nway_reset		= netdev_nway_reset,
	.get_link		= netdev_get_link,
	.get_drvinfo		= netdev_get_drvinfo,
	.get_regs_len		= netdev_get_regs_len,
	.get_regs		= netdev_get_regs,
	.get_wol		= netdev_get_wol,
	.set_wol		= netdev_set_wol,
	.get_msglevel		= netdev_get_msglevel,
	.set_msglevel		= netdev_set_msglevel,
	.get_eeprom_len		= netdev_get_eeprom_len,
	.get_eeprom		= netdev_get_eeprom,
	.set_eeprom		= netdev_set_eeprom,
	.get_pauseparam		= netdev_get_pauseparam,
	.set_pauseparam		= netdev_set_pauseparam,
	.get_ringparam		= netdev_get_ringparam,
	.get_strings		= netdev_get_strings,
	.get_sset_count		= netdev_get_sset_count,
	.get_ethtool_stats	= netdev_get_ethtool_stats,
	.get_link_ksettings	= netdev_get_link_ksettings,
	.set_link_ksettings	= netdev_set_link_ksettings,
};

/*
 * Hardware monitoring
 */

static void update_link(struct net_device *dev, struct dev_priv *priv,
	struct ksz_port *port)
{
	if (priv->media_state != port->linked->state) {
		priv->media_state = port->linked->state;
		if (netif_running(dev))
			set_media_state(dev, media_connected);
	}
}

static void mib_read_work(struct work_struct *work)
{
	struct dev_info *hw_priv =
		container_of(work, struct dev_info, mib_read);
	struct ksz_hw *hw = &hw_priv->hw;
	struct ksz_port_mib *mib;
	int i;

	next_jiffies = jiffies;
	for (i = 0; i < hw->mib_port_cnt; i++) {
		mib = &hw->port_mib[i];

		/* Reading MIB counters or requested to read. */
		if (mib->cnt_ptr || 1 == hw_priv->counter[i].read) {

			/* Need to process receive interrupt. */
			if (port_r_cnt(hw, i))
				break;
			hw_priv->counter[i].read = 0;

			/* Finish reading counters. */
			if (0 == mib->cnt_ptr) {
				hw_priv->counter[i].read = 2;
				wake_up_interruptible(
					&hw_priv->counter[i].counter);
			}
		} else if (time_after_eq(jiffies, hw_priv->counter[i].time)) {
			/* Only read MIB counters when the port is connected. */
			if (media_connected == mib->state)
				hw_priv->counter[i].read = 1;
			next_jiffies += HZ * 1 * hw->mib_port_cnt;
			hw_priv->counter[i].time = next_jiffies;

		/* Port is just disconnected. */
		} else if (mib->link_down) {
			mib->link_down = 0;

			/* Read counters one last time after link is lost. */
			hw_priv->counter[i].read = 1;
		}
	}
}

static void mib_monitor(struct timer_list *t)
{
	struct dev_info *hw_priv = from_timer(hw_priv, t, mib_timer_info.timer);

	mib_read_work(&hw_priv->mib_read);

	/* This is used to verify Wake-on-LAN is working. */
	if (hw_priv->pme_wait) {
		if (time_is_before_eq_jiffies(hw_priv->pme_wait)) {
			hw_clr_wol_pme_status(&hw_priv->hw);
			hw_priv->pme_wait = 0;
		}
	} else if (hw_chk_wol_pme_status(&hw_priv->hw)) {

		/* PME is asserted.  Wait 2 seconds to clear it. */
		hw_priv->pme_wait = jiffies + HZ * 2;
	}

	ksz_update_timer(&hw_priv->mib_timer_info);
}

/**
 * dev_monitor - periodic monitoring
 * @t:	timer list containing a network device pointer.
 *
 * This routine is run in a kernel timer to monitor the network device.
 */
static void dev_monitor(struct timer_list *t)
{
	struct dev_priv *priv = from_timer(priv, t, monitor_timer_info.timer);
	struct net_device *dev = priv->mii_if.dev;
	struct dev_info *hw_priv = priv->adapter;
	struct ksz_hw *hw = &hw_priv->hw;
	struct ksz_port *port = &priv->port;

	if (!(hw->features & LINK_INT_WORKING))
		port_get_link_speed(port);
	update_link(dev, priv, port);

	ksz_update_timer(&priv->monitor_timer_info);
}

/*
 * Linux network device interface functions
 */

/* Driver exported variables */

static int msg_enable;

static char *macaddr = ":";
static char *mac1addr = ":";

/*
 * This enables multiple network device mode for KSZ8842, which contains a
 * switch with two physical ports.  Some users like to take control of the
 * ports for running Spanning Tree Protocol.  The driver will create an
 * additional eth? device for the other port.
 *
 * Some limitations are the network devices cannot have different MTU and
 * multicast hash tables.
 */
static int multi_dev;

/*
 * As most users select multiple network device mode to use Spanning Tree
 * Protocol, this enables a feature in which most unicast and multicast packets
 * are forwarded inside the switch and not passed to the host.  Only packets
 * that need the host's attention are passed to it.  This prevents the host
 * wasting CPU time to examine each and every incoming packets and do the
 * forwarding itself.
 *
 * As the hack requires the private bridge header, the driver cannot compile
 * with just the kernel headers.
 *
 * Enabling STP support also turns on multiple network device mode.
 */
static int stp;

/*
 * This enables fast aging in the KSZ8842 switch.  Not sure what situation
 * needs that.  However, fast aging is used to flush the dynamic MAC table when
 * STP support is enabled.
 */
static int fast_aging;

/**
 * netdev_init - initialize network device.
 * @dev:	Network device.
 *
 * This function initializes the network device.
 *
 * Return 0 if successful; otherwise an error code indicating failure.
 */
static int __init netdev_init(struct net_device *dev)
{
	struct dev_priv *priv = netdev_priv(dev);

	/* 500 ms timeout */
	ksz_init_timer(&priv->monitor_timer_info, 500 * HZ / 1000,
		dev_monitor);

	/* 500 ms timeout */
	dev->watchdog_timeo = HZ / 2;

	dev->hw_features = NETIF_F_IP_CSUM | NETIF_F_SG | NETIF_F_RXCSUM;

	/*
	 * Hardware does not really support IPv6 checksum generation, but
	 * driver actually runs faster with this on.
	 */
	dev->hw_features |= NETIF_F_IPV6_CSUM;

	dev->features |= dev->hw_features;

	sema_init(&priv->proc_sem, 1);

	priv->mii_if.phy_id_mask = 0x1;
	priv->mii_if.reg_num_mask = 0x7;
	priv->mii_if.dev = dev;
	priv->mii_if.mdio_read = mdio_read;
	priv->mii_if.mdio_write = mdio_write;
	priv->mii_if.phy_id = priv->port.first_port + 1;

	priv->msg_enable = netif_msg_init(msg_enable,
		(NETIF_MSG_DRV | NETIF_MSG_PROBE | NETIF_MSG_LINK));

	return 0;
}

static const struct net_device_ops netdev_ops = {
	.ndo_init		= netdev_init,
	.ndo_open		= netdev_open,
	.ndo_stop		= netdev_close,
	.ndo_get_stats		= netdev_query_statistics,
	.ndo_start_xmit		= netdev_tx,
	.ndo_tx_timeout		= netdev_tx_timeout,
	.ndo_change_mtu		= netdev_change_mtu,
	.ndo_set_features	= netdev_set_features,
	.ndo_set_mac_address	= netdev_set_mac_address,
	.ndo_validate_addr	= eth_validate_addr,
	.ndo_eth_ioctl		= netdev_ioctl,
	.ndo_set_rx_mode	= netdev_set_rx_mode,
#ifdef CONFIG_NET_POLL_CONTROLLER
	.ndo_poll_controller	= netdev_netpoll,
#endif
};

static void netdev_free(struct net_device *dev)
{
	if (dev->watchdog_timeo)
		unregister_netdev(dev);

	free_netdev(dev);
}

struct platform_info {
	struct dev_info dev_info;
	struct net_device *netdev[SWITCH_PORT_NUM];
};

static int net_device_present;

static void get_mac_addr(struct dev_info *hw_priv, u8 *macaddr, int port)
{
	int i;
	int j;
	int got_num;
	int num;

	i = j = num = got_num = 0;
	while (j < ETH_ALEN) {
		if (macaddr[i]) {
			int digit;

			got_num = 1;
			digit = hex_to_bin(macaddr[i]);
			if (digit >= 0)
				num = num * 16 + digit;
			else if (':' == macaddr[i])
				got_num = 2;
			else
				break;
		} else if (got_num)
			got_num = 2;
		else
			break;
		if (2 == got_num) {
			if (MAIN_PORT == port) {
				hw_priv->hw.override_addr[j++] = (u8) num;
				hw_priv->hw.override_addr[5] +=
					hw_priv->hw.id;
			} else {
				hw_priv->hw.ksz_switch->other_addr[j++] =
					(u8) num;
				hw_priv->hw.ksz_switch->other_addr[5] +=
					hw_priv->hw.id;
			}
			num = got_num = 0;
		}
		i++;
	}
	if (ETH_ALEN == j) {
		if (MAIN_PORT == port)
			hw_priv->hw.mac_override = 1;
	}
}

#define KS884X_DMA_MASK			(~0x0UL)

static void read_other_addr(struct ksz_hw *hw)
{
	int i;
	u16 data[3];
	struct ksz_switch *sw = hw->ksz_switch;

	for (i = 0; i < 3; i++)
		data[i] = eeprom_read(hw, i + EEPROM_DATA_OTHER_MAC_ADDR);
	if ((data[0] || data[1] || data[2]) && data[0] != 0xffff) {
		sw->other_addr[5] = (u8) data[0];
		sw->other_addr[4] = (u8)(data[0] >> 8);
		sw->other_addr[3] = (u8) data[1];
		sw->other_addr[2] = (u8)(data[1] >> 8);
		sw->other_addr[1] = (u8) data[2];
		sw->other_addr[0] = (u8)(data[2] >> 8);
	}
}

#ifndef PCI_VENDOR_ID_MICREL_KS
#define PCI_VENDOR_ID_MICREL_KS		0x16c6
#endif

static int pcidev_init(struct pci_dev *pdev, const struct pci_device_id *id)
{
	struct net_device *dev;
	struct dev_priv *priv;
	struct dev_info *hw_priv;
	struct ksz_hw *hw;
	struct platform_info *info;
	struct ksz_port *port;
	unsigned long reg_base;
	unsigned long reg_len;
	int cnt;
	int i;
	int mib_port_count;
	int pi;
	int port_count;
	int result;
	char banner[sizeof(version)];
	struct ksz_switch *sw = NULL;

	result = pci_enable_device(pdev);
	if (result)
		return result;

	result = -ENODEV;

	if (dma_set_mask(&pdev->dev, DMA_BIT_MASK(32)) ||
	    dma_set_coherent_mask(&pdev->dev, DMA_BIT_MASK(32)))
		return result;

	reg_base = pci_resource_start(pdev, 0);
	reg_len = pci_resource_len(pdev, 0);
	if ((pci_resource_flags(pdev, 0) & IORESOURCE_IO) != 0)
		return result;

	if (!request_mem_region(reg_base, reg_len, DRV_NAME))
		return result;
	pci_set_master(pdev);

	result = -ENOMEM;

	info = kzalloc(sizeof(struct platform_info), GFP_KERNEL);
	if (!info)
		goto pcidev_init_dev_err;

	hw_priv = &info->dev_info;
	hw_priv->pdev = pdev;

	hw = &hw_priv->hw;

	hw->io = ioremap(reg_base, reg_len);
	if (!hw->io)
		goto pcidev_init_io_err;

	cnt = hw_init(hw);
	if (!cnt) {
		if (msg_enable & NETIF_MSG_PROBE)
			pr_alert("chip not detected\n");
		result = -ENODEV;
		goto pcidev_init_alloc_err;
	}

	snprintf(banner, sizeof(banner), "%s", version);
	banner[13] = cnt + '0';		/* Replace x in "Micrel KSZ884x" */
	dev_info(&hw_priv->pdev->dev, "%s\n", banner);
	dev_dbg(&hw_priv->pdev->dev, "Mem = %p; IRQ = %d\n", hw->io, pdev->irq);

	/* Assume device is KSZ8841. */
	hw->dev_count = 1;
	port_count = 1;
	mib_port_count = 1;
	hw->addr_list_size = 0;
	hw->mib_cnt = PORT_COUNTER_NUM;
	hw->mib_port_cnt = 1;

	/* KSZ8842 has a switch with multiple ports. */
	if (2 == cnt) {
		if (fast_aging)
			hw->overrides |= FAST_AGING;

		hw->mib_cnt = TOTAL_PORT_COUNTER_NUM;

		/* Multiple network device interfaces are required. */
		if (multi_dev) {
			hw->dev_count = SWITCH_PORT_NUM;
			hw->addr_list_size = SWITCH_PORT_NUM - 1;
		}

		/* Single network device has multiple ports. */
		if (1 == hw->dev_count) {
			port_count = SWITCH_PORT_NUM;
			mib_port_count = SWITCH_PORT_NUM;
		}
		hw->mib_port_cnt = TOTAL_PORT_NUM;
		hw->ksz_switch = kzalloc(sizeof(struct ksz_switch), GFP_KERNEL);
		if (!hw->ksz_switch)
			goto pcidev_init_alloc_err;

		sw = hw->ksz_switch;
	}
	for (i = 0; i < hw->mib_port_cnt; i++)
		hw->port_mib[i].mib_start = 0;

	hw->parent = hw_priv;

	/* Default MTU is 1500. */
	hw_priv->mtu = (REGULAR_RX_BUF_SIZE + 3) & ~3;

	if (ksz_alloc_mem(hw_priv))
		goto pcidev_init_mem_err;

	hw_priv->hw.id = net_device_present;

	spin_lock_init(&hw_priv->hwlock);
	mutex_init(&hw_priv->lock);

	for (i = 0; i < TOTAL_PORT_NUM; i++)
		init_waitqueue_head(&hw_priv->counter[i].counter);

	if (macaddr[0] != ':')
		get_mac_addr(hw_priv, macaddr, MAIN_PORT);

	/* Read MAC address and initialize override address if not overridden. */
	hw_read_addr(hw);

	/* Multiple device interfaces mode requires a second MAC address. */
	if (hw->dev_count > 1) {
		memcpy(sw->other_addr, hw->override_addr, ETH_ALEN);
		read_other_addr(hw);
		if (mac1addr[0] != ':')
			get_mac_addr(hw_priv, mac1addr, OTHER_PORT);
	}

	hw_setup(hw);
	if (hw->ksz_switch)
		sw_setup(hw);
	else {
		hw_priv->wol_support = WOL_SUPPORT;
		hw_priv->wol_enable = 0;
	}

	INIT_WORK(&hw_priv->mib_read, mib_read_work);

	/* 500 ms timeout */
	ksz_init_timer(&hw_priv->mib_timer_info, 500 * HZ / 1000,
		mib_monitor);

	for (i = 0; i < hw->dev_count; i++) {
		dev = alloc_etherdev(sizeof(struct dev_priv));
		if (!dev)
			goto pcidev_init_reg_err;
		SET_NETDEV_DEV(dev, &pdev->dev);
		info->netdev[i] = dev;

		priv = netdev_priv(dev);
		priv->adapter = hw_priv;
		priv->id = net_device_present++;

		port = &priv->port;
		port->port_cnt = port_count;
		port->mib_port_cnt = mib_port_count;
		port->first_port = i;
		port->flow_ctrl = PHY_FLOW_CTRL;

		port->hw = hw;
		port->linked = &hw->port_info[port->first_port];

		for (cnt = 0, pi = i; cnt < port_count; cnt++, pi++) {
			hw->port_info[pi].port_id = pi;
			hw->port_info[pi].pdev = dev;
			hw->port_info[pi].state = media_disconnected;
		}

		dev->mem_start = (unsigned long) hw->io;
		dev->mem_end = dev->mem_start + reg_len - 1;
		dev->irq = pdev->irq;
		if (MAIN_PORT == i)
			eth_hw_addr_set(dev, hw_priv->hw.override_addr);
		else {
<<<<<<< HEAD
			eth_hw_addr_set(dev, sw->other_addr);
=======
			u8 addr[ETH_ALEN];

			ether_addr_copy(addr, sw->other_addr);
>>>>>>> 24f7cf9b
			if (ether_addr_equal(sw->other_addr, hw->override_addr))
				addr[5] += port->first_port;
			eth_hw_addr_set(dev, addr);
		}

		dev->netdev_ops = &netdev_ops;
		dev->ethtool_ops = &netdev_ethtool_ops;

		/* MTU range: 60 - 1894 */
		dev->min_mtu = ETH_ZLEN;
		dev->max_mtu = MAX_RX_BUF_SIZE -
			       (ETH_HLEN + ETH_FCS_LEN + VLAN_HLEN);

		if (register_netdev(dev))
			goto pcidev_init_reg_err;
		port_set_power_saving(port, true);
	}

	pci_dev_get(hw_priv->pdev);
	pci_set_drvdata(pdev, info);
	return 0;

pcidev_init_reg_err:
	for (i = 0; i < hw->dev_count; i++) {
		if (info->netdev[i]) {
			netdev_free(info->netdev[i]);
			info->netdev[i] = NULL;
		}
	}

pcidev_init_mem_err:
	ksz_free_mem(hw_priv);
	kfree(hw->ksz_switch);

pcidev_init_alloc_err:
	iounmap(hw->io);

pcidev_init_io_err:
	kfree(info);

pcidev_init_dev_err:
	release_mem_region(reg_base, reg_len);

	return result;
}

static void pcidev_exit(struct pci_dev *pdev)
{
	int i;
	struct platform_info *info = pci_get_drvdata(pdev);
	struct dev_info *hw_priv = &info->dev_info;

	release_mem_region(pci_resource_start(pdev, 0),
		pci_resource_len(pdev, 0));
	for (i = 0; i < hw_priv->hw.dev_count; i++) {
		if (info->netdev[i])
			netdev_free(info->netdev[i]);
	}
	if (hw_priv->hw.io)
		iounmap(hw_priv->hw.io);
	ksz_free_mem(hw_priv);
	kfree(hw_priv->hw.ksz_switch);
	pci_dev_put(hw_priv->pdev);
	kfree(info);
}

static int __maybe_unused pcidev_resume(struct device *dev_d)
{
	int i;
	struct platform_info *info = dev_get_drvdata(dev_d);
	struct dev_info *hw_priv = &info->dev_info;
	struct ksz_hw *hw = &hw_priv->hw;

	device_wakeup_disable(dev_d);

	if (hw_priv->wol_enable)
		hw_cfg_wol_pme(hw, 0);
	for (i = 0; i < hw->dev_count; i++) {
		if (info->netdev[i]) {
			struct net_device *dev = info->netdev[i];

			if (netif_running(dev)) {
				netdev_open(dev);
				netif_device_attach(dev);
			}
		}
	}
	return 0;
}

static int __maybe_unused pcidev_suspend(struct device *dev_d)
{
	int i;
	struct platform_info *info = dev_get_drvdata(dev_d);
	struct dev_info *hw_priv = &info->dev_info;
	struct ksz_hw *hw = &hw_priv->hw;

	/* Need to find a way to retrieve the device IP address. */
	static const u8 net_addr[] = { 192, 168, 1, 1 };

	for (i = 0; i < hw->dev_count; i++) {
		if (info->netdev[i]) {
			struct net_device *dev = info->netdev[i];

			if (netif_running(dev)) {
				netif_device_detach(dev);
				netdev_close(dev);
			}
		}
	}
	if (hw_priv->wol_enable) {
		hw_enable_wol(hw, hw_priv->wol_enable, net_addr);
		hw_cfg_wol_pme(hw, 1);
	}

	device_wakeup_enable(dev_d);
	return 0;
}

static char pcidev_name[] = "ksz884xp";

static const struct pci_device_id pcidev_table[] = {
	{ PCI_VENDOR_ID_MICREL_KS, 0x8841,
		PCI_ANY_ID, PCI_ANY_ID, 0, 0, 0 },
	{ PCI_VENDOR_ID_MICREL_KS, 0x8842,
		PCI_ANY_ID, PCI_ANY_ID, 0, 0, 0 },
	{ 0 }
};

MODULE_DEVICE_TABLE(pci, pcidev_table);

static SIMPLE_DEV_PM_OPS(pcidev_pm_ops, pcidev_suspend, pcidev_resume);

static struct pci_driver pci_device_driver = {
	.driver.pm	= &pcidev_pm_ops,
	.name		= pcidev_name,
	.id_table	= pcidev_table,
	.probe		= pcidev_init,
	.remove		= pcidev_exit
};

module_pci_driver(pci_device_driver);

MODULE_DESCRIPTION("KSZ8841/2 PCI network driver");
MODULE_AUTHOR("Tristram Ha <Tristram.Ha@micrel.com>");
MODULE_LICENSE("GPL");

module_param_named(message, msg_enable, int, 0);
MODULE_PARM_DESC(message, "Message verbosity level (0=none, 31=all)");

module_param(macaddr, charp, 0);
module_param(mac1addr, charp, 0);
module_param(fast_aging, int, 0);
module_param(multi_dev, int, 0);
module_param(stp, int, 0);
MODULE_PARM_DESC(macaddr, "MAC address");
MODULE_PARM_DESC(mac1addr, "Second MAC address");
MODULE_PARM_DESC(fast_aging, "Fast aging");
MODULE_PARM_DESC(multi_dev, "Multiple device interfaces");
MODULE_PARM_DESC(stp, "STP support");<|MERGE_RESOLUTION|>--- conflicted
+++ resolved
@@ -7007,13 +7007,9 @@
 		if (MAIN_PORT == i)
 			eth_hw_addr_set(dev, hw_priv->hw.override_addr);
 		else {
-<<<<<<< HEAD
-			eth_hw_addr_set(dev, sw->other_addr);
-=======
 			u8 addr[ETH_ALEN];
 
 			ether_addr_copy(addr, sw->other_addr);
->>>>>>> 24f7cf9b
 			if (ether_addr_equal(sw->other_addr, hw->override_addr))
 				addr[5] += port->first_port;
 			eth_hw_addr_set(dev, addr);
