/*
 * videobuf2-v4l2.c - V4L2 driver helper framework
 *
 * Copyright (C) 2010 Samsung Electronics
 *
 * Author: Pawel Osciak <pawel@osciak.com>
 *	   Marek Szyprowski <m.szyprowski@samsung.com>
 *
 * The vb2_thread implementation was based on code from videobuf-dvb.c:
 *	(c) 2004 Gerd Knorr <kraxel@bytesex.org> [SUSE Labs]
 *
 * This program is free software; you can redistribute it and/or modify
 * it under the terms of the GNU General Public License as published by
 * the Free Software Foundation.
 */

#include <linux/err.h>
#include <linux/kernel.h>
#include <linux/module.h>
#include <linux/mm.h>
#include <linux/poll.h>
#include <linux/slab.h>
#include <linux/sched.h>
#include <linux/freezer.h>
#include <linux/kthread.h>

#include <media/v4l2-dev.h>
#include <media/v4l2-device.h>
#include <media/v4l2-fh.h>
#include <media/v4l2-event.h>
#include <media/v4l2-common.h>

#include <media/videobuf2-v4l2.h>

static int debug;
module_param(debug, int, 0644);

#define dprintk(level, fmt, arg...)					      \
	do {								      \
		if (debug >= level)					      \
			pr_info("vb2-v4l2: %s: " fmt, __func__, ## arg); \
	} while (0)

/* Flags that are set by us */
#define V4L2_BUFFER_MASK_FLAGS	(V4L2_BUF_FLAG_MAPPED | V4L2_BUF_FLAG_QUEUED | \
				 V4L2_BUF_FLAG_DONE | V4L2_BUF_FLAG_ERROR | \
				 V4L2_BUF_FLAG_PREPARED | \
				 V4L2_BUF_FLAG_IN_REQUEST | \
				 V4L2_BUF_FLAG_REQUEST_FD | \
				 V4L2_BUF_FLAG_TIMESTAMP_MASK)
/* Output buffer flags that should be passed on to the driver */
#define V4L2_BUFFER_OUT_FLAGS	(V4L2_BUF_FLAG_PFRAME | V4L2_BUF_FLAG_BFRAME | \
				 V4L2_BUF_FLAG_KEYFRAME | V4L2_BUF_FLAG_TIMECODE)

/*
 * __verify_planes_array() - verify that the planes array passed in struct
 * v4l2_buffer from userspace can be safely used
 */
static int __verify_planes_array(struct vb2_buffer *vb, const struct v4l2_buffer *b)
{
	if (!V4L2_TYPE_IS_MULTIPLANAR(b->type))
		return 0;

	/* Is memory for copying plane information present? */
	if (b->m.planes == NULL) {
		dprintk(1, "multi-planar buffer passed but planes array not provided\n");
		return -EINVAL;
	}

	if (b->length < vb->num_planes || b->length > VB2_MAX_PLANES) {
		dprintk(1, "incorrect planes array length, expected %d, got %d\n",
			vb->num_planes, b->length);
		return -EINVAL;
	}

	return 0;
}

static int __verify_planes_array_core(struct vb2_buffer *vb, const void *pb)
{
	return __verify_planes_array(vb, pb);
}

/*
 * __verify_length() - Verify that the bytesused value for each plane fits in
 * the plane length and that the data offset doesn't exceed the bytesused value.
 */
static int __verify_length(struct vb2_buffer *vb, const struct v4l2_buffer *b)
{
	unsigned int length;
	unsigned int bytesused;
	unsigned int plane;

	if (!V4L2_TYPE_IS_OUTPUT(b->type))
		return 0;

	if (V4L2_TYPE_IS_MULTIPLANAR(b->type)) {
		for (plane = 0; plane < vb->num_planes; ++plane) {
			length = (b->memory == VB2_MEMORY_USERPTR ||
				  b->memory == VB2_MEMORY_DMABUF)
			       ? b->m.planes[plane].length
				: vb->planes[plane].length;
			bytesused = b->m.planes[plane].bytesused
				  ? b->m.planes[plane].bytesused : length;

			if (b->m.planes[plane].bytesused > length)
				return -EINVAL;

			if (b->m.planes[plane].data_offset > 0 &&
			    b->m.planes[plane].data_offset >= bytesused)
				return -EINVAL;
		}
	} else {
		length = (b->memory == VB2_MEMORY_USERPTR)
			? b->length : vb->planes[0].length;

		if (b->bytesused > length)
			return -EINVAL;
	}

	return 0;
}

/*
 * __init_vb2_v4l2_buffer() - initialize the vb2_v4l2_buffer struct
 */
static void __init_vb2_v4l2_buffer(struct vb2_buffer *vb)
{
	struct vb2_v4l2_buffer *vbuf = to_vb2_v4l2_buffer(vb);

	vbuf->request_fd = -1;
}

static void __copy_timestamp(struct vb2_buffer *vb, const void *pb)
{
	const struct v4l2_buffer *b = pb;
	struct vb2_v4l2_buffer *vbuf = to_vb2_v4l2_buffer(vb);
	struct vb2_queue *q = vb->vb2_queue;

	if (q->is_output) {
		/*
		 * For output buffers copy the timestamp if needed,
		 * and the timecode field and flag if needed.
		 */
		if (q->copy_timestamp)
			vb->timestamp = v4l2_timeval_to_ns(&b->timestamp);
		vbuf->flags |= b->flags & V4L2_BUF_FLAG_TIMECODE;
		if (b->flags & V4L2_BUF_FLAG_TIMECODE)
			vbuf->timecode = b->timecode;
	}
};

static void vb2_warn_zero_bytesused(struct vb2_buffer *vb)
{
	static bool check_once;

	if (check_once)
		return;

	check_once = true;

	pr_warn("use of bytesused == 0 is deprecated and will be removed in the future,\n");
	if (vb->vb2_queue->allow_zero_bytesused)
		pr_warn("use VIDIOC_DECODER_CMD(V4L2_DEC_CMD_STOP) instead.\n");
	else
		pr_warn("use the actual size instead.\n");
}

static int vb2_fill_vb2_v4l2_buffer(struct vb2_buffer *vb, struct v4l2_buffer *b)
{
	struct vb2_queue *q = vb->vb2_queue;
	struct vb2_v4l2_buffer *vbuf = to_vb2_v4l2_buffer(vb);
	struct vb2_plane *planes = vbuf->planes;
	unsigned int plane;
	int ret;

	ret = __verify_length(vb, b);
	if (ret < 0) {
		dprintk(1, "plane parameters verification failed: %d\n", ret);
		return ret;
	}
	if (b->field == V4L2_FIELD_ALTERNATE && q->is_output) {
		/*
		 * If the format's field is ALTERNATE, then the buffer's field
		 * should be either TOP or BOTTOM, not ALTERNATE since that
		 * makes no sense. The driver has to know whether the
		 * buffer represents a top or a bottom field in order to
		 * program any DMA correctly. Using ALTERNATE is wrong, since
		 * that just says that it is either a top or a bottom field,
		 * but not which of the two it is.
		 */
		dprintk(1, "the field is incorrectly set to ALTERNATE for an output buffer\n");
		return -EINVAL;
	}
	vbuf->sequence = 0;
	vbuf->request_fd = -1;

	if (V4L2_TYPE_IS_MULTIPLANAR(b->type)) {
		switch (b->memory) {
		case VB2_MEMORY_USERPTR:
			for (plane = 0; plane < vb->num_planes; ++plane) {
				planes[plane].m.userptr =
					b->m.planes[plane].m.userptr;
				planes[plane].length =
					b->m.planes[plane].length;
			}
			break;
		case VB2_MEMORY_DMABUF:
			for (plane = 0; plane < vb->num_planes; ++plane) {
				planes[plane].m.fd =
					b->m.planes[plane].m.fd;
				planes[plane].length =
					b->m.planes[plane].length;
			}
			break;
		default:
			for (plane = 0; plane < vb->num_planes; ++plane) {
				planes[plane].m.offset =
					vb->planes[plane].m.offset;
				planes[plane].length =
					vb->planes[plane].length;
			}
			break;
		}

		/* Fill in driver-provided information for OUTPUT types */
		if (V4L2_TYPE_IS_OUTPUT(b->type)) {
			/*
			 * Will have to go up to b->length when API starts
			 * accepting variable number of planes.
			 *
			 * If bytesused == 0 for the output buffer, then fall
			 * back to the full buffer size. In that case
			 * userspace clearly never bothered to set it and
			 * it's a safe assumption that they really meant to
			 * use the full plane sizes.
			 *
			 * Some drivers, e.g. old codec drivers, use bytesused == 0
			 * as a way to indicate that streaming is finished.
			 * In that case, the driver should use the
			 * allow_zero_bytesused flag to keep old userspace
			 * applications working.
			 */
			for (plane = 0; plane < vb->num_planes; ++plane) {
				struct vb2_plane *pdst = &planes[plane];
				struct v4l2_plane *psrc = &b->m.planes[plane];

				if (psrc->bytesused == 0)
					vb2_warn_zero_bytesused(vb);

				if (vb->vb2_queue->allow_zero_bytesused)
					pdst->bytesused = psrc->bytesused;
				else
					pdst->bytesused = psrc->bytesused ?
						psrc->bytesused : pdst->length;
				pdst->data_offset = psrc->data_offset;
			}
		}
	} else {
		/*
		 * Single-planar buffers do not use planes array,
		 * so fill in relevant v4l2_buffer struct fields instead.
		 * In videobuf we use our internal V4l2_planes struct for
		 * single-planar buffers as well, for simplicity.
		 *
		 * If bytesused == 0 for the output buffer, then fall back
		 * to the full buffer size as that's a sensible default.
		 *
		 * Some drivers, e.g. old codec drivers, use bytesused == 0 as
		 * a way to indicate that streaming is finished. In that case,
		 * the driver should use the allow_zero_bytesused flag to keep
		 * old userspace applications working.
		 */
		switch (b->memory) {
		case VB2_MEMORY_USERPTR:
			planes[0].m.userptr = b->m.userptr;
			planes[0].length = b->length;
			break;
		case VB2_MEMORY_DMABUF:
			planes[0].m.fd = b->m.fd;
			planes[0].length = b->length;
			break;
		default:
			planes[0].m.offset = vb->planes[0].m.offset;
			planes[0].length = vb->planes[0].length;
			break;
		}

		planes[0].data_offset = 0;
		if (V4L2_TYPE_IS_OUTPUT(b->type)) {
			if (b->bytesused == 0)
				vb2_warn_zero_bytesused(vb);

			if (vb->vb2_queue->allow_zero_bytesused)
				planes[0].bytesused = b->bytesused;
			else
				planes[0].bytesused = b->bytesused ?
					b->bytesused : planes[0].length;
		} else
			planes[0].bytesused = 0;

	}

	/* Zero flags that we handle */
	vbuf->flags = b->flags & ~V4L2_BUFFER_MASK_FLAGS;
	if (!vb->vb2_queue->copy_timestamp || !V4L2_TYPE_IS_OUTPUT(b->type)) {
		/*
		 * Non-COPY timestamps and non-OUTPUT queues will get
		 * their timestamp and timestamp source flags from the
		 * queue.
		 */
		vbuf->flags &= ~V4L2_BUF_FLAG_TSTAMP_SRC_MASK;
	}

	if (V4L2_TYPE_IS_OUTPUT(b->type)) {
		/*
		 * For output buffers mask out the timecode flag:
		 * this will be handled later in vb2_qbuf().
		 * The 'field' is valid metadata for this output buffer
		 * and so that needs to be copied here.
		 */
		vbuf->flags &= ~V4L2_BUF_FLAG_TIMECODE;
		vbuf->field = b->field;
	} else {
		/* Zero any output buffer flags as this is a capture buffer */
		vbuf->flags &= ~V4L2_BUFFER_OUT_FLAGS;
		/* Zero last flag, this is a signal from driver to userspace */
		vbuf->flags &= ~V4L2_BUF_FLAG_LAST;
	}

	return 0;
}

static int vb2_queue_or_prepare_buf(struct vb2_queue *q, struct media_device *mdev,
				    struct v4l2_buffer *b, bool is_prepare,
				    struct media_request **p_req)
{
	const char *opname = is_prepare ? "prepare_buf" : "qbuf";
	struct media_request *req;
	struct vb2_v4l2_buffer *vbuf;
	struct vb2_buffer *vb;
	int ret;

	if (b->type != q->type) {
		dprintk(1, "%s: invalid buffer type\n", opname);
		return -EINVAL;
	}

	if (b->index >= q->num_buffers) {
		dprintk(1, "%s: buffer index out of range\n", opname);
		return -EINVAL;
	}

	if (q->bufs[b->index] == NULL) {
		/* Should never happen */
		dprintk(1, "%s: buffer is NULL\n", opname);
		return -EINVAL;
	}

	if (b->memory != q->memory) {
		dprintk(1, "%s: invalid memory type\n", opname);
		return -EINVAL;
	}

	vb = q->bufs[b->index];
	vbuf = to_vb2_v4l2_buffer(vb);
	ret = __verify_planes_array(vb, b);
	if (ret)
		return ret;

	if (!is_prepare && (b->flags & V4L2_BUF_FLAG_REQUEST_FD) &&
	    vb->state != VB2_BUF_STATE_DEQUEUED) {
		dprintk(1, "%s: buffer is not in dequeued state\n", opname);
		return -EINVAL;
	}

	if (!vb->prepared) {
		/* Copy relevant information provided by the userspace */
		memset(vbuf->planes, 0,
		       sizeof(vbuf->planes[0]) * vb->num_planes);
		ret = vb2_fill_vb2_v4l2_buffer(vb, b);
		if (ret)
			return ret;
	}

	if (is_prepare)
		return 0;

	if (!(b->flags & V4L2_BUF_FLAG_REQUEST_FD)) {
		if (q->requires_requests) {
			dprintk(1, "%s: queue requires requests\n", opname);
			return -EBADR;
		}
		if (q->uses_requests) {
			dprintk(1, "%s: queue uses requests\n", opname);
			return -EBUSY;
		}
		return 0;
	} else if (!q->supports_requests) {
		dprintk(1, "%s: queue does not support requests\n", opname);
		return -EBADR;
	} else if (q->uses_qbuf) {
		dprintk(1, "%s: queue does not use requests\n", opname);
		return -EBUSY;
	}

	/*
	 * For proper locking when queueing a request you need to be able
	 * to lock access to the vb2 queue, so check that there is a lock
	 * that we can use. In addition p_req must be non-NULL.
	 */
	if (WARN_ON(!q->lock || !p_req))
		return -EINVAL;

	/*
	 * Make sure this op is implemented by the driver. It's easy to forget
	 * this callback, but is it important when canceling a buffer in a
	 * queued request.
	 */
	if (WARN_ON(!q->ops->buf_request_complete))
		return -EINVAL;
	/*
	 * Make sure this op is implemented by the driver for the output queue.
	 * It's easy to forget this callback, but is it important to correctly
	 * validate the 'field' value at QBUF time.
	 */
	if (WARN_ON((q->type == V4L2_BUF_TYPE_VIDEO_OUTPUT ||
		     q->type == V4L2_BUF_TYPE_VIDEO_OUTPUT_MPLANE) &&
		    !q->ops->buf_out_validate))
<<<<<<< HEAD
		return -EINVAL;

	if (vb->state != VB2_BUF_STATE_DEQUEUED) {
		dprintk(1, "%s: buffer is not in dequeued state\n", opname);
=======
>>>>>>> 0ecfebd2
		return -EINVAL;

	if (b->request_fd < 0) {
		dprintk(1, "%s: request_fd < 0\n", opname);
		return -EINVAL;
	}

	req = media_request_get_by_fd(mdev, b->request_fd);
	if (IS_ERR(req)) {
		dprintk(1, "%s: invalid request_fd\n", opname);
		return PTR_ERR(req);
	}

	/*
	 * Early sanity check. This is checked again when the buffer
	 * is bound to the request in vb2_core_qbuf().
	 */
	if (req->state != MEDIA_REQUEST_STATE_IDLE &&
	    req->state != MEDIA_REQUEST_STATE_UPDATING) {
		dprintk(1, "%s: request is not idle\n", opname);
		media_request_put(req);
		return -EBUSY;
	}

	*p_req = req;
	vbuf->request_fd = b->request_fd;

	return 0;
}

/*
 * __fill_v4l2_buffer() - fill in a struct v4l2_buffer with information to be
 * returned to userspace
 */
static void __fill_v4l2_buffer(struct vb2_buffer *vb, void *pb)
{
	struct v4l2_buffer *b = pb;
	struct vb2_v4l2_buffer *vbuf = to_vb2_v4l2_buffer(vb);
	struct vb2_queue *q = vb->vb2_queue;
	unsigned int plane;

	/* Copy back data such as timestamp, flags, etc. */
	b->index = vb->index;
	b->type = vb->type;
	b->memory = vb->memory;
	b->bytesused = 0;

	b->flags = vbuf->flags;
	b->field = vbuf->field;
	b->timestamp = ns_to_timeval(vb->timestamp);
	b->timecode = vbuf->timecode;
	b->sequence = vbuf->sequence;
	b->reserved2 = 0;
	b->request_fd = 0;

	if (q->is_multiplanar) {
		/*
		 * Fill in plane-related data if userspace provided an array
		 * for it. The caller has already verified memory and size.
		 */
		b->length = vb->num_planes;
		for (plane = 0; plane < vb->num_planes; ++plane) {
			struct v4l2_plane *pdst = &b->m.planes[plane];
			struct vb2_plane *psrc = &vb->planes[plane];

			pdst->bytesused = psrc->bytesused;
			pdst->length = psrc->length;
			if (q->memory == VB2_MEMORY_MMAP)
				pdst->m.mem_offset = psrc->m.offset;
			else if (q->memory == VB2_MEMORY_USERPTR)
				pdst->m.userptr = psrc->m.userptr;
			else if (q->memory == VB2_MEMORY_DMABUF)
				pdst->m.fd = psrc->m.fd;
			pdst->data_offset = psrc->data_offset;
			memset(pdst->reserved, 0, sizeof(pdst->reserved));
		}
	} else {
		/*
		 * We use length and offset in v4l2_planes array even for
		 * single-planar buffers, but userspace does not.
		 */
		b->length = vb->planes[0].length;
		b->bytesused = vb->planes[0].bytesused;
		if (q->memory == VB2_MEMORY_MMAP)
			b->m.offset = vb->planes[0].m.offset;
		else if (q->memory == VB2_MEMORY_USERPTR)
			b->m.userptr = vb->planes[0].m.userptr;
		else if (q->memory == VB2_MEMORY_DMABUF)
			b->m.fd = vb->planes[0].m.fd;
	}

	/*
	 * Clear any buffer state related flags.
	 */
	b->flags &= ~V4L2_BUFFER_MASK_FLAGS;
	b->flags |= q->timestamp_flags & V4L2_BUF_FLAG_TIMESTAMP_MASK;
	if (!q->copy_timestamp) {
		/*
		 * For non-COPY timestamps, drop timestamp source bits
		 * and obtain the timestamp source from the queue.
		 */
		b->flags &= ~V4L2_BUF_FLAG_TSTAMP_SRC_MASK;
		b->flags |= q->timestamp_flags & V4L2_BUF_FLAG_TSTAMP_SRC_MASK;
	}

	switch (vb->state) {
	case VB2_BUF_STATE_QUEUED:
	case VB2_BUF_STATE_ACTIVE:
		b->flags |= V4L2_BUF_FLAG_QUEUED;
		break;
	case VB2_BUF_STATE_IN_REQUEST:
		b->flags |= V4L2_BUF_FLAG_IN_REQUEST;
		break;
	case VB2_BUF_STATE_ERROR:
		b->flags |= V4L2_BUF_FLAG_ERROR;
		/* fall through */
	case VB2_BUF_STATE_DONE:
		b->flags |= V4L2_BUF_FLAG_DONE;
		break;
	case VB2_BUF_STATE_PREPARING:
	case VB2_BUF_STATE_DEQUEUED:
		/* nothing */
		break;
	}

	if ((vb->state == VB2_BUF_STATE_DEQUEUED ||
	     vb->state == VB2_BUF_STATE_IN_REQUEST) &&
	    vb->synced && vb->prepared)
		b->flags |= V4L2_BUF_FLAG_PREPARED;

	if (vb2_buffer_in_use(q, vb))
		b->flags |= V4L2_BUF_FLAG_MAPPED;
	if (vbuf->request_fd >= 0) {
		b->flags |= V4L2_BUF_FLAG_REQUEST_FD;
		b->request_fd = vbuf->request_fd;
	}

	if (!q->is_output &&
		b->flags & V4L2_BUF_FLAG_DONE &&
		b->flags & V4L2_BUF_FLAG_LAST)
		q->last_buffer_dequeued = true;
}

/*
 * __fill_vb2_buffer() - fill a vb2_buffer with information provided in a
 * v4l2_buffer by the userspace. It also verifies that struct
 * v4l2_buffer has a valid number of planes.
 */
static int __fill_vb2_buffer(struct vb2_buffer *vb, struct vb2_plane *planes)
{
	struct vb2_v4l2_buffer *vbuf = to_vb2_v4l2_buffer(vb);
	unsigned int plane;

	if (!vb->vb2_queue->copy_timestamp)
		vb->timestamp = 0;

	for (plane = 0; plane < vb->num_planes; ++plane) {
		if (vb->vb2_queue->memory != VB2_MEMORY_MMAP) {
			planes[plane].m = vbuf->planes[plane].m;
			planes[plane].length = vbuf->planes[plane].length;
		}
		planes[plane].bytesused = vbuf->planes[plane].bytesused;
		planes[plane].data_offset = vbuf->planes[plane].data_offset;
	}
	return 0;
}

static const struct vb2_buf_ops v4l2_buf_ops = {
	.verify_planes_array	= __verify_planes_array_core,
	.init_buffer		= __init_vb2_v4l2_buffer,
	.fill_user_buffer	= __fill_v4l2_buffer,
	.fill_vb2_buffer	= __fill_vb2_buffer,
	.copy_timestamp		= __copy_timestamp,
};

int vb2_find_timestamp(const struct vb2_queue *q, u64 timestamp,
		       unsigned int start_idx)
{
	unsigned int i;

	for (i = start_idx; i < q->num_buffers; i++)
		if (q->bufs[i]->copied_timestamp &&
		    q->bufs[i]->timestamp == timestamp)
			return i;
	return -1;
}
EXPORT_SYMBOL_GPL(vb2_find_timestamp);

/*
 * vb2_querybuf() - query video buffer information
 * @q:		videobuf queue
 * @b:		buffer struct passed from userspace to vidioc_querybuf handler
 *		in driver
 *
 * Should be called from vidioc_querybuf ioctl handler in driver.
 * This function will verify the passed v4l2_buffer structure and fill the
 * relevant information for the userspace.
 *
 * The return values from this function are intended to be directly returned
 * from vidioc_querybuf handler in driver.
 */
int vb2_querybuf(struct vb2_queue *q, struct v4l2_buffer *b)
{
	struct vb2_buffer *vb;
	int ret;

	if (b->type != q->type) {
		dprintk(1, "wrong buffer type\n");
		return -EINVAL;
	}

	if (b->index >= q->num_buffers) {
		dprintk(1, "buffer index out of range\n");
		return -EINVAL;
	}
	vb = q->bufs[b->index];
	ret = __verify_planes_array(vb, b);
	if (!ret)
		vb2_core_querybuf(q, b->index, b);
	return ret;
}
EXPORT_SYMBOL(vb2_querybuf);

static void fill_buf_caps(struct vb2_queue *q, u32 *caps)
{
	*caps = V4L2_BUF_CAP_SUPPORTS_ORPHANED_BUFS;
	if (q->io_modes & VB2_MMAP)
		*caps |= V4L2_BUF_CAP_SUPPORTS_MMAP;
	if (q->io_modes & VB2_USERPTR)
		*caps |= V4L2_BUF_CAP_SUPPORTS_USERPTR;
	if (q->io_modes & VB2_DMABUF)
		*caps |= V4L2_BUF_CAP_SUPPORTS_DMABUF;
#ifdef CONFIG_MEDIA_CONTROLLER_REQUEST_API
	if (q->supports_requests)
		*caps |= V4L2_BUF_CAP_SUPPORTS_REQUESTS;
#endif
}

int vb2_reqbufs(struct vb2_queue *q, struct v4l2_requestbuffers *req)
{
	int ret = vb2_verify_memory_type(q, req->memory, req->type);

	fill_buf_caps(q, &req->capabilities);
	return ret ? ret : vb2_core_reqbufs(q, req->memory, &req->count);
}
EXPORT_SYMBOL_GPL(vb2_reqbufs);

int vb2_prepare_buf(struct vb2_queue *q, struct media_device *mdev,
		    struct v4l2_buffer *b)
{
	int ret;

	if (vb2_fileio_is_active(q)) {
		dprintk(1, "file io in progress\n");
		return -EBUSY;
	}

	if (b->flags & V4L2_BUF_FLAG_REQUEST_FD)
		return -EINVAL;

	ret = vb2_queue_or_prepare_buf(q, mdev, b, true, NULL);

	return ret ? ret : vb2_core_prepare_buf(q, b->index, b);
}
EXPORT_SYMBOL_GPL(vb2_prepare_buf);

int vb2_create_bufs(struct vb2_queue *q, struct v4l2_create_buffers *create)
{
	unsigned requested_planes = 1;
	unsigned requested_sizes[VIDEO_MAX_PLANES];
	struct v4l2_format *f = &create->format;
	int ret = vb2_verify_memory_type(q, create->memory, f->type);
	unsigned i;

	fill_buf_caps(q, &create->capabilities);
	create->index = q->num_buffers;
	if (create->count == 0)
		return ret != -EBUSY ? ret : 0;

	switch (f->type) {
	case V4L2_BUF_TYPE_VIDEO_CAPTURE_MPLANE:
	case V4L2_BUF_TYPE_VIDEO_OUTPUT_MPLANE:
		requested_planes = f->fmt.pix_mp.num_planes;
		if (requested_planes == 0 ||
		    requested_planes > VIDEO_MAX_PLANES)
			return -EINVAL;
		for (i = 0; i < requested_planes; i++)
			requested_sizes[i] =
				f->fmt.pix_mp.plane_fmt[i].sizeimage;
		break;
	case V4L2_BUF_TYPE_VIDEO_CAPTURE:
	case V4L2_BUF_TYPE_VIDEO_OUTPUT:
		requested_sizes[0] = f->fmt.pix.sizeimage;
		break;
	case V4L2_BUF_TYPE_VBI_CAPTURE:
	case V4L2_BUF_TYPE_VBI_OUTPUT:
		requested_sizes[0] = f->fmt.vbi.samples_per_line *
			(f->fmt.vbi.count[0] + f->fmt.vbi.count[1]);
		break;
	case V4L2_BUF_TYPE_SLICED_VBI_CAPTURE:
	case V4L2_BUF_TYPE_SLICED_VBI_OUTPUT:
		requested_sizes[0] = f->fmt.sliced.io_size;
		break;
	case V4L2_BUF_TYPE_SDR_CAPTURE:
	case V4L2_BUF_TYPE_SDR_OUTPUT:
		requested_sizes[0] = f->fmt.sdr.buffersize;
		break;
	case V4L2_BUF_TYPE_META_CAPTURE:
	case V4L2_BUF_TYPE_META_OUTPUT:
		requested_sizes[0] = f->fmt.meta.buffersize;
		break;
	default:
		return -EINVAL;
	}
	for (i = 0; i < requested_planes; i++)
		if (requested_sizes[i] == 0)
			return -EINVAL;
	return ret ? ret : vb2_core_create_bufs(q, create->memory,
		&create->count, requested_planes, requested_sizes);
}
EXPORT_SYMBOL_GPL(vb2_create_bufs);

int vb2_qbuf(struct vb2_queue *q, struct media_device *mdev,
	     struct v4l2_buffer *b)
{
	struct media_request *req = NULL;
	int ret;

	if (vb2_fileio_is_active(q)) {
		dprintk(1, "file io in progress\n");
		return -EBUSY;
	}

	ret = vb2_queue_or_prepare_buf(q, mdev, b, false, &req);
	if (ret)
		return ret;
	ret = vb2_core_qbuf(q, b->index, b, req);
	if (req)
		media_request_put(req);
	return ret;
}
EXPORT_SYMBOL_GPL(vb2_qbuf);

int vb2_dqbuf(struct vb2_queue *q, struct v4l2_buffer *b, bool nonblocking)
{
	int ret;

	if (vb2_fileio_is_active(q)) {
		dprintk(1, "file io in progress\n");
		return -EBUSY;
	}

	if (b->type != q->type) {
		dprintk(1, "invalid buffer type\n");
		return -EINVAL;
	}

	ret = vb2_core_dqbuf(q, NULL, b, nonblocking);

	/*
	 *  After calling the VIDIOC_DQBUF V4L2_BUF_FLAG_DONE must be
	 *  cleared.
	 */
	b->flags &= ~V4L2_BUF_FLAG_DONE;

	return ret;
}
EXPORT_SYMBOL_GPL(vb2_dqbuf);

int vb2_streamon(struct vb2_queue *q, enum v4l2_buf_type type)
{
	if (vb2_fileio_is_active(q)) {
		dprintk(1, "file io in progress\n");
		return -EBUSY;
	}
	return vb2_core_streamon(q, type);
}
EXPORT_SYMBOL_GPL(vb2_streamon);

int vb2_streamoff(struct vb2_queue *q, enum v4l2_buf_type type)
{
	if (vb2_fileio_is_active(q)) {
		dprintk(1, "file io in progress\n");
		return -EBUSY;
	}
	return vb2_core_streamoff(q, type);
}
EXPORT_SYMBOL_GPL(vb2_streamoff);

int vb2_expbuf(struct vb2_queue *q, struct v4l2_exportbuffer *eb)
{
	return vb2_core_expbuf(q, &eb->fd, eb->type, eb->index,
				eb->plane, eb->flags);
}
EXPORT_SYMBOL_GPL(vb2_expbuf);

int vb2_queue_init(struct vb2_queue *q)
{
	/*
	 * Sanity check
	 */
	if (WARN_ON(!q)			  ||
	    WARN_ON(q->timestamp_flags &
		    ~(V4L2_BUF_FLAG_TIMESTAMP_MASK |
		      V4L2_BUF_FLAG_TSTAMP_SRC_MASK)))
		return -EINVAL;

	/* Warn that the driver should choose an appropriate timestamp type */
	WARN_ON((q->timestamp_flags & V4L2_BUF_FLAG_TIMESTAMP_MASK) ==
		V4L2_BUF_FLAG_TIMESTAMP_UNKNOWN);

	/* Warn that vb2_memory should match with v4l2_memory */
	if (WARN_ON(VB2_MEMORY_MMAP != (int)V4L2_MEMORY_MMAP)
		|| WARN_ON(VB2_MEMORY_USERPTR != (int)V4L2_MEMORY_USERPTR)
		|| WARN_ON(VB2_MEMORY_DMABUF != (int)V4L2_MEMORY_DMABUF))
		return -EINVAL;

	if (q->buf_struct_size == 0)
		q->buf_struct_size = sizeof(struct vb2_v4l2_buffer);

	q->buf_ops = &v4l2_buf_ops;
	q->is_multiplanar = V4L2_TYPE_IS_MULTIPLANAR(q->type);
	q->is_output = V4L2_TYPE_IS_OUTPUT(q->type);
	q->copy_timestamp = (q->timestamp_flags & V4L2_BUF_FLAG_TIMESTAMP_MASK)
			== V4L2_BUF_FLAG_TIMESTAMP_COPY;
	/*
	 * For compatibility with vb1: if QBUF hasn't been called yet, then
	 * return EPOLLERR as well. This only affects capture queues, output
	 * queues will always initialize waiting_for_buffers to false.
	 */
	q->quirk_poll_must_check_waiting_for_buffers = true;

	return vb2_core_queue_init(q);
}
EXPORT_SYMBOL_GPL(vb2_queue_init);

void vb2_queue_release(struct vb2_queue *q)
{
	vb2_core_queue_release(q);
}
EXPORT_SYMBOL_GPL(vb2_queue_release);

__poll_t vb2_poll(struct vb2_queue *q, struct file *file, poll_table *wait)
{
	struct video_device *vfd = video_devdata(file);
	__poll_t res = 0;

	if (test_bit(V4L2_FL_USES_V4L2_FH, &vfd->flags)) {
		struct v4l2_fh *fh = file->private_data;

		poll_wait(file, &fh->wait, wait);
		if (v4l2_event_pending(fh))
			res = EPOLLPRI;
	}

	return res | vb2_core_poll(q, file, wait);
}
EXPORT_SYMBOL_GPL(vb2_poll);

/*
 * The following functions are not part of the vb2 core API, but are helper
 * functions that plug into struct v4l2_ioctl_ops, struct v4l2_file_operations
 * and struct vb2_ops.
 * They contain boilerplate code that most if not all drivers have to do
 * and so they simplify the driver code.
 */

/* The queue is busy if there is a owner and you are not that owner. */
static inline bool vb2_queue_is_busy(struct video_device *vdev, struct file *file)
{
	return vdev->queue->owner && vdev->queue->owner != file->private_data;
}

/* vb2 ioctl helpers */

int vb2_ioctl_reqbufs(struct file *file, void *priv,
			  struct v4l2_requestbuffers *p)
{
	struct video_device *vdev = video_devdata(file);
	int res = vb2_verify_memory_type(vdev->queue, p->memory, p->type);

	fill_buf_caps(vdev->queue, &p->capabilities);
	if (res)
		return res;
	if (vb2_queue_is_busy(vdev, file))
		return -EBUSY;
	res = vb2_core_reqbufs(vdev->queue, p->memory, &p->count);
	/* If count == 0, then the owner has released all buffers and he
	   is no longer owner of the queue. Otherwise we have a new owner. */
	if (res == 0)
		vdev->queue->owner = p->count ? file->private_data : NULL;
	return res;
}
EXPORT_SYMBOL_GPL(vb2_ioctl_reqbufs);

int vb2_ioctl_create_bufs(struct file *file, void *priv,
			  struct v4l2_create_buffers *p)
{
	struct video_device *vdev = video_devdata(file);
	int res = vb2_verify_memory_type(vdev->queue, p->memory,
			p->format.type);

	p->index = vdev->queue->num_buffers;
	fill_buf_caps(vdev->queue, &p->capabilities);
	/*
	 * If count == 0, then just check if memory and type are valid.
	 * Any -EBUSY result from vb2_verify_memory_type can be mapped to 0.
	 */
	if (p->count == 0)
		return res != -EBUSY ? res : 0;
	if (res)
		return res;
	if (vb2_queue_is_busy(vdev, file))
		return -EBUSY;

	res = vb2_create_bufs(vdev->queue, p);
	if (res == 0)
		vdev->queue->owner = file->private_data;
	return res;
}
EXPORT_SYMBOL_GPL(vb2_ioctl_create_bufs);

int vb2_ioctl_prepare_buf(struct file *file, void *priv,
			  struct v4l2_buffer *p)
{
	struct video_device *vdev = video_devdata(file);

	if (vb2_queue_is_busy(vdev, file))
		return -EBUSY;
	return vb2_prepare_buf(vdev->queue, vdev->v4l2_dev->mdev, p);
}
EXPORT_SYMBOL_GPL(vb2_ioctl_prepare_buf);

int vb2_ioctl_querybuf(struct file *file, void *priv, struct v4l2_buffer *p)
{
	struct video_device *vdev = video_devdata(file);

	/* No need to call vb2_queue_is_busy(), anyone can query buffers. */
	return vb2_querybuf(vdev->queue, p);
}
EXPORT_SYMBOL_GPL(vb2_ioctl_querybuf);

int vb2_ioctl_qbuf(struct file *file, void *priv, struct v4l2_buffer *p)
{
	struct video_device *vdev = video_devdata(file);

	if (vb2_queue_is_busy(vdev, file))
		return -EBUSY;
	return vb2_qbuf(vdev->queue, vdev->v4l2_dev->mdev, p);
}
EXPORT_SYMBOL_GPL(vb2_ioctl_qbuf);

int vb2_ioctl_dqbuf(struct file *file, void *priv, struct v4l2_buffer *p)
{
	struct video_device *vdev = video_devdata(file);

	if (vb2_queue_is_busy(vdev, file))
		return -EBUSY;
	return vb2_dqbuf(vdev->queue, p, file->f_flags & O_NONBLOCK);
}
EXPORT_SYMBOL_GPL(vb2_ioctl_dqbuf);

int vb2_ioctl_streamon(struct file *file, void *priv, enum v4l2_buf_type i)
{
	struct video_device *vdev = video_devdata(file);

	if (vb2_queue_is_busy(vdev, file))
		return -EBUSY;
	return vb2_streamon(vdev->queue, i);
}
EXPORT_SYMBOL_GPL(vb2_ioctl_streamon);

int vb2_ioctl_streamoff(struct file *file, void *priv, enum v4l2_buf_type i)
{
	struct video_device *vdev = video_devdata(file);

	if (vb2_queue_is_busy(vdev, file))
		return -EBUSY;
	return vb2_streamoff(vdev->queue, i);
}
EXPORT_SYMBOL_GPL(vb2_ioctl_streamoff);

int vb2_ioctl_expbuf(struct file *file, void *priv, struct v4l2_exportbuffer *p)
{
	struct video_device *vdev = video_devdata(file);

	if (vb2_queue_is_busy(vdev, file))
		return -EBUSY;
	return vb2_expbuf(vdev->queue, p);
}
EXPORT_SYMBOL_GPL(vb2_ioctl_expbuf);

/* v4l2_file_operations helpers */

int vb2_fop_mmap(struct file *file, struct vm_area_struct *vma)
{
	struct video_device *vdev = video_devdata(file);

	return vb2_mmap(vdev->queue, vma);
}
EXPORT_SYMBOL_GPL(vb2_fop_mmap);

int _vb2_fop_release(struct file *file, struct mutex *lock)
{
	struct video_device *vdev = video_devdata(file);

	if (lock)
		mutex_lock(lock);
	if (file->private_data == vdev->queue->owner) {
		vb2_queue_release(vdev->queue);
		vdev->queue->owner = NULL;
	}
	if (lock)
		mutex_unlock(lock);
	return v4l2_fh_release(file);
}
EXPORT_SYMBOL_GPL(_vb2_fop_release);

int vb2_fop_release(struct file *file)
{
	struct video_device *vdev = video_devdata(file);
	struct mutex *lock = vdev->queue->lock ? vdev->queue->lock : vdev->lock;

	return _vb2_fop_release(file, lock);
}
EXPORT_SYMBOL_GPL(vb2_fop_release);

ssize_t vb2_fop_write(struct file *file, const char __user *buf,
		size_t count, loff_t *ppos)
{
	struct video_device *vdev = video_devdata(file);
	struct mutex *lock = vdev->queue->lock ? vdev->queue->lock : vdev->lock;
	int err = -EBUSY;

	if (!(vdev->queue->io_modes & VB2_WRITE))
		return -EINVAL;
	if (lock && mutex_lock_interruptible(lock))
		return -ERESTARTSYS;
	if (vb2_queue_is_busy(vdev, file))
		goto exit;
	err = vb2_write(vdev->queue, buf, count, ppos,
		       file->f_flags & O_NONBLOCK);
	if (vdev->queue->fileio)
		vdev->queue->owner = file->private_data;
exit:
	if (lock)
		mutex_unlock(lock);
	return err;
}
EXPORT_SYMBOL_GPL(vb2_fop_write);

ssize_t vb2_fop_read(struct file *file, char __user *buf,
		size_t count, loff_t *ppos)
{
	struct video_device *vdev = video_devdata(file);
	struct mutex *lock = vdev->queue->lock ? vdev->queue->lock : vdev->lock;
	int err = -EBUSY;

	if (!(vdev->queue->io_modes & VB2_READ))
		return -EINVAL;
	if (lock && mutex_lock_interruptible(lock))
		return -ERESTARTSYS;
	if (vb2_queue_is_busy(vdev, file))
		goto exit;
	err = vb2_read(vdev->queue, buf, count, ppos,
		       file->f_flags & O_NONBLOCK);
	if (vdev->queue->fileio)
		vdev->queue->owner = file->private_data;
exit:
	if (lock)
		mutex_unlock(lock);
	return err;
}
EXPORT_SYMBOL_GPL(vb2_fop_read);

__poll_t vb2_fop_poll(struct file *file, poll_table *wait)
{
	struct video_device *vdev = video_devdata(file);
	struct vb2_queue *q = vdev->queue;
	struct mutex *lock = q->lock ? q->lock : vdev->lock;
	__poll_t res;
	void *fileio;

	/*
	 * If this helper doesn't know how to lock, then you shouldn't be using
	 * it but you should write your own.
	 */
	WARN_ON(!lock);

	if (lock && mutex_lock_interruptible(lock))
		return EPOLLERR;

	fileio = q->fileio;

	res = vb2_poll(vdev->queue, file, wait);

	/* If fileio was started, then we have a new queue owner. */
	if (!fileio && q->fileio)
		q->owner = file->private_data;
	if (lock)
		mutex_unlock(lock);
	return res;
}
EXPORT_SYMBOL_GPL(vb2_fop_poll);

#ifndef CONFIG_MMU
unsigned long vb2_fop_get_unmapped_area(struct file *file, unsigned long addr,
		unsigned long len, unsigned long pgoff, unsigned long flags)
{
	struct video_device *vdev = video_devdata(file);

	return vb2_get_unmapped_area(vdev->queue, addr, len, pgoff, flags);
}
EXPORT_SYMBOL_GPL(vb2_fop_get_unmapped_area);
#endif

/* vb2_ops helpers. Only use if vq->lock is non-NULL. */

void vb2_ops_wait_prepare(struct vb2_queue *vq)
{
	mutex_unlock(vq->lock);
}
EXPORT_SYMBOL_GPL(vb2_ops_wait_prepare);

void vb2_ops_wait_finish(struct vb2_queue *vq)
{
	mutex_lock(vq->lock);
}
EXPORT_SYMBOL_GPL(vb2_ops_wait_finish);

/*
 * Note that this function is called during validation time and
 * thus the req_queue_mutex is held to ensure no request objects
 * can be added or deleted while validating. So there is no need
 * to protect the objects list.
 */
int vb2_request_validate(struct media_request *req)
{
	struct media_request_object *obj;
	int ret = 0;

	if (!vb2_request_buffer_cnt(req))
		return -ENOENT;

	list_for_each_entry(obj, &req->objects, list) {
		if (!obj->ops->prepare)
			continue;

		ret = obj->ops->prepare(obj);
		if (ret)
			break;
	}

	if (ret) {
		list_for_each_entry_continue_reverse(obj, &req->objects, list)
			if (obj->ops->unprepare)
				obj->ops->unprepare(obj);
		return ret;
	}
	return 0;
}
EXPORT_SYMBOL_GPL(vb2_request_validate);

void vb2_request_queue(struct media_request *req)
{
	struct media_request_object *obj, *obj_safe;

	/*
	 * Queue all objects. Note that buffer objects are at the end of the
	 * objects list, after all other object types. Once buffer objects
	 * are queued, the driver might delete them immediately (if the driver
	 * processes the buffer at once), so we have to use
	 * list_for_each_entry_safe() to handle the case where the object we
	 * queue is deleted.
	 */
	list_for_each_entry_safe(obj, obj_safe, &req->objects, list)
		if (obj->ops->queue)
			obj->ops->queue(obj);
}
EXPORT_SYMBOL_GPL(vb2_request_queue);

MODULE_DESCRIPTION("Driver helper framework for Video for Linux 2");
MODULE_AUTHOR("Pawel Osciak <pawel@osciak.com>, Marek Szyprowski");
MODULE_LICENSE("GPL");<|MERGE_RESOLUTION|>--- conflicted
+++ resolved
@@ -427,13 +427,6 @@
 	if (WARN_ON((q->type == V4L2_BUF_TYPE_VIDEO_OUTPUT ||
 		     q->type == V4L2_BUF_TYPE_VIDEO_OUTPUT_MPLANE) &&
 		    !q->ops->buf_out_validate))
-<<<<<<< HEAD
-		return -EINVAL;
-
-	if (vb->state != VB2_BUF_STATE_DEQUEUED) {
-		dprintk(1, "%s: buffer is not in dequeued state\n", opname);
-=======
->>>>>>> 0ecfebd2
 		return -EINVAL;
 
 	if (b->request_fd < 0) {
