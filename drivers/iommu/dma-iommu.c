--- conflicted
+++ resolved
@@ -697,13 +697,9 @@
 		dev_notice(dev, "Using %d-bit DMA addresses\n", bits_per(dma_limit));
 	}
 
-<<<<<<< HEAD
-	trace_android_vh_iommu_iovad_alloc_iova(dev, iovad, (dma_addr_t)iova << shift, size);
-
-=======
 	iova = alloc_iova_fast(iovad, iova_len, dma_limit >> shift, true);
 done:
->>>>>>> 0468be89
+	trace_android_vh_iommu_iovad_alloc_iova(dev, iovad, (dma_addr_t)iova << shift, size);
 	return (dma_addr_t)iova << shift;
 }
 
