// SPDX-License-Identifier: GPL-2.0-or-later
/*
 *
 * Copyright (C) Alan Cox GW4PTS (alan@lxorguk.ukuu.org.uk)
 * Copyright (C) Jonathan Naylor G4KLX (g4klx@g4klx.demon.co.uk)
 * Copyright (C) Joerg Reuter DL1BKE (jreuter@yaina.de)
 * Copyright (C) Frederic Rible F1OAT (frible@teaser.fr)
 */
#include <linux/errno.h>
#include <linux/types.h>
#include <linux/socket.h>
#include <linux/in.h>
#include <linux/kernel.h>
#include <linux/timer.h>
#include <linux/string.h>
#include <linux/sockios.h>
#include <linux/net.h>
#include <linux/slab.h>
#include <net/ax25.h>
#include <linux/inet.h>
#include <linux/netdevice.h>
#include <linux/skbuff.h>
#include <net/sock.h>
#include <net/tcp_states.h>
#include <linux/uaccess.h>
#include <linux/fcntl.h>
#include <linux/mm.h>
#include <linux/interrupt.h>

/*
 *	This routine purges all the queues of frames.
 */
void ax25_clear_queues(ax25_cb *ax25)
{
	skb_queue_purge(&ax25->write_queue);
	skb_queue_purge(&ax25->ack_queue);
	skb_queue_purge(&ax25->reseq_queue);
	skb_queue_purge(&ax25->frag_queue);
}

/*
 * This routine purges the input queue of those frames that have been
 * acknowledged. This replaces the boxes labelled "V(a) <- N(r)" on the
 * SDL diagram.
 */
void ax25_frames_acked(ax25_cb *ax25, unsigned short nr)
{
	struct sk_buff *skb;

	/*
	 * Remove all the ack-ed frames from the ack queue.
	 */
	if (ax25->va != nr) {
		while (skb_peek(&ax25->ack_queue) != NULL && ax25->va != nr) {
			skb = skb_dequeue(&ax25->ack_queue);
			kfree_skb(skb);
			ax25->va = (ax25->va + 1) % ax25->modulus;
		}
	}
}

void ax25_requeue_frames(ax25_cb *ax25)
{
	struct sk_buff *skb;

	/*
	 * Requeue all the un-ack-ed frames on the output queue to be picked
	 * up by ax25_kick called from the timer. This arrangement handles the
	 * possibility of an empty output queue.
	 */
	while ((skb = skb_dequeue_tail(&ax25->ack_queue)) != NULL)
		skb_queue_head(&ax25->write_queue, skb);
}

/*
 *	Validate that the value of nr is between va and vs. Return true or
 *	false for testing.
 */
int ax25_validate_nr(ax25_cb *ax25, unsigned short nr)
{
	unsigned short vc = ax25->va;

	while (vc != ax25->vs) {
		if (nr == vc) return 1;
		vc = (vc + 1) % ax25->modulus;
	}

	if (nr == ax25->vs) return 1;

	return 0;
}

/*
 *	This routine is the centralised routine for parsing the control
 *	information for the different frame formats.
 */
int ax25_decode(ax25_cb *ax25, struct sk_buff *skb, int *ns, int *nr, int *pf)
{
	unsigned char *frame;
	int frametype = AX25_ILLEGAL;

	frame = skb->data;
	*ns = *nr = *pf = 0;

	if (ax25->modulus == AX25_MODULUS) {
		if ((frame[0] & AX25_S) == 0) {
			frametype = AX25_I;			/* I frame - carries NR/NS/PF */
			*ns = (frame[0] >> 1) & 0x07;
			*nr = (frame[0] >> 5) & 0x07;
			*pf = frame[0] & AX25_PF;
		} else if ((frame[0] & AX25_U) == 1) { 	/* S frame - take out PF/NR */
			frametype = frame[0] & 0x0F;
			*nr = (frame[0] >> 5) & 0x07;
			*pf = frame[0] & AX25_PF;
		} else if ((frame[0] & AX25_U) == 3) { 	/* U frame - take out PF */
			frametype = frame[0] & ~AX25_PF;
			*pf = frame[0] & AX25_PF;
		}
		skb_pull(skb, 1);
	} else {
		if ((frame[0] & AX25_S) == 0) {
			frametype = AX25_I;			/* I frame - carries NR/NS/PF */
			*ns = (frame[0] >> 1) & 0x7F;
			*nr = (frame[1] >> 1) & 0x7F;
			*pf = frame[1] & AX25_EPF;
			skb_pull(skb, 2);
		} else if ((frame[0] & AX25_U) == 1) { 	/* S frame - take out PF/NR */
			frametype = frame[0] & 0x0F;
			*nr = (frame[1] >> 1) & 0x7F;
			*pf = frame[1] & AX25_EPF;
			skb_pull(skb, 2);
		} else if ((frame[0] & AX25_U) == 3) { 	/* U frame - take out PF */
			frametype = frame[0] & ~AX25_PF;
			*pf = frame[0] & AX25_PF;
			skb_pull(skb, 1);
		}
	}

	return frametype;
}

/*
 *	This routine is called when the HDLC layer internally  generates a
 *	command or  response  for  the remote machine ( eg. RR, UA etc. ).
 *	Only supervisory or unnumbered frames are processed.
 */
void ax25_send_control(ax25_cb *ax25, int frametype, int poll_bit, int type)
{
	struct sk_buff *skb;
	unsigned char  *dptr;

	if ((skb = alloc_skb(ax25->ax25_dev->dev->hard_header_len + 2, GFP_ATOMIC)) == NULL)
		return;

	skb_reserve(skb, ax25->ax25_dev->dev->hard_header_len);

	skb_reset_network_header(skb);

	/* Assume a response - address structure for DTE */
	if (ax25->modulus == AX25_MODULUS) {
		dptr = skb_put(skb, 1);
		*dptr = frametype;
		*dptr |= (poll_bit) ? AX25_PF : 0;
		if ((frametype & AX25_U) == AX25_S)		/* S frames carry NR */
			*dptr |= (ax25->vr << 5);
	} else {
		if ((frametype & AX25_U) == AX25_U) {
			dptr = skb_put(skb, 1);
			*dptr = frametype;
			*dptr |= (poll_bit) ? AX25_PF : 0;
		} else {
			dptr = skb_put(skb, 2);
			dptr[0] = frametype;
			dptr[1] = (ax25->vr << 1);
			dptr[1] |= (poll_bit) ? AX25_EPF : 0;
		}
	}

	ax25_transmit_buffer(ax25, skb, type);
}

/*
 *	Send a 'DM' to an unknown connection attempt, or an invalid caller.
 *
 *	Note: src here is the sender, thus it's the target of the DM
 */
void ax25_return_dm(struct net_device *dev, ax25_address *src, ax25_address *dest, ax25_digi *digi)
{
	struct sk_buff *skb;
	char *dptr;
	ax25_digi retdigi;

	if (dev == NULL)
		return;

	if ((skb = alloc_skb(dev->hard_header_len + 1, GFP_ATOMIC)) == NULL)
		return;	/* Next SABM will get DM'd */

	skb_reserve(skb, dev->hard_header_len);
	skb_reset_network_header(skb);

	ax25_digi_invert(digi, &retdigi);

	dptr = skb_put(skb, 1);

	*dptr = AX25_DM | AX25_PF;

	/*
	 *	Do the address ourselves
	 */
	dptr  = skb_push(skb, ax25_addr_size(digi));
	dptr += ax25_addr_build(dptr, dest, src, &retdigi, AX25_RESPONSE, AX25_MODULUS);

	ax25_queue_xmit(skb, dev);
}

/*
 *	Exponential backoff for AX.25
 */
void ax25_calculate_t1(ax25_cb *ax25)
{
	int n, t = 2;

	switch (ax25->backoff) {
	case 0:
		break;

	case 1:
		t += 2 * ax25->n2count;
		break;

	case 2:
		for (n = 0; n < ax25->n2count; n++)
			t *= 2;
		if (t > 8) t = 8;
		break;
	}

	ax25->t1 = t * ax25->rtt;
}

/*
 *	Calculate the Round Trip Time
 */
void ax25_calculate_rtt(ax25_cb *ax25)
{
	if (ax25->backoff == 0)
		return;

	if (ax25_t1timer_running(ax25) && ax25->n2count == 0)
		ax25->rtt = (9 * ax25->rtt + ax25->t1 - ax25_display_timer(&ax25->t1timer)) / 10;

	if (ax25->rtt < AX25_T1CLAMPLO)
		ax25->rtt = AX25_T1CLAMPLO;

	if (ax25->rtt > AX25_T1CLAMPHI)
		ax25->rtt = AX25_T1CLAMPHI;
}

void ax25_disconnect(ax25_cb *ax25, int reason)
{
	ax25_clear_queues(ax25);

	if (reason == ENETUNREACH) {
		del_timer_sync(&ax25->timer);
		del_timer_sync(&ax25->t1timer);
		del_timer_sync(&ax25->t2timer);
		del_timer_sync(&ax25->t3timer);
		del_timer_sync(&ax25->idletimer);
	} else {
<<<<<<< HEAD
		if (!ax25->sk || !sock_flag(ax25->sk, SOCK_DESTROY))
=======
		if (ax25->sk && !sock_flag(ax25->sk, SOCK_DESTROY))
>>>>>>> 88084a3d
			ax25_stop_heartbeat(ax25);
		ax25_stop_t1timer(ax25);
		ax25_stop_t2timer(ax25);
		ax25_stop_t3timer(ax25);
		ax25_stop_idletimer(ax25);
	}

	ax25->state = AX25_STATE_0;

	ax25_link_failed(ax25, reason);

	if (ax25->sk != NULL) {
		local_bh_disable();
		bh_lock_sock(ax25->sk);
		ax25->sk->sk_state     = TCP_CLOSE;
		ax25->sk->sk_err       = reason;
		ax25->sk->sk_shutdown |= SEND_SHUTDOWN;
		if (!sock_flag(ax25->sk, SOCK_DEAD)) {
			ax25->sk->sk_state_change(ax25->sk);
			sock_set_flag(ax25->sk, SOCK_DEAD);
		}
		bh_unlock_sock(ax25->sk);
		local_bh_enable();
	}
}<|MERGE_RESOLUTION|>--- conflicted
+++ resolved
@@ -268,11 +268,7 @@
 		del_timer_sync(&ax25->t3timer);
 		del_timer_sync(&ax25->idletimer);
 	} else {
-<<<<<<< HEAD
-		if (!ax25->sk || !sock_flag(ax25->sk, SOCK_DESTROY))
-=======
 		if (ax25->sk && !sock_flag(ax25->sk, SOCK_DESTROY))
->>>>>>> 88084a3d
 			ax25_stop_heartbeat(ax25);
 		ax25_stop_t1timer(ax25);
 		ax25_stop_t2timer(ax25);
