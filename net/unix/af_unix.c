// SPDX-License-Identifier: GPL-2.0-or-later
/*
 * NET4:	Implementation of BSD Unix domain sockets.
 *
 * Authors:	Alan Cox, <alan@lxorguk.ukuu.org.uk>
 *
 * Fixes:
 *		Linus Torvalds	:	Assorted bug cures.
 *		Niibe Yutaka	:	async I/O support.
 *		Carsten Paeth	:	PF_UNIX check, address fixes.
 *		Alan Cox	:	Limit size of allocated blocks.
 *		Alan Cox	:	Fixed the stupid socketpair bug.
 *		Alan Cox	:	BSD compatibility fine tuning.
 *		Alan Cox	:	Fixed a bug in connect when interrupted.
 *		Alan Cox	:	Sorted out a proper draft version of
 *					file descriptor passing hacked up from
 *					Mike Shaver's work.
 *		Marty Leisner	:	Fixes to fd passing
 *		Nick Nevin	:	recvmsg bugfix.
 *		Alan Cox	:	Started proper garbage collector
 *		Heiko EiBfeldt	:	Missing verify_area check
 *		Alan Cox	:	Started POSIXisms
 *		Andreas Schwab	:	Replace inode by dentry for proper
 *					reference counting
 *		Kirk Petersen	:	Made this a module
 *	    Christoph Rohland	:	Elegant non-blocking accept/connect algorithm.
 *					Lots of bug fixes.
 *	     Alexey Kuznetosv	:	Repaired (I hope) bugs introduces
 *					by above two patches.
 *	     Andrea Arcangeli	:	If possible we block in connect(2)
 *					if the max backlog of the listen socket
 *					is been reached. This won't break
 *					old apps and it will avoid huge amount
 *					of socks hashed (this for unix_gc()
 *					performances reasons).
 *					Security fix that limits the max
 *					number of socks to 2*max_files and
 *					the number of skb queueable in the
 *					dgram receiver.
 *		Artur Skawina   :	Hash function optimizations
 *	     Alexey Kuznetsov   :	Full scale SMP. Lot of bugs are introduced 8)
 *	      Malcolm Beattie   :	Set peercred for socketpair
 *	     Michal Ostrowski   :       Module initialization cleanup.
 *	     Arnaldo C. Melo	:	Remove MOD_{INC,DEC}_USE_COUNT,
 *	     				the core infrastructure is doing that
 *	     				for all net proto families now (2.5.69+)
 *
 * Known differences from reference BSD that was tested:
 *
 *	[TO FIX]
 *	ECONNREFUSED is not returned from one end of a connected() socket to the
 *		other the moment one end closes.
 *	fstat() doesn't return st_dev=0, and give the blksize as high water mark
 *		and a fake inode identifier (nor the BSD first socket fstat twice bug).
 *	[NOT TO FIX]
 *	accept() returns a path name even if the connecting socket has closed
 *		in the meantime (BSD loses the path and gives up).
 *	accept() returns 0 length path for an unbound connector. BSD returns 16
 *		and a null first byte in the path (but not for gethost/peername - BSD bug ??)
 *	socketpair(...SOCK_RAW..) doesn't panic the kernel.
 *	BSD af_unix apparently has connect forgetting to block properly.
 *		(need to check this with the POSIX spec in detail)
 *
 * Differences from 2.0.0-11-... (ANK)
 *	Bug fixes and improvements.
 *		- client shutdown killed server socket.
 *		- removed all useless cli/sti pairs.
 *
 *	Semantic changes/extensions.
 *		- generic control message passing.
 *		- SCM_CREDENTIALS control message.
 *		- "Abstract" (not FS based) socket bindings.
 *		  Abstract names are sequences of bytes (not zero terminated)
 *		  started by 0, so that this name space does not intersect
 *		  with BSD names.
 */

#define pr_fmt(fmt) KBUILD_MODNAME ": " fmt

#include <linux/module.h>
#include <linux/kernel.h>
#include <linux/signal.h>
#include <linux/sched/signal.h>
#include <linux/errno.h>
#include <linux/string.h>
#include <linux/stat.h>
#include <linux/dcache.h>
#include <linux/namei.h>
#include <linux/socket.h>
#include <linux/un.h>
#include <linux/fcntl.h>
#include <linux/filter.h>
#include <linux/termios.h>
#include <linux/sockios.h>
#include <linux/net.h>
#include <linux/in.h>
#include <linux/fs.h>
#include <linux/slab.h>
#include <linux/uaccess.h>
#include <linux/skbuff.h>
#include <linux/netdevice.h>
#include <net/net_namespace.h>
#include <net/sock.h>
#include <net/tcp_states.h>
#include <net/af_unix.h>
#include <linux/proc_fs.h>
#include <linux/seq_file.h>
#include <net/scm.h>
#include <linux/init.h>
#include <linux/poll.h>
#include <linux/rtnetlink.h>
#include <linux/mount.h>
#include <net/checksum.h>
#include <linux/security.h>
#include <linux/splice.h>
#include <linux/freezer.h>
#include <linux/file.h>
#include <linux/btf_ids.h>
#include <linux/bpf-cgroup.h>

static atomic_long_t unix_nr_socks;
static struct hlist_head bsd_socket_buckets[UNIX_HASH_SIZE / 2];
static spinlock_t bsd_socket_locks[UNIX_HASH_SIZE / 2];

/* SMP locking strategy:
 *    hash table is protected with spinlock.
 *    each socket state is protected by separate spinlock.
 */

static unsigned int unix_unbound_hash(struct sock *sk)
{
	unsigned long hash = (unsigned long)sk;

	hash ^= hash >> 16;
	hash ^= hash >> 8;
	hash ^= sk->sk_type;

	return hash & UNIX_HASH_MOD;
}

static unsigned int unix_bsd_hash(struct inode *i)
{
	return i->i_ino & UNIX_HASH_MOD;
}

static unsigned int unix_abstract_hash(struct sockaddr_un *sunaddr,
				       int addr_len, int type)
{
	__wsum csum = csum_partial(sunaddr, addr_len, 0);
	unsigned int hash;

	hash = (__force unsigned int)csum_fold(csum);
	hash ^= hash >> 8;
	hash ^= type;

	return UNIX_HASH_MOD + 1 + (hash & UNIX_HASH_MOD);
}

static void unix_table_double_lock(struct net *net,
				   unsigned int hash1, unsigned int hash2)
{
	if (hash1 == hash2) {
		spin_lock(&net->unx.table.locks[hash1]);
		return;
	}

	if (hash1 > hash2)
		swap(hash1, hash2);

	spin_lock(&net->unx.table.locks[hash1]);
	spin_lock_nested(&net->unx.table.locks[hash2], SINGLE_DEPTH_NESTING);
}

static void unix_table_double_unlock(struct net *net,
				     unsigned int hash1, unsigned int hash2)
{
	if (hash1 == hash2) {
		spin_unlock(&net->unx.table.locks[hash1]);
		return;
	}

	spin_unlock(&net->unx.table.locks[hash1]);
	spin_unlock(&net->unx.table.locks[hash2]);
}

#ifdef CONFIG_SECURITY_NETWORK
static void unix_get_secdata(struct scm_cookie *scm, struct sk_buff *skb)
{
	UNIXCB(skb).secid = scm->secid;
}

static inline void unix_set_secdata(struct scm_cookie *scm, struct sk_buff *skb)
{
	scm->secid = UNIXCB(skb).secid;
}

static inline bool unix_secdata_eq(struct scm_cookie *scm, struct sk_buff *skb)
{
	return (scm->secid == UNIXCB(skb).secid);
}
#else
static inline void unix_get_secdata(struct scm_cookie *scm, struct sk_buff *skb)
{ }

static inline void unix_set_secdata(struct scm_cookie *scm, struct sk_buff *skb)
{ }

static inline bool unix_secdata_eq(struct scm_cookie *scm, struct sk_buff *skb)
{
	return true;
}
#endif /* CONFIG_SECURITY_NETWORK */

static inline int unix_our_peer(struct sock *sk, struct sock *osk)
{
	return unix_peer(osk) == sk;
}

static inline int unix_may_send(struct sock *sk, struct sock *osk)
{
	return unix_peer(osk) == NULL || unix_our_peer(sk, osk);
}

static inline int unix_recvq_full(const struct sock *sk)
{
	return skb_queue_len(&sk->sk_receive_queue) > sk->sk_max_ack_backlog;
}

static inline int unix_recvq_full_lockless(const struct sock *sk)
{
	return skb_queue_len_lockless(&sk->sk_receive_queue) >
		READ_ONCE(sk->sk_max_ack_backlog);
}

struct sock *unix_peer_get(struct sock *s)
{
	struct sock *peer;

	unix_state_lock(s);
	peer = unix_peer(s);
	if (peer)
		sock_hold(peer);
	unix_state_unlock(s);
	return peer;
}
EXPORT_SYMBOL_GPL(unix_peer_get);

static struct unix_address *unix_create_addr(struct sockaddr_un *sunaddr,
					     int addr_len)
{
	struct unix_address *addr;

	addr = kmalloc(sizeof(*addr) + addr_len, GFP_KERNEL);
	if (!addr)
		return NULL;

	refcount_set(&addr->refcnt, 1);
	addr->len = addr_len;
	memcpy(addr->name, sunaddr, addr_len);

	return addr;
}

static inline void unix_release_addr(struct unix_address *addr)
{
	if (refcount_dec_and_test(&addr->refcnt))
		kfree(addr);
}

/*
 *	Check unix socket name:
 *		- should be not zero length.
 *	        - if started by not zero, should be NULL terminated (FS object)
 *		- if started by zero, it is abstract name.
 */

static int unix_validate_addr(struct sockaddr_un *sunaddr, int addr_len)
{
	if (addr_len <= offsetof(struct sockaddr_un, sun_path) ||
	    addr_len > sizeof(*sunaddr))
		return -EINVAL;

	if (sunaddr->sun_family != AF_UNIX)
		return -EINVAL;

	return 0;
}

static int unix_mkname_bsd(struct sockaddr_un *sunaddr, int addr_len)
{
	struct sockaddr_storage *addr = (struct sockaddr_storage *)sunaddr;
	short offset = offsetof(struct sockaddr_storage, __data);

	BUILD_BUG_ON(offset != offsetof(struct sockaddr_un, sun_path));

	/* This may look like an off by one error but it is a bit more
	 * subtle.  108 is the longest valid AF_UNIX path for a binding.
	 * sun_path[108] doesn't as such exist.  However in kernel space
	 * we are guaranteed that it is a valid memory location in our
	 * kernel address buffer because syscall functions always pass
	 * a pointer of struct sockaddr_storage which has a bigger buffer
	 * than 108.  Also, we must terminate sun_path for strlen() in
	 * getname_kernel().
	 */
	addr->__data[addr_len - offset] = 0;

	/* Don't pass sunaddr->sun_path to strlen().  Otherwise, 108 will
	 * cause panic if CONFIG_FORTIFY_SOURCE=y.  Let __fortify_strlen()
	 * know the actual buffer.
	 */
	return strlen(addr->__data) + offset + 1;
}

static void __unix_remove_socket(struct sock *sk)
{
	sk_del_node_init(sk);
}

static void __unix_insert_socket(struct net *net, struct sock *sk)
{
	DEBUG_NET_WARN_ON_ONCE(!sk_unhashed(sk));
	sk_add_node(sk, &net->unx.table.buckets[sk->sk_hash]);
}

static void __unix_set_addr_hash(struct net *net, struct sock *sk,
				 struct unix_address *addr, unsigned int hash)
{
	__unix_remove_socket(sk);
	smp_store_release(&unix_sk(sk)->addr, addr);

	sk->sk_hash = hash;
	__unix_insert_socket(net, sk);
}

static void unix_remove_socket(struct net *net, struct sock *sk)
{
	spin_lock(&net->unx.table.locks[sk->sk_hash]);
	__unix_remove_socket(sk);
	spin_unlock(&net->unx.table.locks[sk->sk_hash]);
}

static void unix_insert_unbound_socket(struct net *net, struct sock *sk)
{
	spin_lock(&net->unx.table.locks[sk->sk_hash]);
	__unix_insert_socket(net, sk);
	spin_unlock(&net->unx.table.locks[sk->sk_hash]);
}

static void unix_insert_bsd_socket(struct sock *sk)
{
	spin_lock(&bsd_socket_locks[sk->sk_hash]);
	sk_add_bind_node(sk, &bsd_socket_buckets[sk->sk_hash]);
	spin_unlock(&bsd_socket_locks[sk->sk_hash]);
}

static void unix_remove_bsd_socket(struct sock *sk)
{
	if (!hlist_unhashed(&sk->sk_bind_node)) {
		spin_lock(&bsd_socket_locks[sk->sk_hash]);
		__sk_del_bind_node(sk);
		spin_unlock(&bsd_socket_locks[sk->sk_hash]);

		sk_node_init(&sk->sk_bind_node);
	}
}

static struct sock *__unix_find_socket_byname(struct net *net,
					      struct sockaddr_un *sunname,
					      int len, unsigned int hash)
{
	struct sock *s;

	sk_for_each(s, &net->unx.table.buckets[hash]) {
		struct unix_sock *u = unix_sk(s);

		if (u->addr->len == len &&
		    !memcmp(u->addr->name, sunname, len))
			return s;
	}
	return NULL;
}

static inline struct sock *unix_find_socket_byname(struct net *net,
						   struct sockaddr_un *sunname,
						   int len, unsigned int hash)
{
	struct sock *s;

	spin_lock(&net->unx.table.locks[hash]);
	s = __unix_find_socket_byname(net, sunname, len, hash);
	if (s)
		sock_hold(s);
	spin_unlock(&net->unx.table.locks[hash]);
	return s;
}

static struct sock *unix_find_socket_byinode(struct inode *i)
{
	unsigned int hash = unix_bsd_hash(i);
	struct sock *s;

	spin_lock(&bsd_socket_locks[hash]);
	sk_for_each_bound(s, &bsd_socket_buckets[hash]) {
		struct dentry *dentry = unix_sk(s)->path.dentry;

		if (dentry && d_backing_inode(dentry) == i) {
			sock_hold(s);
			spin_unlock(&bsd_socket_locks[hash]);
			return s;
		}
	}
	spin_unlock(&bsd_socket_locks[hash]);
	return NULL;
}

/* Support code for asymmetrically connected dgram sockets
 *
 * If a datagram socket is connected to a socket not itself connected
 * to the first socket (eg, /dev/log), clients may only enqueue more
 * messages if the present receive queue of the server socket is not
 * "too large". This means there's a second writeability condition
 * poll and sendmsg need to test. The dgram recv code will do a wake
 * up on the peer_wait wait queue of a socket upon reception of a
 * datagram which needs to be propagated to sleeping would-be writers
 * since these might not have sent anything so far. This can't be
 * accomplished via poll_wait because the lifetime of the server
 * socket might be less than that of its clients if these break their
 * association with it or if the server socket is closed while clients
 * are still connected to it and there's no way to inform "a polling
 * implementation" that it should let go of a certain wait queue
 *
 * In order to propagate a wake up, a wait_queue_entry_t of the client
 * socket is enqueued on the peer_wait queue of the server socket
 * whose wake function does a wake_up on the ordinary client socket
 * wait queue. This connection is established whenever a write (or
 * poll for write) hit the flow control condition and broken when the
 * association to the server socket is dissolved or after a wake up
 * was relayed.
 */

static int unix_dgram_peer_wake_relay(wait_queue_entry_t *q, unsigned mode, int flags,
				      void *key)
{
	struct unix_sock *u;
	wait_queue_head_t *u_sleep;

	u = container_of(q, struct unix_sock, peer_wake);

	__remove_wait_queue(&unix_sk(u->peer_wake.private)->peer_wait,
			    q);
	u->peer_wake.private = NULL;

	/* relaying can only happen while the wq still exists */
	u_sleep = sk_sleep(&u->sk);
	if (u_sleep)
		wake_up_interruptible_poll(u_sleep, key_to_poll(key));

	return 0;
}

static int unix_dgram_peer_wake_connect(struct sock *sk, struct sock *other)
{
	struct unix_sock *u, *u_other;
	int rc;

	u = unix_sk(sk);
	u_other = unix_sk(other);
	rc = 0;
	spin_lock(&u_other->peer_wait.lock);

	if (!u->peer_wake.private) {
		u->peer_wake.private = other;
		__add_wait_queue(&u_other->peer_wait, &u->peer_wake);

		rc = 1;
	}

	spin_unlock(&u_other->peer_wait.lock);
	return rc;
}

static void unix_dgram_peer_wake_disconnect(struct sock *sk,
					    struct sock *other)
{
	struct unix_sock *u, *u_other;

	u = unix_sk(sk);
	u_other = unix_sk(other);
	spin_lock(&u_other->peer_wait.lock);

	if (u->peer_wake.private == other) {
		__remove_wait_queue(&u_other->peer_wait, &u->peer_wake);
		u->peer_wake.private = NULL;
	}

	spin_unlock(&u_other->peer_wait.lock);
}

static void unix_dgram_peer_wake_disconnect_wakeup(struct sock *sk,
						   struct sock *other)
{
	unix_dgram_peer_wake_disconnect(sk, other);
	wake_up_interruptible_poll(sk_sleep(sk),
				   EPOLLOUT |
				   EPOLLWRNORM |
				   EPOLLWRBAND);
}

/* preconditions:
 *	- unix_peer(sk) == other
 *	- association is stable
 */
static int unix_dgram_peer_wake_me(struct sock *sk, struct sock *other)
{
	int connected;

	connected = unix_dgram_peer_wake_connect(sk, other);

	/* If other is SOCK_DEAD, we want to make sure we signal
	 * POLLOUT, such that a subsequent write() can get a
	 * -ECONNREFUSED. Otherwise, if we haven't queued any skbs
	 * to other and its full, we will hang waiting for POLLOUT.
	 */
	if (unix_recvq_full_lockless(other) && !sock_flag(other, SOCK_DEAD))
		return 1;

	if (connected)
		unix_dgram_peer_wake_disconnect(sk, other);

	return 0;
}

static int unix_writable(const struct sock *sk)
{
	return sk->sk_state != TCP_LISTEN &&
	       (refcount_read(&sk->sk_wmem_alloc) << 2) <= sk->sk_sndbuf;
}

static void unix_write_space(struct sock *sk)
{
	struct socket_wq *wq;

	rcu_read_lock();
	if (unix_writable(sk)) {
		wq = rcu_dereference(sk->sk_wq);
		if (skwq_has_sleeper(wq))
			wake_up_interruptible_sync_poll(&wq->wait,
				EPOLLOUT | EPOLLWRNORM | EPOLLWRBAND);
		sk_wake_async_rcu(sk, SOCK_WAKE_SPACE, POLL_OUT);
	}
	rcu_read_unlock();
}

/* When dgram socket disconnects (or changes its peer), we clear its receive
 * queue of packets arrived from previous peer. First, it allows to do
 * flow control based only on wmem_alloc; second, sk connected to peer
 * may receive messages only from that peer. */
static void unix_dgram_disconnected(struct sock *sk, struct sock *other)
{
	if (!skb_queue_empty(&sk->sk_receive_queue)) {
		skb_queue_purge(&sk->sk_receive_queue);
		wake_up_interruptible_all(&unix_sk(sk)->peer_wait);

		/* If one link of bidirectional dgram pipe is disconnected,
		 * we signal error. Messages are lost. Do not make this,
		 * when peer was not connected to us.
		 */
		if (!sock_flag(other, SOCK_DEAD) && unix_peer(other) == sk) {
			WRITE_ONCE(other->sk_err, ECONNRESET);
			sk_error_report(other);
		}
	}
	other->sk_state = TCP_CLOSE;
}

static void unix_sock_destructor(struct sock *sk)
{
	struct unix_sock *u = unix_sk(sk);

	skb_queue_purge(&sk->sk_receive_queue);

	DEBUG_NET_WARN_ON_ONCE(refcount_read(&sk->sk_wmem_alloc));
	DEBUG_NET_WARN_ON_ONCE(!sk_unhashed(sk));
	DEBUG_NET_WARN_ON_ONCE(sk->sk_socket);
	if (!sock_flag(sk, SOCK_DEAD)) {
		pr_info("Attempt to release alive unix socket: %p\n", sk);
		return;
	}

	if (u->addr)
		unix_release_addr(u->addr);

	atomic_long_dec(&unix_nr_socks);
	sock_prot_inuse_add(sock_net(sk), sk->sk_prot, -1);
#ifdef UNIX_REFCNT_DEBUG
	pr_debug("UNIX %p is destroyed, %ld are still alive.\n", sk,
		atomic_long_read(&unix_nr_socks));
#endif
}

static void unix_release_sock(struct sock *sk, int embrion)
{
	struct unix_sock *u = unix_sk(sk);
	struct sock *skpair;
	struct sk_buff *skb;
	struct path path;
	int state;

	unix_remove_socket(sock_net(sk), sk);
	unix_remove_bsd_socket(sk);

	/* Clear state */
	unix_state_lock(sk);
	sock_orphan(sk);
	WRITE_ONCE(sk->sk_shutdown, SHUTDOWN_MASK);
	path	     = u->path;
	u->path.dentry = NULL;
	u->path.mnt = NULL;
	state = sk->sk_state;
	sk->sk_state = TCP_CLOSE;

	skpair = unix_peer(sk);
	unix_peer(sk) = NULL;

	unix_state_unlock(sk);

#if IS_ENABLED(CONFIG_AF_UNIX_OOB)
	if (u->oob_skb) {
		kfree_skb(u->oob_skb);
		u->oob_skb = NULL;
	}
#endif

	wake_up_interruptible_all(&u->peer_wait);

	if (skpair != NULL) {
		if (sk->sk_type == SOCK_STREAM || sk->sk_type == SOCK_SEQPACKET) {
			unix_state_lock(skpair);
			/* No more writes */
			WRITE_ONCE(skpair->sk_shutdown, SHUTDOWN_MASK);
			if (!skb_queue_empty(&sk->sk_receive_queue) || embrion)
				WRITE_ONCE(skpair->sk_err, ECONNRESET);
			unix_state_unlock(skpair);
			skpair->sk_state_change(skpair);
			sk_wake_async(skpair, SOCK_WAKE_WAITD, POLL_HUP);
		}

		unix_dgram_peer_wake_disconnect(sk, skpair);
		sock_put(skpair); /* It may now die */
	}

	/* Try to flush out this socket. Throw out buffers at least */

	while ((skb = skb_dequeue(&sk->sk_receive_queue)) != NULL) {
		if (state == TCP_LISTEN)
			unix_release_sock(skb->sk, 1);
		/* passed fds are erased in the kfree_skb hook	      */
		UNIXCB(skb).consumed = skb->len;
		kfree_skb(skb);
	}

	if (path.dentry)
		path_put(&path);

	sock_put(sk);

	/* ---- Socket is dead now and most probably destroyed ---- */

	/*
	 * Fixme: BSD difference: In BSD all sockets connected to us get
	 *	  ECONNRESET and we die on the spot. In Linux we behave
	 *	  like files and pipes do and wait for the last
	 *	  dereference.
	 *
	 * Can't we simply set sock->err?
	 *
	 *	  What the above comment does talk about? --ANK(980817)
	 */

	if (READ_ONCE(unix_tot_inflight))
		unix_gc();		/* Garbage collect fds */
}

static void init_peercred(struct sock *sk)
{
	const struct cred *old_cred;
	struct pid *old_pid;

	spin_lock(&sk->sk_peer_lock);
	old_pid = sk->sk_peer_pid;
	old_cred = sk->sk_peer_cred;
	sk->sk_peer_pid  = get_pid(task_tgid(current));
	sk->sk_peer_cred = get_current_cred();
	spin_unlock(&sk->sk_peer_lock);

	put_pid(old_pid);
	put_cred(old_cred);
}

static void copy_peercred(struct sock *sk, struct sock *peersk)
{
	const struct cred *old_cred;
	struct pid *old_pid;

	if (sk < peersk) {
		spin_lock(&sk->sk_peer_lock);
		spin_lock_nested(&peersk->sk_peer_lock, SINGLE_DEPTH_NESTING);
	} else {
		spin_lock(&peersk->sk_peer_lock);
		spin_lock_nested(&sk->sk_peer_lock, SINGLE_DEPTH_NESTING);
	}
	old_pid = sk->sk_peer_pid;
	old_cred = sk->sk_peer_cred;
	sk->sk_peer_pid  = get_pid(peersk->sk_peer_pid);
	sk->sk_peer_cred = get_cred(peersk->sk_peer_cred);

	spin_unlock(&sk->sk_peer_lock);
	spin_unlock(&peersk->sk_peer_lock);

	put_pid(old_pid);
	put_cred(old_cred);
}

static int unix_listen(struct socket *sock, int backlog)
{
	int err;
	struct sock *sk = sock->sk;
	struct unix_sock *u = unix_sk(sk);

	err = -EOPNOTSUPP;
	if (sock->type != SOCK_STREAM && sock->type != SOCK_SEQPACKET)
		goto out;	/* Only stream/seqpacket sockets accept */
	err = -EINVAL;
	if (!u->addr)
		goto out;	/* No listens on an unbound socket */
	unix_state_lock(sk);
	if (sk->sk_state != TCP_CLOSE && sk->sk_state != TCP_LISTEN)
		goto out_unlock;
	if (backlog > sk->sk_max_ack_backlog)
		wake_up_interruptible_all(&u->peer_wait);
	sk->sk_max_ack_backlog	= backlog;
	sk->sk_state		= TCP_LISTEN;
	/* set credentials so connect can copy them */
	init_peercred(sk);
	err = 0;

out_unlock:
	unix_state_unlock(sk);
out:
	return err;
}

static int unix_release(struct socket *);
static int unix_bind(struct socket *, struct sockaddr *, int);
static int unix_stream_connect(struct socket *, struct sockaddr *,
			       int addr_len, int flags);
static int unix_socketpair(struct socket *, struct socket *);
static int unix_accept(struct socket *, struct socket *, struct proto_accept_arg *arg);
static int unix_getname(struct socket *, struct sockaddr *, int);
static __poll_t unix_poll(struct file *, struct socket *, poll_table *);
static __poll_t unix_dgram_poll(struct file *, struct socket *,
				    poll_table *);
static int unix_ioctl(struct socket *, unsigned int, unsigned long);
#ifdef CONFIG_COMPAT
static int unix_compat_ioctl(struct socket *sock, unsigned int cmd, unsigned long arg);
#endif
static int unix_shutdown(struct socket *, int);
static int unix_stream_sendmsg(struct socket *, struct msghdr *, size_t);
static int unix_stream_recvmsg(struct socket *, struct msghdr *, size_t, int);
static ssize_t unix_stream_splice_read(struct socket *,  loff_t *ppos,
				       struct pipe_inode_info *, size_t size,
				       unsigned int flags);
static int unix_dgram_sendmsg(struct socket *, struct msghdr *, size_t);
static int unix_dgram_recvmsg(struct socket *, struct msghdr *, size_t, int);
static int unix_read_skb(struct sock *sk, skb_read_actor_t recv_actor);
static int unix_stream_read_skb(struct sock *sk, skb_read_actor_t recv_actor);
static int unix_dgram_connect(struct socket *, struct sockaddr *,
			      int, int);
static int unix_seqpacket_sendmsg(struct socket *, struct msghdr *, size_t);
static int unix_seqpacket_recvmsg(struct socket *, struct msghdr *, size_t,
				  int);

#ifdef CONFIG_PROC_FS
static int unix_count_nr_fds(struct sock *sk)
{
	struct sk_buff *skb;
	struct unix_sock *u;
	int nr_fds = 0;

	spin_lock(&sk->sk_receive_queue.lock);
	skb = skb_peek(&sk->sk_receive_queue);
	while (skb) {
		u = unix_sk(skb->sk);
		nr_fds += atomic_read(&u->scm_stat.nr_fds);
		skb = skb_peek_next(skb, &sk->sk_receive_queue);
	}
	spin_unlock(&sk->sk_receive_queue.lock);

	return nr_fds;
}

static void unix_show_fdinfo(struct seq_file *m, struct socket *sock)
{
	struct sock *sk = sock->sk;
	unsigned char s_state;
	struct unix_sock *u;
	int nr_fds = 0;

	if (sk) {
		s_state = READ_ONCE(sk->sk_state);
		u = unix_sk(sk);

		/* SOCK_STREAM and SOCK_SEQPACKET sockets never change their
		 * sk_state after switching to TCP_ESTABLISHED or TCP_LISTEN.
		 * SOCK_DGRAM is ordinary. So, no lock is needed.
		 */
		if (sock->type == SOCK_DGRAM || s_state == TCP_ESTABLISHED)
			nr_fds = atomic_read(&u->scm_stat.nr_fds);
		else if (s_state == TCP_LISTEN)
			nr_fds = unix_count_nr_fds(sk);

		seq_printf(m, "scm_fds: %u\n", nr_fds);
	}
}
#else
#define unix_show_fdinfo NULL
#endif

static const struct proto_ops unix_stream_ops = {
	.family =	PF_UNIX,
	.owner =	THIS_MODULE,
	.release =	unix_release,
	.bind =		unix_bind,
	.connect =	unix_stream_connect,
	.socketpair =	unix_socketpair,
	.accept =	unix_accept,
	.getname =	unix_getname,
	.poll =		unix_poll,
	.ioctl =	unix_ioctl,
#ifdef CONFIG_COMPAT
	.compat_ioctl =	unix_compat_ioctl,
#endif
	.listen =	unix_listen,
	.shutdown =	unix_shutdown,
	.sendmsg =	unix_stream_sendmsg,
	.recvmsg =	unix_stream_recvmsg,
	.read_skb =	unix_stream_read_skb,
	.mmap =		sock_no_mmap,
	.splice_read =	unix_stream_splice_read,
	.set_peek_off =	sk_set_peek_off,
	.show_fdinfo =	unix_show_fdinfo,
};

static const struct proto_ops unix_dgram_ops = {
	.family =	PF_UNIX,
	.owner =	THIS_MODULE,
	.release =	unix_release,
	.bind =		unix_bind,
	.connect =	unix_dgram_connect,
	.socketpair =	unix_socketpair,
	.accept =	sock_no_accept,
	.getname =	unix_getname,
	.poll =		unix_dgram_poll,
	.ioctl =	unix_ioctl,
#ifdef CONFIG_COMPAT
	.compat_ioctl =	unix_compat_ioctl,
#endif
	.listen =	sock_no_listen,
	.shutdown =	unix_shutdown,
	.sendmsg =	unix_dgram_sendmsg,
	.read_skb =	unix_read_skb,
	.recvmsg =	unix_dgram_recvmsg,
	.mmap =		sock_no_mmap,
	.set_peek_off =	sk_set_peek_off,
	.show_fdinfo =	unix_show_fdinfo,
};

static const struct proto_ops unix_seqpacket_ops = {
	.family =	PF_UNIX,
	.owner =	THIS_MODULE,
	.release =	unix_release,
	.bind =		unix_bind,
	.connect =	unix_stream_connect,
	.socketpair =	unix_socketpair,
	.accept =	unix_accept,
	.getname =	unix_getname,
	.poll =		unix_dgram_poll,
	.ioctl =	unix_ioctl,
#ifdef CONFIG_COMPAT
	.compat_ioctl =	unix_compat_ioctl,
#endif
	.listen =	unix_listen,
	.shutdown =	unix_shutdown,
	.sendmsg =	unix_seqpacket_sendmsg,
	.recvmsg =	unix_seqpacket_recvmsg,
	.mmap =		sock_no_mmap,
	.set_peek_off =	sk_set_peek_off,
	.show_fdinfo =	unix_show_fdinfo,
};

static void unix_close(struct sock *sk, long timeout)
{
	/* Nothing to do here, unix socket does not need a ->close().
	 * This is merely for sockmap.
	 */
}

static void unix_unhash(struct sock *sk)
{
	/* Nothing to do here, unix socket does not need a ->unhash().
	 * This is merely for sockmap.
	 */
}

static bool unix_bpf_bypass_getsockopt(int level, int optname)
{
	if (level == SOL_SOCKET) {
		switch (optname) {
		case SO_PEERPIDFD:
			return true;
		default:
			return false;
		}
	}

	return false;
}

struct proto unix_dgram_proto = {
	.name			= "UNIX",
	.owner			= THIS_MODULE,
	.obj_size		= sizeof(struct unix_sock),
	.close			= unix_close,
	.bpf_bypass_getsockopt	= unix_bpf_bypass_getsockopt,
#ifdef CONFIG_BPF_SYSCALL
	.psock_update_sk_prot	= unix_dgram_bpf_update_proto,
#endif
};

struct proto unix_stream_proto = {
	.name			= "UNIX-STREAM",
	.owner			= THIS_MODULE,
	.obj_size		= sizeof(struct unix_sock),
	.close			= unix_close,
	.unhash			= unix_unhash,
	.bpf_bypass_getsockopt	= unix_bpf_bypass_getsockopt,
#ifdef CONFIG_BPF_SYSCALL
	.psock_update_sk_prot	= unix_stream_bpf_update_proto,
#endif
};

static struct sock *unix_create1(struct net *net, struct socket *sock, int kern, int type)
{
	struct unix_sock *u;
	struct sock *sk;
	int err;

	atomic_long_inc(&unix_nr_socks);
	if (atomic_long_read(&unix_nr_socks) > 2 * get_max_files()) {
		err = -ENFILE;
		goto err;
	}

	if (type == SOCK_STREAM)
		sk = sk_alloc(net, PF_UNIX, GFP_KERNEL, &unix_stream_proto, kern);
	else /*dgram and  seqpacket */
		sk = sk_alloc(net, PF_UNIX, GFP_KERNEL, &unix_dgram_proto, kern);

	if (!sk) {
		err = -ENOMEM;
		goto err;
	}

	sock_init_data(sock, sk);

	sk->sk_hash		= unix_unbound_hash(sk);
	sk->sk_allocation	= GFP_KERNEL_ACCOUNT;
	sk->sk_write_space	= unix_write_space;
	sk->sk_max_ack_backlog	= net->unx.sysctl_max_dgram_qlen;
	sk->sk_destruct		= unix_sock_destructor;
	u = unix_sk(sk);
	u->listener = NULL;
	u->vertex = NULL;
	u->path.dentry = NULL;
	u->path.mnt = NULL;
	spin_lock_init(&u->lock);
	mutex_init(&u->iolock); /* single task reading lock */
	mutex_init(&u->bindlock); /* single task binding lock */
	init_waitqueue_head(&u->peer_wait);
	init_waitqueue_func_entry(&u->peer_wake, unix_dgram_peer_wake_relay);
	memset(&u->scm_stat, 0, sizeof(struct scm_stat));
	unix_insert_unbound_socket(net, sk);

	sock_prot_inuse_add(net, sk->sk_prot, 1);

	return sk;

err:
	atomic_long_dec(&unix_nr_socks);
	return ERR_PTR(err);
}

static int unix_create(struct net *net, struct socket *sock, int protocol,
		       int kern)
{
	struct sock *sk;

	if (protocol && protocol != PF_UNIX)
		return -EPROTONOSUPPORT;

	sock->state = SS_UNCONNECTED;

	switch (sock->type) {
	case SOCK_STREAM:
		sock->ops = &unix_stream_ops;
		break;
		/*
		 *	Believe it or not BSD has AF_UNIX, SOCK_RAW though
		 *	nothing uses it.
		 */
	case SOCK_RAW:
		sock->type = SOCK_DGRAM;
		fallthrough;
	case SOCK_DGRAM:
		sock->ops = &unix_dgram_ops;
		break;
	case SOCK_SEQPACKET:
		sock->ops = &unix_seqpacket_ops;
		break;
	default:
		return -ESOCKTNOSUPPORT;
	}

	sk = unix_create1(net, sock, kern, sock->type);
	if (IS_ERR(sk))
		return PTR_ERR(sk);

	return 0;
}

static int unix_release(struct socket *sock)
{
	struct sock *sk = sock->sk;

	if (!sk)
		return 0;

	sk->sk_prot->close(sk, 0);
	unix_release_sock(sk, 0);
	sock->sk = NULL;

	return 0;
}

static struct sock *unix_find_bsd(struct sockaddr_un *sunaddr, int addr_len,
				  int type)
{
	struct inode *inode;
	struct path path;
	struct sock *sk;
	int err;

	unix_mkname_bsd(sunaddr, addr_len);
	err = kern_path(sunaddr->sun_path, LOOKUP_FOLLOW, &path);
	if (err)
		goto fail;

	err = path_permission(&path, MAY_WRITE);
	if (err)
		goto path_put;

	err = -ECONNREFUSED;
	inode = d_backing_inode(path.dentry);
	if (!S_ISSOCK(inode->i_mode))
		goto path_put;

	sk = unix_find_socket_byinode(inode);
	if (!sk)
		goto path_put;

	err = -EPROTOTYPE;
	if (sk->sk_type == type)
		touch_atime(&path);
	else
		goto sock_put;

	path_put(&path);

	return sk;

sock_put:
	sock_put(sk);
path_put:
	path_put(&path);
fail:
	return ERR_PTR(err);
}

static struct sock *unix_find_abstract(struct net *net,
				       struct sockaddr_un *sunaddr,
				       int addr_len, int type)
{
	unsigned int hash = unix_abstract_hash(sunaddr, addr_len, type);
	struct dentry *dentry;
	struct sock *sk;

	sk = unix_find_socket_byname(net, sunaddr, addr_len, hash);
	if (!sk)
		return ERR_PTR(-ECONNREFUSED);

	dentry = unix_sk(sk)->path.dentry;
	if (dentry)
		touch_atime(&unix_sk(sk)->path);

	return sk;
}

static struct sock *unix_find_other(struct net *net,
				    struct sockaddr_un *sunaddr,
				    int addr_len, int type)
{
	struct sock *sk;

	if (sunaddr->sun_path[0])
		sk = unix_find_bsd(sunaddr, addr_len, type);
	else
		sk = unix_find_abstract(net, sunaddr, addr_len, type);

	return sk;
}

static int unix_autobind(struct sock *sk)
{
	unsigned int new_hash, old_hash = sk->sk_hash;
	struct unix_sock *u = unix_sk(sk);
	struct net *net = sock_net(sk);
	struct unix_address *addr;
	u32 lastnum, ordernum;
	int err;

	err = mutex_lock_interruptible(&u->bindlock);
	if (err)
		return err;

	if (u->addr)
		goto out;

	err = -ENOMEM;
	addr = kzalloc(sizeof(*addr) +
		       offsetof(struct sockaddr_un, sun_path) + 16, GFP_KERNEL);
	if (!addr)
		goto out;

	addr->len = offsetof(struct sockaddr_un, sun_path) + 6;
	addr->name->sun_family = AF_UNIX;
	refcount_set(&addr->refcnt, 1);

	ordernum = get_random_u32();
	lastnum = ordernum & 0xFFFFF;
retry:
	ordernum = (ordernum + 1) & 0xFFFFF;
	sprintf(addr->name->sun_path + 1, "%05x", ordernum);

	new_hash = unix_abstract_hash(addr->name, addr->len, sk->sk_type);
	unix_table_double_lock(net, old_hash, new_hash);

	if (__unix_find_socket_byname(net, addr->name, addr->len, new_hash)) {
		unix_table_double_unlock(net, old_hash, new_hash);

		/* __unix_find_socket_byname() may take long time if many names
		 * are already in use.
		 */
		cond_resched();

		if (ordernum == lastnum) {
			/* Give up if all names seems to be in use. */
			err = -ENOSPC;
			unix_release_addr(addr);
			goto out;
		}

		goto retry;
	}

	__unix_set_addr_hash(net, sk, addr, new_hash);
	unix_table_double_unlock(net, old_hash, new_hash);
	err = 0;

out:	mutex_unlock(&u->bindlock);
	return err;
}

static int unix_bind_bsd(struct sock *sk, struct sockaddr_un *sunaddr,
			 int addr_len)
{
	umode_t mode = S_IFSOCK |
	       (SOCK_INODE(sk->sk_socket)->i_mode & ~current_umask());
	unsigned int new_hash, old_hash = sk->sk_hash;
	struct unix_sock *u = unix_sk(sk);
	struct net *net = sock_net(sk);
	struct mnt_idmap *idmap;
	struct unix_address *addr;
	struct dentry *dentry;
	struct path parent;
	int err;

	addr_len = unix_mkname_bsd(sunaddr, addr_len);
	addr = unix_create_addr(sunaddr, addr_len);
	if (!addr)
		return -ENOMEM;

	/*
	 * Get the parent directory, calculate the hash for last
	 * component.
	 */
	dentry = kern_path_create(AT_FDCWD, addr->name->sun_path, &parent, 0);
	if (IS_ERR(dentry)) {
		err = PTR_ERR(dentry);
		goto out;
	}

	/*
	 * All right, let's create it.
	 */
	idmap = mnt_idmap(parent.mnt);
	err = security_path_mknod(&parent, dentry, mode, 0);
	if (!err)
		err = vfs_mknod(idmap, d_inode(parent.dentry), dentry, mode, 0);
	if (err)
		goto out_path;
	err = mutex_lock_interruptible(&u->bindlock);
	if (err)
		goto out_unlink;
	if (u->addr)
		goto out_unlock;

	new_hash = unix_bsd_hash(d_backing_inode(dentry));
	unix_table_double_lock(net, old_hash, new_hash);
	u->path.mnt = mntget(parent.mnt);
	u->path.dentry = dget(dentry);
	__unix_set_addr_hash(net, sk, addr, new_hash);
	unix_table_double_unlock(net, old_hash, new_hash);
	unix_insert_bsd_socket(sk);
	mutex_unlock(&u->bindlock);
	done_path_create(&parent, dentry);
	return 0;

out_unlock:
	mutex_unlock(&u->bindlock);
	err = -EINVAL;
out_unlink:
	/* failed after successful mknod?  unlink what we'd created... */
	vfs_unlink(idmap, d_inode(parent.dentry), dentry, NULL);
out_path:
	done_path_create(&parent, dentry);
out:
	unix_release_addr(addr);
	return err == -EEXIST ? -EADDRINUSE : err;
}

static int unix_bind_abstract(struct sock *sk, struct sockaddr_un *sunaddr,
			      int addr_len)
{
	unsigned int new_hash, old_hash = sk->sk_hash;
	struct unix_sock *u = unix_sk(sk);
	struct net *net = sock_net(sk);
	struct unix_address *addr;
	int err;

	addr = unix_create_addr(sunaddr, addr_len);
	if (!addr)
		return -ENOMEM;

	err = mutex_lock_interruptible(&u->bindlock);
	if (err)
		goto out;

	if (u->addr) {
		err = -EINVAL;
		goto out_mutex;
	}

	new_hash = unix_abstract_hash(addr->name, addr->len, sk->sk_type);
	unix_table_double_lock(net, old_hash, new_hash);

	if (__unix_find_socket_byname(net, addr->name, addr->len, new_hash))
		goto out_spin;

	__unix_set_addr_hash(net, sk, addr, new_hash);
	unix_table_double_unlock(net, old_hash, new_hash);
	mutex_unlock(&u->bindlock);
	return 0;

out_spin:
	unix_table_double_unlock(net, old_hash, new_hash);
	err = -EADDRINUSE;
out_mutex:
	mutex_unlock(&u->bindlock);
out:
	unix_release_addr(addr);
	return err;
}

static int unix_bind(struct socket *sock, struct sockaddr *uaddr, int addr_len)
{
	struct sockaddr_un *sunaddr = (struct sockaddr_un *)uaddr;
	struct sock *sk = sock->sk;
	int err;

	if (addr_len == offsetof(struct sockaddr_un, sun_path) &&
	    sunaddr->sun_family == AF_UNIX)
		return unix_autobind(sk);

	err = unix_validate_addr(sunaddr, addr_len);
	if (err)
		return err;

	if (sunaddr->sun_path[0])
		err = unix_bind_bsd(sk, sunaddr, addr_len);
	else
		err = unix_bind_abstract(sk, sunaddr, addr_len);

	return err;
}

static void unix_state_double_lock(struct sock *sk1, struct sock *sk2)
{
	if (unlikely(sk1 == sk2) || !sk2) {
		unix_state_lock(sk1);
		return;
	}
	if (sk1 > sk2)
		swap(sk1, sk2);

	unix_state_lock(sk1);
	unix_state_lock_nested(sk2, U_LOCK_SECOND);
}

static void unix_state_double_unlock(struct sock *sk1, struct sock *sk2)
{
	if (unlikely(sk1 == sk2) || !sk2) {
		unix_state_unlock(sk1);
		return;
	}
	unix_state_unlock(sk1);
	unix_state_unlock(sk2);
}

static int unix_dgram_connect(struct socket *sock, struct sockaddr *addr,
			      int alen, int flags)
{
	struct sockaddr_un *sunaddr = (struct sockaddr_un *)addr;
	struct sock *sk = sock->sk;
	struct sock *other;
	int err;

	err = -EINVAL;
	if (alen < offsetofend(struct sockaddr, sa_family))
		goto out;

	if (addr->sa_family != AF_UNSPEC) {
		err = unix_validate_addr(sunaddr, alen);
		if (err)
			goto out;

		err = BPF_CGROUP_RUN_PROG_UNIX_CONNECT_LOCK(sk, addr, &alen);
		if (err)
			goto out;

		if ((test_bit(SOCK_PASSCRED, &sock->flags) ||
		     test_bit(SOCK_PASSPIDFD, &sock->flags)) &&
		    !unix_sk(sk)->addr) {
			err = unix_autobind(sk);
			if (err)
				goto out;
		}

restart:
		other = unix_find_other(sock_net(sk), sunaddr, alen, sock->type);
		if (IS_ERR(other)) {
			err = PTR_ERR(other);
			goto out;
		}

		unix_state_double_lock(sk, other);

		/* Apparently VFS overslept socket death. Retry. */
		if (sock_flag(other, SOCK_DEAD)) {
			unix_state_double_unlock(sk, other);
			sock_put(other);
			goto restart;
		}

		err = -EPERM;
		if (!unix_may_send(sk, other))
			goto out_unlock;

		err = security_unix_may_send(sk->sk_socket, other->sk_socket);
		if (err)
			goto out_unlock;

		sk->sk_state = other->sk_state = TCP_ESTABLISHED;
	} else {
		/*
		 *	1003.1g breaking connected state with AF_UNSPEC
		 */
		other = NULL;
		unix_state_double_lock(sk, other);
	}

	/*
	 * If it was connected, reconnect.
	 */
	if (unix_peer(sk)) {
		struct sock *old_peer = unix_peer(sk);

		unix_peer(sk) = other;
		if (!other)
			sk->sk_state = TCP_CLOSE;
		unix_dgram_peer_wake_disconnect_wakeup(sk, old_peer);

		unix_state_double_unlock(sk, other);

		if (other != old_peer)
			unix_dgram_disconnected(sk, old_peer);
		sock_put(old_peer);
	} else {
		unix_peer(sk) = other;
		unix_state_double_unlock(sk, other);
	}

	return 0;

out_unlock:
	unix_state_double_unlock(sk, other);
	sock_put(other);
out:
	return err;
}

static long unix_wait_for_peer(struct sock *other, long timeo)
	__releases(&unix_sk(other)->lock)
{
	struct unix_sock *u = unix_sk(other);
	int sched;
	DEFINE_WAIT(wait);

	prepare_to_wait_exclusive(&u->peer_wait, &wait, TASK_INTERRUPTIBLE);

	sched = !sock_flag(other, SOCK_DEAD) &&
		!(other->sk_shutdown & RCV_SHUTDOWN) &&
		unix_recvq_full_lockless(other);

	unix_state_unlock(other);

	if (sched)
		timeo = schedule_timeout(timeo);

	finish_wait(&u->peer_wait, &wait);
	return timeo;
}

static int unix_stream_connect(struct socket *sock, struct sockaddr *uaddr,
			       int addr_len, int flags)
{
	struct sockaddr_un *sunaddr = (struct sockaddr_un *)uaddr;
	struct sock *sk = sock->sk, *newsk = NULL, *other = NULL;
	struct unix_sock *u = unix_sk(sk), *newu, *otheru;
	struct net *net = sock_net(sk);
	struct sk_buff *skb = NULL;
	long timeo;
	int err;
	int st;

	err = unix_validate_addr(sunaddr, addr_len);
	if (err)
		goto out;

	err = BPF_CGROUP_RUN_PROG_UNIX_CONNECT_LOCK(sk, uaddr, &addr_len);
	if (err)
		goto out;

	if ((test_bit(SOCK_PASSCRED, &sock->flags) ||
	     test_bit(SOCK_PASSPIDFD, &sock->flags)) && !u->addr) {
		err = unix_autobind(sk);
		if (err)
			goto out;
	}

	timeo = sock_sndtimeo(sk, flags & O_NONBLOCK);

	/* First of all allocate resources.
	   If we will make it after state is locked,
	   we will have to recheck all again in any case.
	 */

	/* create new sock for complete connection */
	newsk = unix_create1(net, NULL, 0, sock->type);
	if (IS_ERR(newsk)) {
		err = PTR_ERR(newsk);
		newsk = NULL;
		goto out;
	}

	err = -ENOMEM;

	/* Allocate skb for sending to listening sock */
	skb = sock_wmalloc(newsk, 1, 0, GFP_KERNEL);
	if (skb == NULL)
		goto out;

restart:
	/*  Find listening sock. */
	other = unix_find_other(net, sunaddr, addr_len, sk->sk_type);
	if (IS_ERR(other)) {
		err = PTR_ERR(other);
		other = NULL;
		goto out;
	}

	/* Latch state of peer */
	unix_state_lock(other);

	/* Apparently VFS overslept socket death. Retry. */
	if (sock_flag(other, SOCK_DEAD)) {
		unix_state_unlock(other);
		sock_put(other);
		goto restart;
	}

	err = -ECONNREFUSED;
	if (other->sk_state != TCP_LISTEN)
		goto out_unlock;
	if (other->sk_shutdown & RCV_SHUTDOWN)
		goto out_unlock;

	if (unix_recvq_full(other)) {
		err = -EAGAIN;
		if (!timeo)
			goto out_unlock;

		timeo = unix_wait_for_peer(other, timeo);

		err = sock_intr_errno(timeo);
		if (signal_pending(current))
			goto out;
		sock_put(other);
		goto restart;
	}

	/* Latch our state.

	   It is tricky place. We need to grab our state lock and cannot
	   drop lock on peer. It is dangerous because deadlock is
	   possible. Connect to self case and simultaneous
	   attempt to connect are eliminated by checking socket
	   state. other is TCP_LISTEN, if sk is TCP_LISTEN we
	   check this before attempt to grab lock.

	   Well, and we have to recheck the state after socket locked.
	 */
	st = sk->sk_state;

	switch (st) {
	case TCP_CLOSE:
		/* This is ok... continue with connect */
		break;
	case TCP_ESTABLISHED:
		/* Socket is already connected */
		err = -EISCONN;
		goto out_unlock;
	default:
		err = -EINVAL;
		goto out_unlock;
	}

	unix_state_lock_nested(sk, U_LOCK_SECOND);

	if (sk->sk_state != st) {
		unix_state_unlock(sk);
		unix_state_unlock(other);
		sock_put(other);
		goto restart;
	}

	err = security_unix_stream_connect(sk, other, newsk);
	if (err) {
		unix_state_unlock(sk);
		goto out_unlock;
	}

	/* The way is open! Fastly set all the necessary fields... */

	sock_hold(sk);
	unix_peer(newsk)	= sk;
	newsk->sk_state		= TCP_ESTABLISHED;
	newsk->sk_type		= sk->sk_type;
	init_peercred(newsk);
	newu = unix_sk(newsk);
	newu->listener = other;
	RCU_INIT_POINTER(newsk->sk_wq, &newu->peer_wq);
	otheru = unix_sk(other);

	/* copy address information from listening to new sock
	 *
	 * The contents of *(otheru->addr) and otheru->path
	 * are seen fully set up here, since we have found
	 * otheru in hash under its lock.  Insertion into the
	 * hash chain we'd found it in had been done in an
	 * earlier critical area protected by the chain's lock,
	 * the same one where we'd set *(otheru->addr) contents,
	 * as well as otheru->path and otheru->addr itself.
	 *
	 * Using smp_store_release() here to set newu->addr
	 * is enough to make those stores, as well as stores
	 * to newu->path visible to anyone who gets newu->addr
	 * by smp_load_acquire().  IOW, the same warranties
	 * as for unix_sock instances bound in unix_bind() or
	 * in unix_autobind().
	 */
	if (otheru->path.dentry) {
		path_get(&otheru->path);
		newu->path = otheru->path;
	}
	refcount_inc(&otheru->addr->refcnt);
	smp_store_release(&newu->addr, otheru->addr);

	/* Set credentials */
	copy_peercred(sk, other);

	sock->state	= SS_CONNECTED;
	sk->sk_state	= TCP_ESTABLISHED;
	sock_hold(newsk);

	smp_mb__after_atomic();	/* sock_hold() does an atomic_inc() */
	unix_peer(sk)	= newsk;

	unix_state_unlock(sk);

	/* take ten and send info to listening sock */
	spin_lock(&other->sk_receive_queue.lock);
	__skb_queue_tail(&other->sk_receive_queue, skb);
	spin_unlock(&other->sk_receive_queue.lock);
	unix_state_unlock(other);
	other->sk_data_ready(other);
	sock_put(other);
	return 0;

out_unlock:
	if (other)
		unix_state_unlock(other);

out:
	kfree_skb(skb);
	if (newsk)
		unix_release_sock(newsk, 0);
	if (other)
		sock_put(other);
	return err;
}

static int unix_socketpair(struct socket *socka, struct socket *sockb)
{
	struct sock *ska = socka->sk, *skb = sockb->sk;

	/* Join our sockets back to back */
	sock_hold(ska);
	sock_hold(skb);
	unix_peer(ska) = skb;
	unix_peer(skb) = ska;
	init_peercred(ska);
	init_peercred(skb);

	ska->sk_state = TCP_ESTABLISHED;
	skb->sk_state = TCP_ESTABLISHED;
	socka->state  = SS_CONNECTED;
	sockb->state  = SS_CONNECTED;
	return 0;
}

static void unix_sock_inherit_flags(const struct socket *old,
				    struct socket *new)
{
	if (test_bit(SOCK_PASSCRED, &old->flags))
		set_bit(SOCK_PASSCRED, &new->flags);
	if (test_bit(SOCK_PASSPIDFD, &old->flags))
		set_bit(SOCK_PASSPIDFD, &new->flags);
	if (test_bit(SOCK_PASSSEC, &old->flags))
		set_bit(SOCK_PASSSEC, &new->flags);
}

static int unix_accept(struct socket *sock, struct socket *newsock,
		       struct proto_accept_arg *arg)
{
	struct sock *sk = sock->sk;
	struct sk_buff *skb;
	struct sock *tsk;
<<<<<<< HEAD
	int err;
=======
>>>>>>> 1613e604

	arg->err = -EOPNOTSUPP;
	if (sock->type != SOCK_STREAM && sock->type != SOCK_SEQPACKET)
		goto out;

	arg->err = -EINVAL;
	if (sk->sk_state != TCP_LISTEN)
		goto out;

	/* If socket state is TCP_LISTEN it cannot change (for now...),
	 * so that no locks are necessary.
	 */

	skb = skb_recv_datagram(sk, (arg->flags & O_NONBLOCK) ? MSG_DONTWAIT : 0,
				&arg->err);
	if (!skb) {
		/* This means receive shutdown. */
		if (arg->err == 0)
			arg->err = -EINVAL;
		goto out;
	}

	tsk = skb->sk;
	skb_free_datagram(sk, skb);
	wake_up_interruptible(&unix_sk(sk)->peer_wait);

	/* attach accepted sock to socket */
	unix_state_lock(tsk);
	unix_update_edges(unix_sk(tsk));
	newsock->state = SS_CONNECTED;
	unix_sock_inherit_flags(sock, newsock);
	sock_graft(tsk, newsock);
	unix_state_unlock(tsk);
	return 0;

out:
	return arg->err;
}


static int unix_getname(struct socket *sock, struct sockaddr *uaddr, int peer)
{
	struct sock *sk = sock->sk;
	struct unix_address *addr;
	DECLARE_SOCKADDR(struct sockaddr_un *, sunaddr, uaddr);
	int err = 0;

	if (peer) {
		sk = unix_peer_get(sk);

		err = -ENOTCONN;
		if (!sk)
			goto out;
		err = 0;
	} else {
		sock_hold(sk);
	}

	addr = smp_load_acquire(&unix_sk(sk)->addr);
	if (!addr) {
		sunaddr->sun_family = AF_UNIX;
		sunaddr->sun_path[0] = 0;
		err = offsetof(struct sockaddr_un, sun_path);
	} else {
		err = addr->len;
		memcpy(sunaddr, addr->name, addr->len);

		if (peer)
			BPF_CGROUP_RUN_SA_PROG(sk, uaddr, &err,
					       CGROUP_UNIX_GETPEERNAME);
		else
			BPF_CGROUP_RUN_SA_PROG(sk, uaddr, &err,
					       CGROUP_UNIX_GETSOCKNAME);
	}
	sock_put(sk);
out:
	return err;
}

/* The "user->unix_inflight" variable is protected by the garbage
 * collection lock, and we just read it locklessly here. If you go
 * over the limit, there might be a tiny race in actually noticing
 * it across threads. Tough.
 */
static inline bool too_many_unix_fds(struct task_struct *p)
{
	struct user_struct *user = current_user();

	if (unlikely(READ_ONCE(user->unix_inflight) > task_rlimit(p, RLIMIT_NOFILE)))
		return !capable(CAP_SYS_RESOURCE) && !capable(CAP_SYS_ADMIN);
	return false;
}

static int unix_attach_fds(struct scm_cookie *scm, struct sk_buff *skb)
{
	if (too_many_unix_fds(current))
		return -ETOOMANYREFS;

	UNIXCB(skb).fp = scm->fp;
	scm->fp = NULL;

	if (unix_prepare_fpl(UNIXCB(skb).fp))
		return -ENOMEM;

	return 0;
}

static void unix_detach_fds(struct scm_cookie *scm, struct sk_buff *skb)
{
	scm->fp = UNIXCB(skb).fp;
	UNIXCB(skb).fp = NULL;

	unix_destroy_fpl(scm->fp);
}

static void unix_peek_fds(struct scm_cookie *scm, struct sk_buff *skb)
{
	scm->fp = scm_fp_dup(UNIXCB(skb).fp);
}

static void unix_destruct_scm(struct sk_buff *skb)
{
	struct scm_cookie scm;

	memset(&scm, 0, sizeof(scm));
	scm.pid  = UNIXCB(skb).pid;
	if (UNIXCB(skb).fp)
		unix_detach_fds(&scm, skb);

	/* Alas, it calls VFS */
	/* So fscking what? fput() had been SMP-safe since the last Summer */
	scm_destroy(&scm);
	sock_wfree(skb);
}

static int unix_scm_to_skb(struct scm_cookie *scm, struct sk_buff *skb, bool send_fds)
{
	int err = 0;

	UNIXCB(skb).pid  = get_pid(scm->pid);
	UNIXCB(skb).uid = scm->creds.uid;
	UNIXCB(skb).gid = scm->creds.gid;
	UNIXCB(skb).fp = NULL;
	unix_get_secdata(scm, skb);
	if (scm->fp && send_fds)
		err = unix_attach_fds(scm, skb);

	skb->destructor = unix_destruct_scm;
	return err;
}

static bool unix_passcred_enabled(const struct socket *sock,
				  const struct sock *other)
{
	return test_bit(SOCK_PASSCRED, &sock->flags) ||
	       test_bit(SOCK_PASSPIDFD, &sock->flags) ||
	       !other->sk_socket ||
	       test_bit(SOCK_PASSCRED, &other->sk_socket->flags) ||
	       test_bit(SOCK_PASSPIDFD, &other->sk_socket->flags);
}

/*
 * Some apps rely on write() giving SCM_CREDENTIALS
 * We include credentials if source or destination socket
 * asserted SOCK_PASSCRED.
 */
static void maybe_add_creds(struct sk_buff *skb, const struct socket *sock,
			    const struct sock *other)
{
	if (UNIXCB(skb).pid)
		return;
	if (unix_passcred_enabled(sock, other)) {
		UNIXCB(skb).pid  = get_pid(task_tgid(current));
		current_uid_gid(&UNIXCB(skb).uid, &UNIXCB(skb).gid);
	}
}

static bool unix_skb_scm_eq(struct sk_buff *skb,
			    struct scm_cookie *scm)
{
	return UNIXCB(skb).pid == scm->pid &&
	       uid_eq(UNIXCB(skb).uid, scm->creds.uid) &&
	       gid_eq(UNIXCB(skb).gid, scm->creds.gid) &&
	       unix_secdata_eq(scm, skb);
}

static void scm_stat_add(struct sock *sk, struct sk_buff *skb)
{
	struct scm_fp_list *fp = UNIXCB(skb).fp;
	struct unix_sock *u = unix_sk(sk);

	if (unlikely(fp && fp->count)) {
		atomic_add(fp->count, &u->scm_stat.nr_fds);
		unix_add_edges(fp, u);
	}
}

static void scm_stat_del(struct sock *sk, struct sk_buff *skb)
{
	struct scm_fp_list *fp = UNIXCB(skb).fp;
	struct unix_sock *u = unix_sk(sk);

	if (unlikely(fp && fp->count)) {
		atomic_sub(fp->count, &u->scm_stat.nr_fds);
		unix_del_edges(fp);
	}
}

/*
 *	Send AF_UNIX data.
 */

static int unix_dgram_sendmsg(struct socket *sock, struct msghdr *msg,
			      size_t len)
{
	DECLARE_SOCKADDR(struct sockaddr_un *, sunaddr, msg->msg_name);
	struct sock *sk = sock->sk, *other = NULL;
	struct unix_sock *u = unix_sk(sk);
	struct scm_cookie scm;
	struct sk_buff *skb;
	int data_len = 0;
	int sk_locked;
	long timeo;
	int err;

	err = scm_send(sock, msg, &scm, false);
	if (err < 0)
		return err;

	wait_for_unix_gc(scm.fp);

	err = -EOPNOTSUPP;
	if (msg->msg_flags&MSG_OOB)
		goto out;

	if (msg->msg_namelen) {
		err = unix_validate_addr(sunaddr, msg->msg_namelen);
		if (err)
			goto out;

		err = BPF_CGROUP_RUN_PROG_UNIX_SENDMSG_LOCK(sk,
							    msg->msg_name,
							    &msg->msg_namelen,
							    NULL);
		if (err)
			goto out;
	} else {
		sunaddr = NULL;
		err = -ENOTCONN;
		other = unix_peer_get(sk);
		if (!other)
			goto out;
	}

	if ((test_bit(SOCK_PASSCRED, &sock->flags) ||
	     test_bit(SOCK_PASSPIDFD, &sock->flags)) && !u->addr) {
		err = unix_autobind(sk);
		if (err)
			goto out;
	}

	err = -EMSGSIZE;
	if (len > sk->sk_sndbuf - 32)
		goto out;

	if (len > SKB_MAX_ALLOC) {
		data_len = min_t(size_t,
				 len - SKB_MAX_ALLOC,
				 MAX_SKB_FRAGS * PAGE_SIZE);
		data_len = PAGE_ALIGN(data_len);

		BUILD_BUG_ON(SKB_MAX_ALLOC < PAGE_SIZE);
	}

	skb = sock_alloc_send_pskb(sk, len - data_len, data_len,
				   msg->msg_flags & MSG_DONTWAIT, &err,
				   PAGE_ALLOC_COSTLY_ORDER);
	if (skb == NULL)
		goto out;

	err = unix_scm_to_skb(&scm, skb, true);
	if (err < 0)
		goto out_free;

	skb_put(skb, len - data_len);
	skb->data_len = data_len;
	skb->len = len;
	err = skb_copy_datagram_from_iter(skb, 0, &msg->msg_iter, len);
	if (err)
		goto out_free;

	timeo = sock_sndtimeo(sk, msg->msg_flags & MSG_DONTWAIT);

restart:
	if (!other) {
		err = -ECONNRESET;
		if (sunaddr == NULL)
			goto out_free;

		other = unix_find_other(sock_net(sk), sunaddr, msg->msg_namelen,
					sk->sk_type);
		if (IS_ERR(other)) {
			err = PTR_ERR(other);
			other = NULL;
			goto out_free;
		}
	}

	if (sk_filter(other, skb) < 0) {
		/* Toss the packet but do not return any error to the sender */
		err = len;
		goto out_free;
	}

	sk_locked = 0;
	unix_state_lock(other);
restart_locked:
	err = -EPERM;
	if (!unix_may_send(sk, other))
		goto out_unlock;

	if (unlikely(sock_flag(other, SOCK_DEAD))) {
		/*
		 *	Check with 1003.1g - what should
		 *	datagram error
		 */
		unix_state_unlock(other);
		sock_put(other);

		if (!sk_locked)
			unix_state_lock(sk);

		err = 0;
		if (sk->sk_type == SOCK_SEQPACKET) {
			/* We are here only when racing with unix_release_sock()
			 * is clearing @other. Never change state to TCP_CLOSE
			 * unlike SOCK_DGRAM wants.
			 */
			unix_state_unlock(sk);
			err = -EPIPE;
		} else if (unix_peer(sk) == other) {
			unix_peer(sk) = NULL;
			unix_dgram_peer_wake_disconnect_wakeup(sk, other);

			sk->sk_state = TCP_CLOSE;
			unix_state_unlock(sk);

			unix_dgram_disconnected(sk, other);
			sock_put(other);
			err = -ECONNREFUSED;
		} else {
			unix_state_unlock(sk);
		}

		other = NULL;
		if (err)
			goto out_free;
		goto restart;
	}

	err = -EPIPE;
	if (other->sk_shutdown & RCV_SHUTDOWN)
		goto out_unlock;

	if (sk->sk_type != SOCK_SEQPACKET) {
		err = security_unix_may_send(sk->sk_socket, other->sk_socket);
		if (err)
			goto out_unlock;
	}

	/* other == sk && unix_peer(other) != sk if
	 * - unix_peer(sk) == NULL, destination address bound to sk
	 * - unix_peer(sk) == sk by time of get but disconnected before lock
	 */
	if (other != sk &&
	    unlikely(unix_peer(other) != sk &&
	    unix_recvq_full_lockless(other))) {
		if (timeo) {
			timeo = unix_wait_for_peer(other, timeo);

			err = sock_intr_errno(timeo);
			if (signal_pending(current))
				goto out_free;

			goto restart;
		}

		if (!sk_locked) {
			unix_state_unlock(other);
			unix_state_double_lock(sk, other);
		}

		if (unix_peer(sk) != other ||
		    unix_dgram_peer_wake_me(sk, other)) {
			err = -EAGAIN;
			sk_locked = 1;
			goto out_unlock;
		}

		if (!sk_locked) {
			sk_locked = 1;
			goto restart_locked;
		}
	}

	if (unlikely(sk_locked))
		unix_state_unlock(sk);

	if (sock_flag(other, SOCK_RCVTSTAMP))
		__net_timestamp(skb);
	maybe_add_creds(skb, sock, other);
	scm_stat_add(other, skb);
	skb_queue_tail(&other->sk_receive_queue, skb);
	unix_state_unlock(other);
	other->sk_data_ready(other);
	sock_put(other);
	scm_destroy(&scm);
	return len;

out_unlock:
	if (sk_locked)
		unix_state_unlock(sk);
	unix_state_unlock(other);
out_free:
	kfree_skb(skb);
out:
	if (other)
		sock_put(other);
	scm_destroy(&scm);
	return err;
}

/* We use paged skbs for stream sockets, and limit occupancy to 32768
 * bytes, and a minimum of a full page.
 */
#define UNIX_SKB_FRAGS_SZ (PAGE_SIZE << get_order(32768))

#if IS_ENABLED(CONFIG_AF_UNIX_OOB)
static int queue_oob(struct socket *sock, struct msghdr *msg, struct sock *other,
		     struct scm_cookie *scm, bool fds_sent)
{
	struct unix_sock *ousk = unix_sk(other);
	struct sk_buff *skb;
	int err = 0;

	skb = sock_alloc_send_skb(sock->sk, 1, msg->msg_flags & MSG_DONTWAIT, &err);

	if (!skb)
		return err;

	err = unix_scm_to_skb(scm, skb, !fds_sent);
	if (err < 0) {
		kfree_skb(skb);
		return err;
	}
	skb_put(skb, 1);
	err = skb_copy_datagram_from_iter(skb, 0, &msg->msg_iter, 1);

	if (err) {
		kfree_skb(skb);
		return err;
	}

	unix_state_lock(other);

	if (sock_flag(other, SOCK_DEAD) ||
	    (other->sk_shutdown & RCV_SHUTDOWN)) {
		unix_state_unlock(other);
		kfree_skb(skb);
		return -EPIPE;
	}

	maybe_add_creds(skb, sock, other);
	skb_get(skb);

	scm_stat_add(other, skb);

	spin_lock(&other->sk_receive_queue.lock);
	if (ousk->oob_skb)
		consume_skb(ousk->oob_skb);
	WRITE_ONCE(ousk->oob_skb, skb);
	__skb_queue_tail(&other->sk_receive_queue, skb);
	spin_unlock(&other->sk_receive_queue.lock);

	sk_send_sigurg(other);
	unix_state_unlock(other);
	other->sk_data_ready(other);

	return err;
}
#endif

static int unix_stream_sendmsg(struct socket *sock, struct msghdr *msg,
			       size_t len)
{
	struct sock *sk = sock->sk;
	struct sock *other = NULL;
	int err, size;
	struct sk_buff *skb;
	int sent = 0;
	struct scm_cookie scm;
	bool fds_sent = false;
	int data_len;

	err = scm_send(sock, msg, &scm, false);
	if (err < 0)
		return err;

	wait_for_unix_gc(scm.fp);

	err = -EOPNOTSUPP;
	if (msg->msg_flags & MSG_OOB) {
#if IS_ENABLED(CONFIG_AF_UNIX_OOB)
		if (len)
			len--;
		else
#endif
			goto out_err;
	}

	if (msg->msg_namelen) {
		err = sk->sk_state == TCP_ESTABLISHED ? -EISCONN : -EOPNOTSUPP;
		goto out_err;
	} else {
		err = -ENOTCONN;
		other = unix_peer(sk);
		if (!other)
			goto out_err;
	}

	if (READ_ONCE(sk->sk_shutdown) & SEND_SHUTDOWN)
		goto pipe_err;

	while (sent < len) {
		size = len - sent;

		if (unlikely(msg->msg_flags & MSG_SPLICE_PAGES)) {
			skb = sock_alloc_send_pskb(sk, 0, 0,
						   msg->msg_flags & MSG_DONTWAIT,
						   &err, 0);
		} else {
			/* Keep two messages in the pipe so it schedules better */
			size = min_t(int, size, (sk->sk_sndbuf >> 1) - 64);

			/* allow fallback to order-0 allocations */
			size = min_t(int, size, SKB_MAX_HEAD(0) + UNIX_SKB_FRAGS_SZ);

			data_len = max_t(int, 0, size - SKB_MAX_HEAD(0));

			data_len = min_t(size_t, size, PAGE_ALIGN(data_len));

			skb = sock_alloc_send_pskb(sk, size - data_len, data_len,
						   msg->msg_flags & MSG_DONTWAIT, &err,
						   get_order(UNIX_SKB_FRAGS_SZ));
		}
		if (!skb)
			goto out_err;

		/* Only send the fds in the first buffer */
		err = unix_scm_to_skb(&scm, skb, !fds_sent);
		if (err < 0) {
			kfree_skb(skb);
			goto out_err;
		}
		fds_sent = true;

		if (unlikely(msg->msg_flags & MSG_SPLICE_PAGES)) {
			err = skb_splice_from_iter(skb, &msg->msg_iter, size,
						   sk->sk_allocation);
			if (err < 0) {
				kfree_skb(skb);
				goto out_err;
			}
			size = err;
			refcount_add(size, &sk->sk_wmem_alloc);
		} else {
			skb_put(skb, size - data_len);
			skb->data_len = data_len;
			skb->len = size;
			err = skb_copy_datagram_from_iter(skb, 0, &msg->msg_iter, size);
			if (err) {
				kfree_skb(skb);
				goto out_err;
			}
		}

		unix_state_lock(other);

		if (sock_flag(other, SOCK_DEAD) ||
		    (other->sk_shutdown & RCV_SHUTDOWN))
			goto pipe_err_free;

		maybe_add_creds(skb, sock, other);
		scm_stat_add(other, skb);
		skb_queue_tail(&other->sk_receive_queue, skb);
		unix_state_unlock(other);
		other->sk_data_ready(other);
		sent += size;
	}

#if IS_ENABLED(CONFIG_AF_UNIX_OOB)
	if (msg->msg_flags & MSG_OOB) {
		err = queue_oob(sock, msg, other, &scm, fds_sent);
		if (err)
			goto out_err;
		sent++;
	}
#endif

	scm_destroy(&scm);

	return sent;

pipe_err_free:
	unix_state_unlock(other);
	kfree_skb(skb);
pipe_err:
	if (sent == 0 && !(msg->msg_flags&MSG_NOSIGNAL))
		send_sig(SIGPIPE, current, 0);
	err = -EPIPE;
out_err:
	scm_destroy(&scm);
	return sent ? : err;
}

static int unix_seqpacket_sendmsg(struct socket *sock, struct msghdr *msg,
				  size_t len)
{
	int err;
	struct sock *sk = sock->sk;

	err = sock_error(sk);
	if (err)
		return err;

	if (sk->sk_state != TCP_ESTABLISHED)
		return -ENOTCONN;

	if (msg->msg_namelen)
		msg->msg_namelen = 0;

	return unix_dgram_sendmsg(sock, msg, len);
}

static int unix_seqpacket_recvmsg(struct socket *sock, struct msghdr *msg,
				  size_t size, int flags)
{
	struct sock *sk = sock->sk;

	if (sk->sk_state != TCP_ESTABLISHED)
		return -ENOTCONN;

	return unix_dgram_recvmsg(sock, msg, size, flags);
}

static void unix_copy_addr(struct msghdr *msg, struct sock *sk)
{
	struct unix_address *addr = smp_load_acquire(&unix_sk(sk)->addr);

	if (addr) {
		msg->msg_namelen = addr->len;
		memcpy(msg->msg_name, addr->name, addr->len);
	}
}

int __unix_dgram_recvmsg(struct sock *sk, struct msghdr *msg, size_t size,
			 int flags)
{
	struct scm_cookie scm;
	struct socket *sock = sk->sk_socket;
	struct unix_sock *u = unix_sk(sk);
	struct sk_buff *skb, *last;
	long timeo;
	int skip;
	int err;

	err = -EOPNOTSUPP;
	if (flags&MSG_OOB)
		goto out;

	timeo = sock_rcvtimeo(sk, flags & MSG_DONTWAIT);

	do {
		mutex_lock(&u->iolock);

		skip = sk_peek_offset(sk, flags);
		skb = __skb_try_recv_datagram(sk, &sk->sk_receive_queue, flags,
					      &skip, &err, &last);
		if (skb) {
			if (!(flags & MSG_PEEK))
				scm_stat_del(sk, skb);
			break;
		}

		mutex_unlock(&u->iolock);

		if (err != -EAGAIN)
			break;
	} while (timeo &&
		 !__skb_wait_for_more_packets(sk, &sk->sk_receive_queue,
					      &err, &timeo, last));

	if (!skb) { /* implies iolock unlocked */
		unix_state_lock(sk);
		/* Signal EOF on disconnected non-blocking SEQPACKET socket. */
		if (sk->sk_type == SOCK_SEQPACKET && err == -EAGAIN &&
		    (sk->sk_shutdown & RCV_SHUTDOWN))
			err = 0;
		unix_state_unlock(sk);
		goto out;
	}

	if (wq_has_sleeper(&u->peer_wait))
		wake_up_interruptible_sync_poll(&u->peer_wait,
						EPOLLOUT | EPOLLWRNORM |
						EPOLLWRBAND);

	if (msg->msg_name) {
		unix_copy_addr(msg, skb->sk);

		BPF_CGROUP_RUN_PROG_UNIX_RECVMSG_LOCK(sk,
						      msg->msg_name,
						      &msg->msg_namelen);
	}

	if (size > skb->len - skip)
		size = skb->len - skip;
	else if (size < skb->len - skip)
		msg->msg_flags |= MSG_TRUNC;

	err = skb_copy_datagram_msg(skb, skip, msg, size);
	if (err)
		goto out_free;

	if (sock_flag(sk, SOCK_RCVTSTAMP))
		__sock_recv_timestamp(msg, sk, skb);

	memset(&scm, 0, sizeof(scm));

	scm_set_cred(&scm, UNIXCB(skb).pid, UNIXCB(skb).uid, UNIXCB(skb).gid);
	unix_set_secdata(&scm, skb);

	if (!(flags & MSG_PEEK)) {
		if (UNIXCB(skb).fp)
			unix_detach_fds(&scm, skb);

		sk_peek_offset_bwd(sk, skb->len);
	} else {
		/* It is questionable: on PEEK we could:
		   - do not return fds - good, but too simple 8)
		   - return fds, and do not return them on read (old strategy,
		     apparently wrong)
		   - clone fds (I chose it for now, it is the most universal
		     solution)

		   POSIX 1003.1g does not actually define this clearly
		   at all. POSIX 1003.1g doesn't define a lot of things
		   clearly however!

		*/

		sk_peek_offset_fwd(sk, size);

		if (UNIXCB(skb).fp)
			unix_peek_fds(&scm, skb);
	}
	err = (flags & MSG_TRUNC) ? skb->len - skip : size;

	scm_recv_unix(sock, msg, &scm, flags);

out_free:
	skb_free_datagram(sk, skb);
	mutex_unlock(&u->iolock);
out:
	return err;
}

static int unix_dgram_recvmsg(struct socket *sock, struct msghdr *msg, size_t size,
			      int flags)
{
	struct sock *sk = sock->sk;

#ifdef CONFIG_BPF_SYSCALL
	const struct proto *prot = READ_ONCE(sk->sk_prot);

	if (prot != &unix_dgram_proto)
		return prot->recvmsg(sk, msg, size, flags, NULL);
#endif
	return __unix_dgram_recvmsg(sk, msg, size, flags);
}

static int unix_read_skb(struct sock *sk, skb_read_actor_t recv_actor)
{
	struct unix_sock *u = unix_sk(sk);
	struct sk_buff *skb;
	int err;

	mutex_lock(&u->iolock);
	skb = skb_recv_datagram(sk, MSG_DONTWAIT, &err);
	mutex_unlock(&u->iolock);
	if (!skb)
		return err;

	return recv_actor(sk, skb);
}

/*
 *	Sleep until more data has arrived. But check for races..
 */
static long unix_stream_data_wait(struct sock *sk, long timeo,
				  struct sk_buff *last, unsigned int last_len,
				  bool freezable)
{
	unsigned int state = TASK_INTERRUPTIBLE | freezable * TASK_FREEZABLE;
	struct sk_buff *tail;
	DEFINE_WAIT(wait);

	unix_state_lock(sk);

	for (;;) {
		prepare_to_wait(sk_sleep(sk), &wait, state);

		tail = skb_peek_tail(&sk->sk_receive_queue);
		if (tail != last ||
		    (tail && tail->len != last_len) ||
		    sk->sk_err ||
		    (sk->sk_shutdown & RCV_SHUTDOWN) ||
		    signal_pending(current) ||
		    !timeo)
			break;

		sk_set_bit(SOCKWQ_ASYNC_WAITDATA, sk);
		unix_state_unlock(sk);
		timeo = schedule_timeout(timeo);
		unix_state_lock(sk);

		if (sock_flag(sk, SOCK_DEAD))
			break;

		sk_clear_bit(SOCKWQ_ASYNC_WAITDATA, sk);
	}

	finish_wait(sk_sleep(sk), &wait);
	unix_state_unlock(sk);
	return timeo;
}

static unsigned int unix_skb_len(const struct sk_buff *skb)
{
	return skb->len - UNIXCB(skb).consumed;
}

struct unix_stream_read_state {
	int (*recv_actor)(struct sk_buff *, int, int,
			  struct unix_stream_read_state *);
	struct socket *socket;
	struct msghdr *msg;
	struct pipe_inode_info *pipe;
	size_t size;
	int flags;
	unsigned int splice_flags;
};

#if IS_ENABLED(CONFIG_AF_UNIX_OOB)
static int unix_stream_recv_urg(struct unix_stream_read_state *state)
{
	struct socket *sock = state->socket;
	struct sock *sk = sock->sk;
	struct unix_sock *u = unix_sk(sk);
	int chunk = 1;
	struct sk_buff *oob_skb;

	mutex_lock(&u->iolock);
	unix_state_lock(sk);
	spin_lock(&sk->sk_receive_queue.lock);

	if (sock_flag(sk, SOCK_URGINLINE) || !u->oob_skb) {
		spin_unlock(&sk->sk_receive_queue.lock);
		unix_state_unlock(sk);
		mutex_unlock(&u->iolock);
		return -EINVAL;
	}

	oob_skb = u->oob_skb;

	if (!(state->flags & MSG_PEEK))
		WRITE_ONCE(u->oob_skb, NULL);
	else
		skb_get(oob_skb);

	spin_unlock(&sk->sk_receive_queue.lock);
	unix_state_unlock(sk);

	chunk = state->recv_actor(oob_skb, 0, chunk, state);

	if (!(state->flags & MSG_PEEK))
		UNIXCB(oob_skb).consumed += 1;

	consume_skb(oob_skb);

	mutex_unlock(&u->iolock);

	if (chunk < 0)
		return -EFAULT;

	state->msg->msg_flags |= MSG_OOB;
	return 1;
}

static struct sk_buff *manage_oob(struct sk_buff *skb, struct sock *sk,
				  int flags, int copied)
{
	struct unix_sock *u = unix_sk(sk);

	if (!unix_skb_len(skb) && !(flags & MSG_PEEK)) {
		skb_unlink(skb, &sk->sk_receive_queue);
		consume_skb(skb);
		skb = NULL;
	} else {
		struct sk_buff *unlinked_skb = NULL;

		spin_lock(&sk->sk_receive_queue.lock);

		if (skb == u->oob_skb) {
			if (copied) {
				skb = NULL;
			} else if (sock_flag(sk, SOCK_URGINLINE)) {
				if (!(flags & MSG_PEEK)) {
					WRITE_ONCE(u->oob_skb, NULL);
					consume_skb(skb);
				}
			} else if (flags & MSG_PEEK) {
				skb = NULL;
			} else {
				__skb_unlink(skb, &sk->sk_receive_queue);
				WRITE_ONCE(u->oob_skb, NULL);
				unlinked_skb = skb;
				skb = skb_peek(&sk->sk_receive_queue);
			}
		}

		spin_unlock(&sk->sk_receive_queue.lock);

		if (unlinked_skb) {
			WARN_ON_ONCE(skb_unref(unlinked_skb));
			kfree_skb(unlinked_skb);
		}
	}
	return skb;
}
#endif

static int unix_stream_read_skb(struct sock *sk, skb_read_actor_t recv_actor)
{
	if (unlikely(sk->sk_state != TCP_ESTABLISHED))
		return -ENOTCONN;

	return unix_read_skb(sk, recv_actor);
}

static int unix_stream_read_generic(struct unix_stream_read_state *state,
				    bool freezable)
{
	struct scm_cookie scm;
	struct socket *sock = state->socket;
	struct sock *sk = sock->sk;
	struct unix_sock *u = unix_sk(sk);
	int copied = 0;
	int flags = state->flags;
	int noblock = flags & MSG_DONTWAIT;
	bool check_creds = false;
	int target;
	int err = 0;
	long timeo;
	int skip;
	size_t size = state->size;
	unsigned int last_len;

	if (unlikely(sk->sk_state != TCP_ESTABLISHED)) {
		err = -EINVAL;
		goto out;
	}

	if (unlikely(flags & MSG_OOB)) {
		err = -EOPNOTSUPP;
#if IS_ENABLED(CONFIG_AF_UNIX_OOB)
		err = unix_stream_recv_urg(state);
#endif
		goto out;
	}

	target = sock_rcvlowat(sk, flags & MSG_WAITALL, size);
	timeo = sock_rcvtimeo(sk, noblock);

	memset(&scm, 0, sizeof(scm));

	/* Lock the socket to prevent queue disordering
	 * while sleeps in memcpy_tomsg
	 */
	mutex_lock(&u->iolock);

	skip = max(sk_peek_offset(sk, flags), 0);

	do {
		int chunk;
		bool drop_skb;
		struct sk_buff *skb, *last;

redo:
		unix_state_lock(sk);
		if (sock_flag(sk, SOCK_DEAD)) {
			err = -ECONNRESET;
			goto unlock;
		}
		last = skb = skb_peek(&sk->sk_receive_queue);
		last_len = last ? last->len : 0;

again:
#if IS_ENABLED(CONFIG_AF_UNIX_OOB)
		if (skb) {
			skb = manage_oob(skb, sk, flags, copied);
			if (!skb && copied) {
				unix_state_unlock(sk);
				break;
			}
		}
#endif
		if (skb == NULL) {
			if (copied >= target)
				goto unlock;

			/*
			 *	POSIX 1003.1g mandates this order.
			 */

			err = sock_error(sk);
			if (err)
				goto unlock;
			if (sk->sk_shutdown & RCV_SHUTDOWN)
				goto unlock;

			unix_state_unlock(sk);
			if (!timeo) {
				err = -EAGAIN;
				break;
			}

			mutex_unlock(&u->iolock);

			timeo = unix_stream_data_wait(sk, timeo, last,
						      last_len, freezable);

			if (signal_pending(current)) {
				err = sock_intr_errno(timeo);
				scm_destroy(&scm);
				goto out;
			}

			mutex_lock(&u->iolock);
			goto redo;
unlock:
			unix_state_unlock(sk);
			break;
		}

		while (skip >= unix_skb_len(skb)) {
			skip -= unix_skb_len(skb);
			last = skb;
			last_len = skb->len;
			skb = skb_peek_next(skb, &sk->sk_receive_queue);
			if (!skb)
				goto again;
		}

		unix_state_unlock(sk);

		if (check_creds) {
			/* Never glue messages from different writers */
			if (!unix_skb_scm_eq(skb, &scm))
				break;
		} else if (test_bit(SOCK_PASSCRED, &sock->flags) ||
			   test_bit(SOCK_PASSPIDFD, &sock->flags)) {
			/* Copy credentials */
			scm_set_cred(&scm, UNIXCB(skb).pid, UNIXCB(skb).uid, UNIXCB(skb).gid);
			unix_set_secdata(&scm, skb);
			check_creds = true;
		}

		/* Copy address just once */
		if (state->msg && state->msg->msg_name) {
			DECLARE_SOCKADDR(struct sockaddr_un *, sunaddr,
					 state->msg->msg_name);
			unix_copy_addr(state->msg, skb->sk);

			BPF_CGROUP_RUN_PROG_UNIX_RECVMSG_LOCK(sk,
							      state->msg->msg_name,
							      &state->msg->msg_namelen);

			sunaddr = NULL;
		}

		chunk = min_t(unsigned int, unix_skb_len(skb) - skip, size);
		skb_get(skb);
		chunk = state->recv_actor(skb, skip, chunk, state);
		drop_skb = !unix_skb_len(skb);
		/* skb is only safe to use if !drop_skb */
		consume_skb(skb);
		if (chunk < 0) {
			if (copied == 0)
				copied = -EFAULT;
			break;
		}
		copied += chunk;
		size -= chunk;

		if (drop_skb) {
			/* the skb was touched by a concurrent reader;
			 * we should not expect anything from this skb
			 * anymore and assume it invalid - we can be
			 * sure it was dropped from the socket queue
			 *
			 * let's report a short read
			 */
			err = 0;
			break;
		}

		/* Mark read part of skb as used */
		if (!(flags & MSG_PEEK)) {
			UNIXCB(skb).consumed += chunk;

			sk_peek_offset_bwd(sk, chunk);

			if (UNIXCB(skb).fp) {
				scm_stat_del(sk, skb);
				unix_detach_fds(&scm, skb);
			}

			if (unix_skb_len(skb))
				break;

			skb_unlink(skb, &sk->sk_receive_queue);
			consume_skb(skb);

			if (scm.fp)
				break;
		} else {
			/* It is questionable, see note in unix_dgram_recvmsg.
			 */
			if (UNIXCB(skb).fp)
				unix_peek_fds(&scm, skb);

			sk_peek_offset_fwd(sk, chunk);

			if (UNIXCB(skb).fp)
				break;

			skip = 0;
			last = skb;
			last_len = skb->len;
			unix_state_lock(sk);
			skb = skb_peek_next(skb, &sk->sk_receive_queue);
			if (skb)
				goto again;
			unix_state_unlock(sk);
			break;
		}
	} while (size);

	mutex_unlock(&u->iolock);
	if (state->msg)
		scm_recv_unix(sock, state->msg, &scm, flags);
	else
		scm_destroy(&scm);
out:
	return copied ? : err;
}

static int unix_stream_read_actor(struct sk_buff *skb,
				  int skip, int chunk,
				  struct unix_stream_read_state *state)
{
	int ret;

	ret = skb_copy_datagram_msg(skb, UNIXCB(skb).consumed + skip,
				    state->msg, chunk);
	return ret ?: chunk;
}

int __unix_stream_recvmsg(struct sock *sk, struct msghdr *msg,
			  size_t size, int flags)
{
	struct unix_stream_read_state state = {
		.recv_actor = unix_stream_read_actor,
		.socket = sk->sk_socket,
		.msg = msg,
		.size = size,
		.flags = flags
	};

	return unix_stream_read_generic(&state, true);
}

static int unix_stream_recvmsg(struct socket *sock, struct msghdr *msg,
			       size_t size, int flags)
{
	struct unix_stream_read_state state = {
		.recv_actor = unix_stream_read_actor,
		.socket = sock,
		.msg = msg,
		.size = size,
		.flags = flags
	};

#ifdef CONFIG_BPF_SYSCALL
	struct sock *sk = sock->sk;
	const struct proto *prot = READ_ONCE(sk->sk_prot);

	if (prot != &unix_stream_proto)
		return prot->recvmsg(sk, msg, size, flags, NULL);
#endif
	return unix_stream_read_generic(&state, true);
}

static int unix_stream_splice_actor(struct sk_buff *skb,
				    int skip, int chunk,
				    struct unix_stream_read_state *state)
{
	return skb_splice_bits(skb, state->socket->sk,
			       UNIXCB(skb).consumed + skip,
			       state->pipe, chunk, state->splice_flags);
}

static ssize_t unix_stream_splice_read(struct socket *sock,  loff_t *ppos,
				       struct pipe_inode_info *pipe,
				       size_t size, unsigned int flags)
{
	struct unix_stream_read_state state = {
		.recv_actor = unix_stream_splice_actor,
		.socket = sock,
		.pipe = pipe,
		.size = size,
		.splice_flags = flags,
	};

	if (unlikely(*ppos))
		return -ESPIPE;

	if (sock->file->f_flags & O_NONBLOCK ||
	    flags & SPLICE_F_NONBLOCK)
		state.flags = MSG_DONTWAIT;

	return unix_stream_read_generic(&state, false);
}

static int unix_shutdown(struct socket *sock, int mode)
{
	struct sock *sk = sock->sk;
	struct sock *other;

	if (mode < SHUT_RD || mode > SHUT_RDWR)
		return -EINVAL;
	/* This maps:
	 * SHUT_RD   (0) -> RCV_SHUTDOWN  (1)
	 * SHUT_WR   (1) -> SEND_SHUTDOWN (2)
	 * SHUT_RDWR (2) -> SHUTDOWN_MASK (3)
	 */
	++mode;

	unix_state_lock(sk);
	WRITE_ONCE(sk->sk_shutdown, sk->sk_shutdown | mode);
	other = unix_peer(sk);
	if (other)
		sock_hold(other);
	unix_state_unlock(sk);
	sk->sk_state_change(sk);

	if (other &&
		(sk->sk_type == SOCK_STREAM || sk->sk_type == SOCK_SEQPACKET)) {

		int peer_mode = 0;
		const struct proto *prot = READ_ONCE(other->sk_prot);

		if (prot->unhash)
			prot->unhash(other);
		if (mode&RCV_SHUTDOWN)
			peer_mode |= SEND_SHUTDOWN;
		if (mode&SEND_SHUTDOWN)
			peer_mode |= RCV_SHUTDOWN;
		unix_state_lock(other);
		WRITE_ONCE(other->sk_shutdown, other->sk_shutdown | peer_mode);
		unix_state_unlock(other);
		other->sk_state_change(other);
		if (peer_mode == SHUTDOWN_MASK)
			sk_wake_async(other, SOCK_WAKE_WAITD, POLL_HUP);
		else if (peer_mode & RCV_SHUTDOWN)
			sk_wake_async(other, SOCK_WAKE_WAITD, POLL_IN);
	}
	if (other)
		sock_put(other);

	return 0;
}

long unix_inq_len(struct sock *sk)
{
	struct sk_buff *skb;
	long amount = 0;

	if (sk->sk_state == TCP_LISTEN)
		return -EINVAL;

	spin_lock(&sk->sk_receive_queue.lock);
	if (sk->sk_type == SOCK_STREAM ||
	    sk->sk_type == SOCK_SEQPACKET) {
		skb_queue_walk(&sk->sk_receive_queue, skb)
			amount += unix_skb_len(skb);
	} else {
		skb = skb_peek(&sk->sk_receive_queue);
		if (skb)
			amount = skb->len;
	}
	spin_unlock(&sk->sk_receive_queue.lock);

	return amount;
}
EXPORT_SYMBOL_GPL(unix_inq_len);

long unix_outq_len(struct sock *sk)
{
	return sk_wmem_alloc_get(sk);
}
EXPORT_SYMBOL_GPL(unix_outq_len);

static int unix_open_file(struct sock *sk)
{
	struct path path;
	struct file *f;
	int fd;

	if (!ns_capable(sock_net(sk)->user_ns, CAP_NET_ADMIN))
		return -EPERM;

	if (!smp_load_acquire(&unix_sk(sk)->addr))
		return -ENOENT;

	path = unix_sk(sk)->path;
	if (!path.dentry)
		return -ENOENT;

	path_get(&path);

	fd = get_unused_fd_flags(O_CLOEXEC);
	if (fd < 0)
		goto out;

	f = dentry_open(&path, O_PATH, current_cred());
	if (IS_ERR(f)) {
		put_unused_fd(fd);
		fd = PTR_ERR(f);
		goto out;
	}

	fd_install(fd, f);
out:
	path_put(&path);

	return fd;
}

static int unix_ioctl(struct socket *sock, unsigned int cmd, unsigned long arg)
{
	struct sock *sk = sock->sk;
	long amount = 0;
	int err;

	switch (cmd) {
	case SIOCOUTQ:
		amount = unix_outq_len(sk);
		err = put_user(amount, (int __user *)arg);
		break;
	case SIOCINQ:
		amount = unix_inq_len(sk);
		if (amount < 0)
			err = amount;
		else
			err = put_user(amount, (int __user *)arg);
		break;
	case SIOCUNIXFILE:
		err = unix_open_file(sk);
		break;
#if IS_ENABLED(CONFIG_AF_UNIX_OOB)
	case SIOCATMARK:
		{
			struct sk_buff *skb;
			int answ = 0;

			skb = skb_peek(&sk->sk_receive_queue);
			if (skb && skb == READ_ONCE(unix_sk(sk)->oob_skb))
				answ = 1;
			err = put_user(answ, (int __user *)arg);
		}
		break;
#endif
	default:
		err = -ENOIOCTLCMD;
		break;
	}
	return err;
}

#ifdef CONFIG_COMPAT
static int unix_compat_ioctl(struct socket *sock, unsigned int cmd, unsigned long arg)
{
	return unix_ioctl(sock, cmd, (unsigned long)compat_ptr(arg));
}
#endif

static __poll_t unix_poll(struct file *file, struct socket *sock, poll_table *wait)
{
	struct sock *sk = sock->sk;
	__poll_t mask;
	u8 shutdown;

	sock_poll_wait(file, sock, wait);
	mask = 0;
	shutdown = READ_ONCE(sk->sk_shutdown);

	/* exceptional events? */
	if (READ_ONCE(sk->sk_err))
		mask |= EPOLLERR;
	if (shutdown == SHUTDOWN_MASK)
		mask |= EPOLLHUP;
	if (shutdown & RCV_SHUTDOWN)
		mask |= EPOLLRDHUP | EPOLLIN | EPOLLRDNORM;

	/* readable? */
	if (!skb_queue_empty_lockless(&sk->sk_receive_queue))
		mask |= EPOLLIN | EPOLLRDNORM;
	if (sk_is_readable(sk))
		mask |= EPOLLIN | EPOLLRDNORM;
#if IS_ENABLED(CONFIG_AF_UNIX_OOB)
	if (READ_ONCE(unix_sk(sk)->oob_skb))
		mask |= EPOLLPRI;
#endif

	/* Connection-based need to check for termination and startup */
	if ((sk->sk_type == SOCK_STREAM || sk->sk_type == SOCK_SEQPACKET) &&
	    sk->sk_state == TCP_CLOSE)
		mask |= EPOLLHUP;

	/*
	 * we set writable also when the other side has shut down the
	 * connection. This prevents stuck sockets.
	 */
	if (unix_writable(sk))
		mask |= EPOLLOUT | EPOLLWRNORM | EPOLLWRBAND;

	return mask;
}

static __poll_t unix_dgram_poll(struct file *file, struct socket *sock,
				    poll_table *wait)
{
	struct sock *sk = sock->sk, *other;
	unsigned int writable;
	__poll_t mask;
	u8 shutdown;

	sock_poll_wait(file, sock, wait);
	mask = 0;
	shutdown = READ_ONCE(sk->sk_shutdown);

	/* exceptional events? */
	if (READ_ONCE(sk->sk_err) ||
	    !skb_queue_empty_lockless(&sk->sk_error_queue))
		mask |= EPOLLERR |
			(sock_flag(sk, SOCK_SELECT_ERR_QUEUE) ? EPOLLPRI : 0);

	if (shutdown & RCV_SHUTDOWN)
		mask |= EPOLLRDHUP | EPOLLIN | EPOLLRDNORM;
	if (shutdown == SHUTDOWN_MASK)
		mask |= EPOLLHUP;

	/* readable? */
	if (!skb_queue_empty_lockless(&sk->sk_receive_queue))
		mask |= EPOLLIN | EPOLLRDNORM;
	if (sk_is_readable(sk))
		mask |= EPOLLIN | EPOLLRDNORM;

	/* Connection-based need to check for termination and startup */
	if (sk->sk_type == SOCK_SEQPACKET) {
		if (sk->sk_state == TCP_CLOSE)
			mask |= EPOLLHUP;
		/* connection hasn't started yet? */
		if (sk->sk_state == TCP_SYN_SENT)
			return mask;
	}

	/* No write status requested, avoid expensive OUT tests. */
	if (!(poll_requested_events(wait) & (EPOLLWRBAND|EPOLLWRNORM|EPOLLOUT)))
		return mask;

	writable = unix_writable(sk);
	if (writable) {
		unix_state_lock(sk);

		other = unix_peer(sk);
		if (other && unix_peer(other) != sk &&
		    unix_recvq_full_lockless(other) &&
		    unix_dgram_peer_wake_me(sk, other))
			writable = 0;

		unix_state_unlock(sk);
	}

	if (writable)
		mask |= EPOLLOUT | EPOLLWRNORM | EPOLLWRBAND;
	else
		sk_set_bit(SOCKWQ_ASYNC_NOSPACE, sk);

	return mask;
}

#ifdef CONFIG_PROC_FS

#define BUCKET_SPACE (BITS_PER_LONG - (UNIX_HASH_BITS + 1) - 1)

#define get_bucket(x) ((x) >> BUCKET_SPACE)
#define get_offset(x) ((x) & ((1UL << BUCKET_SPACE) - 1))
#define set_bucket_offset(b, o) ((b) << BUCKET_SPACE | (o))

static struct sock *unix_from_bucket(struct seq_file *seq, loff_t *pos)
{
	unsigned long offset = get_offset(*pos);
	unsigned long bucket = get_bucket(*pos);
	unsigned long count = 0;
	struct sock *sk;

	for (sk = sk_head(&seq_file_net(seq)->unx.table.buckets[bucket]);
	     sk; sk = sk_next(sk)) {
		if (++count == offset)
			break;
	}

	return sk;
}

static struct sock *unix_get_first(struct seq_file *seq, loff_t *pos)
{
	unsigned long bucket = get_bucket(*pos);
	struct net *net = seq_file_net(seq);
	struct sock *sk;

	while (bucket < UNIX_HASH_SIZE) {
		spin_lock(&net->unx.table.locks[bucket]);

		sk = unix_from_bucket(seq, pos);
		if (sk)
			return sk;

		spin_unlock(&net->unx.table.locks[bucket]);

		*pos = set_bucket_offset(++bucket, 1);
	}

	return NULL;
}

static struct sock *unix_get_next(struct seq_file *seq, struct sock *sk,
				  loff_t *pos)
{
	unsigned long bucket = get_bucket(*pos);

	sk = sk_next(sk);
	if (sk)
		return sk;


	spin_unlock(&seq_file_net(seq)->unx.table.locks[bucket]);

	*pos = set_bucket_offset(++bucket, 1);

	return unix_get_first(seq, pos);
}

static void *unix_seq_start(struct seq_file *seq, loff_t *pos)
{
	if (!*pos)
		return SEQ_START_TOKEN;

	return unix_get_first(seq, pos);
}

static void *unix_seq_next(struct seq_file *seq, void *v, loff_t *pos)
{
	++*pos;

	if (v == SEQ_START_TOKEN)
		return unix_get_first(seq, pos);

	return unix_get_next(seq, v, pos);
}

static void unix_seq_stop(struct seq_file *seq, void *v)
{
	struct sock *sk = v;

	if (sk)
		spin_unlock(&seq_file_net(seq)->unx.table.locks[sk->sk_hash]);
}

static int unix_seq_show(struct seq_file *seq, void *v)
{

	if (v == SEQ_START_TOKEN)
		seq_puts(seq, "Num       RefCount Protocol Flags    Type St "
			 "Inode Path\n");
	else {
		struct sock *s = v;
		struct unix_sock *u = unix_sk(s);
		unix_state_lock(s);

		seq_printf(seq, "%pK: %08X %08X %08X %04X %02X %5lu",
			s,
			refcount_read(&s->sk_refcnt),
			0,
			s->sk_state == TCP_LISTEN ? __SO_ACCEPTCON : 0,
			s->sk_type,
			s->sk_socket ?
			(s->sk_state == TCP_ESTABLISHED ? SS_CONNECTED : SS_UNCONNECTED) :
			(s->sk_state == TCP_ESTABLISHED ? SS_CONNECTING : SS_DISCONNECTING),
			sock_i_ino(s));

		if (u->addr) {	// under a hash table lock here
			int i, len;
			seq_putc(seq, ' ');

			i = 0;
			len = u->addr->len -
				offsetof(struct sockaddr_un, sun_path);
			if (u->addr->name->sun_path[0]) {
				len--;
			} else {
				seq_putc(seq, '@');
				i++;
			}
			for ( ; i < len; i++)
				seq_putc(seq, u->addr->name->sun_path[i] ?:
					 '@');
		}
		unix_state_unlock(s);
		seq_putc(seq, '\n');
	}

	return 0;
}

static const struct seq_operations unix_seq_ops = {
	.start  = unix_seq_start,
	.next   = unix_seq_next,
	.stop   = unix_seq_stop,
	.show   = unix_seq_show,
};

#ifdef CONFIG_BPF_SYSCALL
struct bpf_unix_iter_state {
	struct seq_net_private p;
	unsigned int cur_sk;
	unsigned int end_sk;
	unsigned int max_sk;
	struct sock **batch;
	bool st_bucket_done;
};

struct bpf_iter__unix {
	__bpf_md_ptr(struct bpf_iter_meta *, meta);
	__bpf_md_ptr(struct unix_sock *, unix_sk);
	uid_t uid __aligned(8);
};

static int unix_prog_seq_show(struct bpf_prog *prog, struct bpf_iter_meta *meta,
			      struct unix_sock *unix_sk, uid_t uid)
{
	struct bpf_iter__unix ctx;

	meta->seq_num--;  /* skip SEQ_START_TOKEN */
	ctx.meta = meta;
	ctx.unix_sk = unix_sk;
	ctx.uid = uid;
	return bpf_iter_run_prog(prog, &ctx);
}

static int bpf_iter_unix_hold_batch(struct seq_file *seq, struct sock *start_sk)

{
	struct bpf_unix_iter_state *iter = seq->private;
	unsigned int expected = 1;
	struct sock *sk;

	sock_hold(start_sk);
	iter->batch[iter->end_sk++] = start_sk;

	for (sk = sk_next(start_sk); sk; sk = sk_next(sk)) {
		if (iter->end_sk < iter->max_sk) {
			sock_hold(sk);
			iter->batch[iter->end_sk++] = sk;
		}

		expected++;
	}

	spin_unlock(&seq_file_net(seq)->unx.table.locks[start_sk->sk_hash]);

	return expected;
}

static void bpf_iter_unix_put_batch(struct bpf_unix_iter_state *iter)
{
	while (iter->cur_sk < iter->end_sk)
		sock_put(iter->batch[iter->cur_sk++]);
}

static int bpf_iter_unix_realloc_batch(struct bpf_unix_iter_state *iter,
				       unsigned int new_batch_sz)
{
	struct sock **new_batch;

	new_batch = kvmalloc(sizeof(*new_batch) * new_batch_sz,
			     GFP_USER | __GFP_NOWARN);
	if (!new_batch)
		return -ENOMEM;

	bpf_iter_unix_put_batch(iter);
	kvfree(iter->batch);
	iter->batch = new_batch;
	iter->max_sk = new_batch_sz;

	return 0;
}

static struct sock *bpf_iter_unix_batch(struct seq_file *seq,
					loff_t *pos)
{
	struct bpf_unix_iter_state *iter = seq->private;
	unsigned int expected;
	bool resized = false;
	struct sock *sk;

	if (iter->st_bucket_done)
		*pos = set_bucket_offset(get_bucket(*pos) + 1, 1);

again:
	/* Get a new batch */
	iter->cur_sk = 0;
	iter->end_sk = 0;

	sk = unix_get_first(seq, pos);
	if (!sk)
		return NULL; /* Done */

	expected = bpf_iter_unix_hold_batch(seq, sk);

	if (iter->end_sk == expected) {
		iter->st_bucket_done = true;
		return sk;
	}

	if (!resized && !bpf_iter_unix_realloc_batch(iter, expected * 3 / 2)) {
		resized = true;
		goto again;
	}

	return sk;
}

static void *bpf_iter_unix_seq_start(struct seq_file *seq, loff_t *pos)
{
	if (!*pos)
		return SEQ_START_TOKEN;

	/* bpf iter does not support lseek, so it always
	 * continue from where it was stop()-ped.
	 */
	return bpf_iter_unix_batch(seq, pos);
}

static void *bpf_iter_unix_seq_next(struct seq_file *seq, void *v, loff_t *pos)
{
	struct bpf_unix_iter_state *iter = seq->private;
	struct sock *sk;

	/* Whenever seq_next() is called, the iter->cur_sk is
	 * done with seq_show(), so advance to the next sk in
	 * the batch.
	 */
	if (iter->cur_sk < iter->end_sk)
		sock_put(iter->batch[iter->cur_sk++]);

	++*pos;

	if (iter->cur_sk < iter->end_sk)
		sk = iter->batch[iter->cur_sk];
	else
		sk = bpf_iter_unix_batch(seq, pos);

	return sk;
}

static int bpf_iter_unix_seq_show(struct seq_file *seq, void *v)
{
	struct bpf_iter_meta meta;
	struct bpf_prog *prog;
	struct sock *sk = v;
	uid_t uid;
	bool slow;
	int ret;

	if (v == SEQ_START_TOKEN)
		return 0;

	slow = lock_sock_fast(sk);

	if (unlikely(sk_unhashed(sk))) {
		ret = SEQ_SKIP;
		goto unlock;
	}

	uid = from_kuid_munged(seq_user_ns(seq), sock_i_uid(sk));
	meta.seq = seq;
	prog = bpf_iter_get_info(&meta, false);
	ret = unix_prog_seq_show(prog, &meta, v, uid);
unlock:
	unlock_sock_fast(sk, slow);
	return ret;
}

static void bpf_iter_unix_seq_stop(struct seq_file *seq, void *v)
{
	struct bpf_unix_iter_state *iter = seq->private;
	struct bpf_iter_meta meta;
	struct bpf_prog *prog;

	if (!v) {
		meta.seq = seq;
		prog = bpf_iter_get_info(&meta, true);
		if (prog)
			(void)unix_prog_seq_show(prog, &meta, v, 0);
	}

	if (iter->cur_sk < iter->end_sk)
		bpf_iter_unix_put_batch(iter);
}

static const struct seq_operations bpf_iter_unix_seq_ops = {
	.start	= bpf_iter_unix_seq_start,
	.next	= bpf_iter_unix_seq_next,
	.stop	= bpf_iter_unix_seq_stop,
	.show	= bpf_iter_unix_seq_show,
};
#endif
#endif

static const struct net_proto_family unix_family_ops = {
	.family = PF_UNIX,
	.create = unix_create,
	.owner	= THIS_MODULE,
};


static int __net_init unix_net_init(struct net *net)
{
	int i;

	net->unx.sysctl_max_dgram_qlen = 10;
	if (unix_sysctl_register(net))
		goto out;

#ifdef CONFIG_PROC_FS
	if (!proc_create_net("unix", 0, net->proc_net, &unix_seq_ops,
			     sizeof(struct seq_net_private)))
		goto err_sysctl;
#endif

	net->unx.table.locks = kvmalloc_array(UNIX_HASH_SIZE,
					      sizeof(spinlock_t), GFP_KERNEL);
	if (!net->unx.table.locks)
		goto err_proc;

	net->unx.table.buckets = kvmalloc_array(UNIX_HASH_SIZE,
						sizeof(struct hlist_head),
						GFP_KERNEL);
	if (!net->unx.table.buckets)
		goto free_locks;

	for (i = 0; i < UNIX_HASH_SIZE; i++) {
		spin_lock_init(&net->unx.table.locks[i]);
		INIT_HLIST_HEAD(&net->unx.table.buckets[i]);
	}

	return 0;

free_locks:
	kvfree(net->unx.table.locks);
err_proc:
#ifdef CONFIG_PROC_FS
	remove_proc_entry("unix", net->proc_net);
err_sysctl:
#endif
	unix_sysctl_unregister(net);
out:
	return -ENOMEM;
}

static void __net_exit unix_net_exit(struct net *net)
{
	kvfree(net->unx.table.buckets);
	kvfree(net->unx.table.locks);
	unix_sysctl_unregister(net);
	remove_proc_entry("unix", net->proc_net);
}

static struct pernet_operations unix_net_ops = {
	.init = unix_net_init,
	.exit = unix_net_exit,
};

#if defined(CONFIG_BPF_SYSCALL) && defined(CONFIG_PROC_FS)
DEFINE_BPF_ITER_FUNC(unix, struct bpf_iter_meta *meta,
		     struct unix_sock *unix_sk, uid_t uid)

#define INIT_BATCH_SZ 16

static int bpf_iter_init_unix(void *priv_data, struct bpf_iter_aux_info *aux)
{
	struct bpf_unix_iter_state *iter = priv_data;
	int err;

	err = bpf_iter_init_seq_net(priv_data, aux);
	if (err)
		return err;

	err = bpf_iter_unix_realloc_batch(iter, INIT_BATCH_SZ);
	if (err) {
		bpf_iter_fini_seq_net(priv_data);
		return err;
	}

	return 0;
}

static void bpf_iter_fini_unix(void *priv_data)
{
	struct bpf_unix_iter_state *iter = priv_data;

	bpf_iter_fini_seq_net(priv_data);
	kvfree(iter->batch);
}

static const struct bpf_iter_seq_info unix_seq_info = {
	.seq_ops		= &bpf_iter_unix_seq_ops,
	.init_seq_private	= bpf_iter_init_unix,
	.fini_seq_private	= bpf_iter_fini_unix,
	.seq_priv_size		= sizeof(struct bpf_unix_iter_state),
};

static const struct bpf_func_proto *
bpf_iter_unix_get_func_proto(enum bpf_func_id func_id,
			     const struct bpf_prog *prog)
{
	switch (func_id) {
	case BPF_FUNC_setsockopt:
		return &bpf_sk_setsockopt_proto;
	case BPF_FUNC_getsockopt:
		return &bpf_sk_getsockopt_proto;
	default:
		return NULL;
	}
}

static struct bpf_iter_reg unix_reg_info = {
	.target			= "unix",
	.ctx_arg_info_size	= 1,
	.ctx_arg_info		= {
		{ offsetof(struct bpf_iter__unix, unix_sk),
		  PTR_TO_BTF_ID_OR_NULL },
	},
	.get_func_proto         = bpf_iter_unix_get_func_proto,
	.seq_info		= &unix_seq_info,
};

static void __init bpf_iter_register(void)
{
	unix_reg_info.ctx_arg_info[0].btf_id = btf_sock_ids[BTF_SOCK_TYPE_UNIX];
	if (bpf_iter_reg_target(&unix_reg_info))
		pr_warn("Warning: could not register bpf iterator unix\n");
}
#endif

static int __init af_unix_init(void)
{
	int i, rc = -1;

	BUILD_BUG_ON(sizeof(struct unix_skb_parms) > sizeof_field(struct sk_buff, cb));

	for (i = 0; i < UNIX_HASH_SIZE / 2; i++) {
		spin_lock_init(&bsd_socket_locks[i]);
		INIT_HLIST_HEAD(&bsd_socket_buckets[i]);
	}

	rc = proto_register(&unix_dgram_proto, 1);
	if (rc != 0) {
		pr_crit("%s: Cannot create unix_sock SLAB cache!\n", __func__);
		goto out;
	}

	rc = proto_register(&unix_stream_proto, 1);
	if (rc != 0) {
		pr_crit("%s: Cannot create unix_sock SLAB cache!\n", __func__);
		proto_unregister(&unix_dgram_proto);
		goto out;
	}

	sock_register(&unix_family_ops);
	register_pernet_subsys(&unix_net_ops);
	unix_bpf_build_proto();

#if defined(CONFIG_BPF_SYSCALL) && defined(CONFIG_PROC_FS)
	bpf_iter_register();
#endif

out:
	return rc;
}

/* Later than subsys_initcall() because we depend on stuff initialised there */
fs_initcall(af_unix_init);<|MERGE_RESOLUTION|>--- conflicted
+++ resolved
@@ -1695,10 +1695,6 @@
 	struct sock *sk = sock->sk;
 	struct sk_buff *skb;
 	struct sock *tsk;
-<<<<<<< HEAD
-	int err;
-=======
->>>>>>> 1613e604
 
 	arg->err = -EOPNOTSUPP;
 	if (sock->type != SOCK_STREAM && sock->type != SOCK_SEQPACKET)
