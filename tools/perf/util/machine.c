--- conflicted
+++ resolved
@@ -1726,11 +1726,7 @@
 		bool show_addr = callchain_param.key == CCKEY_ADDRESS;
 
 		srcline = get_srcline(map->dso, map__rip_2objdump(map, ip),
-<<<<<<< HEAD
-				      sym, show_sym, show_addr);
-=======
 				      sym, show_sym, show_addr, ip);
->>>>>>> 661e50bc
 		srcline__tree_insert(&map->dso->srclines, ip, srcline);
 	}
 
