// SPDX-License-Identifier: GPL-2.0
/* Copyright (c) 2021 Facebook */

#include <test_progs.h>
#include <network_helpers.h>
#include "test_ksyms_module.lskel.h"
#include "test_ksyms_module.skel.h"

<<<<<<< HEAD
void test_ksyms_module(void)
{
	struct test_ksyms_module *skel;
=======
void test_ksyms_module_lskel(void)
{
	struct test_ksyms_module_lskel *skel;
>>>>>>> fc02cb2b
	int retval;
	int err;

	if (!env.has_testmod) {
		test__skip();
		return;
	}

<<<<<<< HEAD
	skel = test_ksyms_module__open_and_load();
	if (!ASSERT_OK_PTR(skel, "test_ksyms_module__open_and_load"))
=======
	skel = test_ksyms_module_lskel__open_and_load();
	if (!ASSERT_OK_PTR(skel, "test_ksyms_module_lskel__open_and_load"))
>>>>>>> fc02cb2b
		return;
	err = bpf_prog_test_run(skel->progs.load.prog_fd, 1, &pkt_v4, sizeof(pkt_v4),
				NULL, NULL, (__u32 *)&retval, NULL);
	if (!ASSERT_OK(err, "bpf_prog_test_run"))
		goto cleanup;
	ASSERT_EQ(retval, 0, "retval");
	ASSERT_EQ(skel->bss->out_bpf_testmod_ksym, 42, "bpf_testmod_ksym");
<<<<<<< HEAD
=======
cleanup:
	test_ksyms_module_lskel__destroy(skel);
}

void test_ksyms_module_libbpf(void)
{
	struct test_ksyms_module *skel;
	int retval, err;

	if (!env.has_testmod) {
		test__skip();
		return;
	}

	skel = test_ksyms_module__open_and_load();
	if (!ASSERT_OK_PTR(skel, "test_ksyms_module__open"))
		return;
	err = bpf_prog_test_run(bpf_program__fd(skel->progs.load), 1, &pkt_v4,
				sizeof(pkt_v4), NULL, NULL, (__u32 *)&retval, NULL);
	if (!ASSERT_OK(err, "bpf_prog_test_run"))
		goto cleanup;
	ASSERT_EQ(retval, 0, "retval");
	ASSERT_EQ(skel->bss->out_bpf_testmod_ksym, 42, "bpf_testmod_ksym");
>>>>>>> fc02cb2b
cleanup:
	test_ksyms_module__destroy(skel);
}

void test_ksyms_module(void)
{
	if (test__start_subtest("lskel"))
		test_ksyms_module_lskel();
	if (test__start_subtest("libbpf"))
		test_ksyms_module_libbpf();
}<|MERGE_RESOLUTION|>--- conflicted
+++ resolved
@@ -6,15 +6,9 @@
 #include "test_ksyms_module.lskel.h"
 #include "test_ksyms_module.skel.h"
 
-<<<<<<< HEAD
-void test_ksyms_module(void)
-{
-	struct test_ksyms_module *skel;
-=======
 void test_ksyms_module_lskel(void)
 {
 	struct test_ksyms_module_lskel *skel;
->>>>>>> fc02cb2b
 	int retval;
 	int err;
 
@@ -23,13 +17,8 @@
 		return;
 	}
 
-<<<<<<< HEAD
-	skel = test_ksyms_module__open_and_load();
-	if (!ASSERT_OK_PTR(skel, "test_ksyms_module__open_and_load"))
-=======
 	skel = test_ksyms_module_lskel__open_and_load();
 	if (!ASSERT_OK_PTR(skel, "test_ksyms_module_lskel__open_and_load"))
->>>>>>> fc02cb2b
 		return;
 	err = bpf_prog_test_run(skel->progs.load.prog_fd, 1, &pkt_v4, sizeof(pkt_v4),
 				NULL, NULL, (__u32 *)&retval, NULL);
@@ -37,8 +26,6 @@
 		goto cleanup;
 	ASSERT_EQ(retval, 0, "retval");
 	ASSERT_EQ(skel->bss->out_bpf_testmod_ksym, 42, "bpf_testmod_ksym");
-<<<<<<< HEAD
-=======
 cleanup:
 	test_ksyms_module_lskel__destroy(skel);
 }
@@ -62,7 +49,6 @@
 		goto cleanup;
 	ASSERT_EQ(retval, 0, "retval");
 	ASSERT_EQ(skel->bss->out_bpf_testmod_ksym, 42, "bpf_testmod_ksym");
->>>>>>> fc02cb2b
 cleanup:
 	test_ksyms_module__destroy(skel);
 }
