--- conflicted
+++ resolved
@@ -770,8 +770,6 @@
       -
         name: to
         type: u32
-<<<<<<< HEAD
-=======
   -
     name: ifla-vf-mac
     type: struct
@@ -905,7 +903,6 @@
       - cfm-config
       - cfm-status
       - mst
->>>>>>> 1613e604
 
 attribute-sets:
   -
