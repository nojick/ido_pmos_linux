--- conflicted
+++ resolved
@@ -24,11 +24,8 @@
 #include "dss-common.h"
 #include "control.h"
 #include "omap_device.h"
-<<<<<<< HEAD
 #include "omap-secure.h"
 #include "soc.h"
-=======
->>>>>>> 0f5d9d2e
 
 struct pdata_init {
 	const char *compatible;
@@ -228,7 +225,6 @@
 {
 	am35xx_emac_reset();
 }
-<<<<<<< HEAD
 
 static void __init nokia_n900_legacy_init(void)
 {
@@ -245,8 +241,6 @@
 		}
 	}
 }
-=======
->>>>>>> 0f5d9d2e
 #endif /* CONFIG_ARCH_OMAP3 */
 
 #ifdef CONFIG_ARCH_OMAP4
@@ -258,10 +252,6 @@
 
 static void __init omap4_panda_legacy_init(void)
 {
-<<<<<<< HEAD
-	omap4_panda_display_init_of();
-=======
->>>>>>> 0f5d9d2e
 	legacy_init_wl12xx(WL12XX_REFCLOCK_38, 0, 53);
 }
 #endif
