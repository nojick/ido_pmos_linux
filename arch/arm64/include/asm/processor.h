/* SPDX-License-Identifier: GPL-2.0-only */
/*
 * Based on arch/arm/include/asm/processor.h
 *
 * Copyright (C) 1995-1999 Russell King
 * Copyright (C) 2012 ARM Ltd.
 */
#ifndef __ASM_PROCESSOR_H
#define __ASM_PROCESSOR_H

/*
 * On arm64 systems, unaligned accesses by the CPU are cheap, and so there is
 * no point in shifting all network buffers by 2 bytes just to make some IP
 * header fields appear aligned in memory, potentially sacrificing some DMA
 * performance on some platforms.
 */
#define NET_IP_ALIGN	0

#define MTE_CTRL_GCR_USER_EXCL_SHIFT	0
#define MTE_CTRL_GCR_USER_EXCL_MASK	0xffff

#define MTE_CTRL_TCF_SYNC		(1UL << 16)
#define MTE_CTRL_TCF_ASYNC		(1UL << 17)
#define MTE_CTRL_TCF_ASYMM		(1UL << 18)

#ifndef __ASSEMBLY__

#include <linux/build_bug.h>
#include <linux/cache.h>
#include <linux/init.h>
#include <linux/stddef.h>
#include <linux/string.h>
#include <linux/thread_info.h>
#include <linux/android_vendor.h>

#include <vdso/processor.h>

#include <asm/alternative.h>
#include <asm/cpufeature.h>
#include <asm/hw_breakpoint.h>
#include <asm/kasan.h>
#include <asm/lse.h>
#include <asm/pgtable-hwdef.h>
#include <asm/pointer_auth.h>
#include <asm/ptrace.h>
#include <asm/spectre.h>
#include <asm/types.h>

/*
 * TASK_SIZE - the maximum size of a user space task.
 * TASK_UNMAPPED_BASE - the lower boundary of the mmap VM area.
 */

#define DEFAULT_MAP_WINDOW_64	(UL(1) << VA_BITS_MIN)
#define TASK_SIZE_64		(UL(1) << vabits_actual)
#define TASK_SIZE_MAX		(UL(1) << VA_BITS)

#ifdef CONFIG_COMPAT
#if defined(CONFIG_ARM64_64K_PAGES) && defined(CONFIG_KUSER_HELPERS)
/*
 * With CONFIG_ARM64_64K_PAGES enabled, the last page is occupied
 * by the compat vectors page.
 */
#define TASK_SIZE_32		UL(0x100000000)
#else
#define TASK_SIZE_32		(UL(0x100000000) - PAGE_SIZE)
#endif /* CONFIG_ARM64_64K_PAGES */
#define TASK_SIZE		(test_thread_flag(TIF_32BIT) ? \
				TASK_SIZE_32 : TASK_SIZE_64)
#define TASK_SIZE_OF(tsk)	(test_tsk_thread_flag(tsk, TIF_32BIT) ? \
				TASK_SIZE_32 : TASK_SIZE_64)
#define DEFAULT_MAP_WINDOW	(test_thread_flag(TIF_32BIT) ? \
				TASK_SIZE_32 : DEFAULT_MAP_WINDOW_64)
#else
#define TASK_SIZE		TASK_SIZE_64
#define DEFAULT_MAP_WINDOW	DEFAULT_MAP_WINDOW_64
#endif /* CONFIG_COMPAT */

#ifdef CONFIG_ARM64_FORCE_52BIT
#define STACK_TOP_MAX		TASK_SIZE_64
#define TASK_UNMAPPED_BASE	(PAGE_ALIGN(TASK_SIZE / 4))
#else
#define STACK_TOP_MAX		DEFAULT_MAP_WINDOW_64
#define TASK_UNMAPPED_BASE	(PAGE_ALIGN(DEFAULT_MAP_WINDOW / 4))
#endif /* CONFIG_ARM64_FORCE_52BIT */

#ifdef CONFIG_COMPAT
#define AARCH32_VECTORS_BASE	0xffff0000
#define STACK_TOP		(test_thread_flag(TIF_32BIT) ? \
				AARCH32_VECTORS_BASE : STACK_TOP_MAX)
#else
#define STACK_TOP		STACK_TOP_MAX
#endif /* CONFIG_COMPAT */

#ifndef CONFIG_ARM64_FORCE_52BIT
#define arch_get_mmap_end(addr, len, flags) \
		(((addr) > DEFAULT_MAP_WINDOW) ? TASK_SIZE : DEFAULT_MAP_WINDOW)

#define arch_get_mmap_base(addr, base) ((addr > DEFAULT_MAP_WINDOW) ? \
					base + TASK_SIZE - DEFAULT_MAP_WINDOW :\
					base)
#endif /* CONFIG_ARM64_FORCE_52BIT */

extern phys_addr_t arm64_dma_phys_limit;
#define ARCH_LOW_ADDRESS_LIMIT	(arm64_dma_phys_limit - 1)

struct debug_info {
#ifdef CONFIG_HAVE_HW_BREAKPOINT
	/* Have we suspended stepping by a debugger? */
	int			suspended_step;
	/* Allow breakpoints and watchpoints to be disabled for this thread. */
	int			bps_disabled;
	int			wps_disabled;
	/* Hardware breakpoints pinned to this task. */
	struct perf_event	*hbp_break[ARM_MAX_BRP];
	struct perf_event	*hbp_watch[ARM_MAX_WRP];
#endif
};

enum vec_type {
	ARM64_VEC_SVE = 0,
	ARM64_VEC_SME,
	ARM64_VEC_MAX,
};

enum fp_type {
	FP_STATE_CURRENT,	/* Save based on current task state. */
	FP_STATE_FPSIMD,
	FP_STATE_SVE,
};

struct cpu_context {
	unsigned long x19;
	unsigned long x20;
	unsigned long x21;
	unsigned long x22;
	unsigned long x23;
	unsigned long x24;
	unsigned long x25;
	unsigned long x26;
	unsigned long x27;
	unsigned long x28;
	unsigned long fp;
	unsigned long sp;
	unsigned long pc;
};

struct thread_struct {
	struct cpu_context	cpu_context;	/* cpu context */

	/*
	 * Whitelisted fields for hardened usercopy:
	 * Maintainers must ensure manually that this contains no
	 * implicit padding.
	 */
	struct {
		unsigned long	tp_value;	/* TLS register */
		unsigned long	tp2_value;
		u64		fpmr;
		unsigned long	pad;
		struct user_fpsimd_state fpsimd_state;
	} uw;

	enum fp_type		fp_type;	/* registers FPSIMD or SVE? */
	unsigned int		fpsimd_cpu;
	void			*sve_state;	/* SVE registers, if any */
	void			*sme_state;	/* ZA and ZT state, if any */
	unsigned int		vl[ARM64_VEC_MAX];	/* vector length */
	unsigned int		vl_onexec[ARM64_VEC_MAX]; /* vl after next exec */
	unsigned long		fault_address;	/* fault info */
	unsigned long		fault_code;	/* ESR_EL1 value */
	struct debug_info	debug;		/* debugging */

	struct user_fpsimd_state	kernel_fpsimd_state;
	unsigned int			kernel_fpsimd_cpu;
#ifdef CONFIG_ARM64_PTR_AUTH
	struct ptrauth_keys_user	keys_user;
#ifdef CONFIG_ARM64_PTR_AUTH_KERNEL
	struct ptrauth_keys_kernel	keys_kernel;
#endif
#endif
#ifdef CONFIG_ARM64_MTE
	u64			mte_ctrl;
#endif
	u64			sctlr_user;
	u64			svcr;
	u64			tpidr2_el0;
<<<<<<< HEAD
	ANDROID_VENDOR_DATA(1);
=======
	u64			por_el0;
>>>>>>> 114143a5
};

static inline unsigned int thread_get_vl(struct thread_struct *thread,
					 enum vec_type type)
{
	return thread->vl[type];
}

static inline unsigned int thread_get_sve_vl(struct thread_struct *thread)
{
	return thread_get_vl(thread, ARM64_VEC_SVE);
}

static inline unsigned int thread_get_sme_vl(struct thread_struct *thread)
{
	return thread_get_vl(thread, ARM64_VEC_SME);
}

static inline unsigned int thread_get_cur_vl(struct thread_struct *thread)
{
	if (system_supports_sme() && (thread->svcr & SVCR_SM_MASK))
		return thread_get_sme_vl(thread);
	else
		return thread_get_sve_vl(thread);
}

unsigned int task_get_vl(const struct task_struct *task, enum vec_type type);
void task_set_vl(struct task_struct *task, enum vec_type type,
		 unsigned long vl);
void task_set_vl_onexec(struct task_struct *task, enum vec_type type,
			unsigned long vl);
unsigned int task_get_vl_onexec(const struct task_struct *task,
				enum vec_type type);

static inline unsigned int task_get_sve_vl(const struct task_struct *task)
{
	return task_get_vl(task, ARM64_VEC_SVE);
}

static inline unsigned int task_get_sme_vl(const struct task_struct *task)
{
	return task_get_vl(task, ARM64_VEC_SME);
}

static inline void task_set_sve_vl(struct task_struct *task, unsigned long vl)
{
	task_set_vl(task, ARM64_VEC_SVE, vl);
}

static inline unsigned int task_get_sve_vl_onexec(const struct task_struct *task)
{
	return task_get_vl_onexec(task, ARM64_VEC_SVE);
}

static inline void task_set_sve_vl_onexec(struct task_struct *task,
					  unsigned long vl)
{
	task_set_vl_onexec(task, ARM64_VEC_SVE, vl);
}

#define SCTLR_USER_MASK                                                        \
	(SCTLR_ELx_ENIA | SCTLR_ELx_ENIB | SCTLR_ELx_ENDA | SCTLR_ELx_ENDB |   \
	 SCTLR_EL1_TCF0_MASK)

static inline void arch_thread_struct_whitelist(unsigned long *offset,
						unsigned long *size)
{
	/* Verify that there is no padding among the whitelisted fields: */
	BUILD_BUG_ON(sizeof_field(struct thread_struct, uw) !=
		     sizeof_field(struct thread_struct, uw.tp_value) +
		     sizeof_field(struct thread_struct, uw.tp2_value) +
		     sizeof_field(struct thread_struct, uw.fpmr) +
		     sizeof_field(struct thread_struct, uw.pad) +
		     sizeof_field(struct thread_struct, uw.fpsimd_state));

	*offset = offsetof(struct thread_struct, uw);
	*size = sizeof_field(struct thread_struct, uw);
}

#ifdef CONFIG_COMPAT
#define task_user_tls(t)						\
({									\
	unsigned long *__tls;						\
	if (is_compat_thread(task_thread_info(t)))			\
		__tls = &(t)->thread.uw.tp2_value;			\
	else								\
		__tls = &(t)->thread.uw.tp_value;			\
	__tls;								\
 })
#else
#define task_user_tls(t)	(&(t)->thread.uw.tp_value)
#endif

/* Sync TPIDR_EL0 back to thread_struct for current */
void tls_preserve_current_state(void);

#define INIT_THREAD {				\
	.fpsimd_cpu = NR_CPUS,			\
}

static inline void start_thread_common(struct pt_regs *regs, unsigned long pc)
{
	s32 previous_syscall = regs->syscallno;
	memset(regs, 0, sizeof(*regs));
	regs->syscallno = previous_syscall;
	regs->pc = pc;

	if (system_uses_irq_prio_masking())
		regs->pmr_save = GIC_PRIO_IRQON;
}

static inline void start_thread(struct pt_regs *regs, unsigned long pc,
				unsigned long sp)
{
	start_thread_common(regs, pc);
	regs->pstate = PSR_MODE_EL0t;
	spectre_v4_enable_task_mitigation(current);
	regs->sp = sp;
}

#ifdef CONFIG_COMPAT
static inline void compat_start_thread(struct pt_regs *regs, unsigned long pc,
				       unsigned long sp)
{
	start_thread_common(regs, pc);
	regs->pstate = PSR_AA32_MODE_USR;
	if (pc & 1)
		regs->pstate |= PSR_AA32_T_BIT;

#ifdef __AARCH64EB__
	regs->pstate |= PSR_AA32_E_BIT;
#endif

	spectre_v4_enable_task_mitigation(current);
	regs->compat_sp = sp;
}
#endif

static __always_inline bool is_ttbr0_addr(unsigned long addr)
{
	/* entry assembly clears tags for TTBR0 addrs */
	return addr < TASK_SIZE;
}

static __always_inline bool is_ttbr1_addr(unsigned long addr)
{
	/* TTBR1 addresses may have a tag if KASAN_SW_TAGS is in use */
	return arch_kasan_reset_tag(addr) >= PAGE_OFFSET;
}

/* Forward declaration, a strange C thing */
struct task_struct;

unsigned long __get_wchan(struct task_struct *p);

void update_sctlr_el1(u64 sctlr);

/* Thread switching */
extern struct task_struct *cpu_switch_to(struct task_struct *prev,
					 struct task_struct *next);

#define task_pt_regs(p) \
	((struct pt_regs *)(THREAD_SIZE + task_stack_page(p)) - 1)

#define KSTK_EIP(tsk)	((unsigned long)task_pt_regs(tsk)->pc)
#define KSTK_ESP(tsk)	user_stack_pointer(task_pt_regs(tsk))

/*
 * Prefetching support
 */
#define ARCH_HAS_PREFETCH
static inline void prefetch(const void *ptr)
{
	asm volatile("prfm pldl1keep, %a0\n" : : "p" (ptr));
}

#define ARCH_HAS_PREFETCHW
static inline void prefetchw(const void *ptr)
{
	asm volatile("prfm pstl1keep, %a0\n" : : "p" (ptr));
}

extern unsigned long __ro_after_init signal_minsigstksz; /* sigframe size */
extern void __init minsigstksz_setup(void);

/*
 * Not at the top of the file due to a direct #include cycle between
 * <asm/fpsimd.h> and <asm/processor.h>.  Deferring this #include
 * ensures that contents of processor.h are visible to fpsimd.h even if
 * processor.h is included first.
 *
 * These prctl helpers are the only things in this file that require
 * fpsimd.h.  The core code expects them to be in this header.
 */
#include <asm/fpsimd.h>

/* Userspace interface for PR_S[MV]E_{SET,GET}_VL prctl()s: */
#define SVE_SET_VL(arg)	sve_set_current_vl(arg)
#define SVE_GET_VL()	sve_get_current_vl()
#define SME_SET_VL(arg)	sme_set_current_vl(arg)
#define SME_GET_VL()	sme_get_current_vl()

/* PR_PAC_RESET_KEYS prctl */
#define PAC_RESET_KEYS(tsk, arg)	ptrauth_prctl_reset_keys(tsk, arg)

/* PR_PAC_{SET,GET}_ENABLED_KEYS prctl */
#define PAC_SET_ENABLED_KEYS(tsk, keys, enabled)				\
	ptrauth_set_enabled_keys(tsk, keys, enabled)
#define PAC_GET_ENABLED_KEYS(tsk) ptrauth_get_enabled_keys(tsk)

#ifdef CONFIG_ARM64_TAGGED_ADDR_ABI
/* PR_{SET,GET}_TAGGED_ADDR_CTRL prctl */
long set_tagged_addr_ctrl(struct task_struct *task, unsigned long arg);
long get_tagged_addr_ctrl(struct task_struct *task);
#define SET_TAGGED_ADDR_CTRL(arg)	set_tagged_addr_ctrl(current, arg)
#define GET_TAGGED_ADDR_CTRL()		get_tagged_addr_ctrl(current)
#endif

int get_tsc_mode(unsigned long adr);
int set_tsc_mode(unsigned int val);
#define GET_TSC_CTL(adr)        get_tsc_mode((adr))
#define SET_TSC_CTL(val)        set_tsc_mode((val))

#endif /* __ASSEMBLY__ */
#endif /* __ASM_PROCESSOR_H */<|MERGE_RESOLUTION|>--- conflicted
+++ resolved
@@ -185,11 +185,8 @@
 	u64			sctlr_user;
 	u64			svcr;
 	u64			tpidr2_el0;
-<<<<<<< HEAD
+	u64			por_el0;
 	ANDROID_VENDOR_DATA(1);
-=======
-	u64			por_el0;
->>>>>>> 114143a5
 };
 
 static inline unsigned int thread_get_vl(struct thread_struct *thread,
