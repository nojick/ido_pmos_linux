// SPDX-License-Identifier: GPL-2.0-only

/dts-v1/;

#include "msm8939-pm8916.dtsi"
#include "msm8916-modem-qdsp6.dtsi"

#include <dt-bindings/gpio/gpio.h>
#include <dt-bindings/input/input.h>
#include <dt-bindings/interrupt-controller/irq.h>
#include <dt-bindings/leds/common.h>
#include <dt-bindings/pinctrl/qcom,pmic-gpio.h>
#include <dt-bindings/pinctrl/qcom,pmic-mpp.h>

/ {
	model = "BQ Aquaris M5 (Longcheer L9100)";
	compatible = "longcheer,l9100", "qcom,msm8939";
	chassis-type = "handset";

	aliases {
		mmc0 = &sdhc_1; /* eMMC */
		mmc1 = &sdhc_2; /* SD card */
		serial0 = &blsp_uart2;
	};

	chosen {
		stdout-path = "serial0";
	};

	gpio-hall-sensor {
		compatible = "gpio-keys";

		pinctrl-0 = <&gpio_hall_sensor_default>;
		pinctrl-names = "default";

		label = "GPIO Hall Effect Sensor";

		event-hall-sensor {
			label = "Hall Effect Sensor";
			gpios = <&tlmm 20 GPIO_ACTIVE_LOW>;
			linux,input-type = <EV_SW>;
			linux,code = <SW_LID>;
			linux,can-disable;
		};
	};

	gpio-keys {
		compatible = "gpio-keys";

		pinctrl-0 = <&gpio_keys_default>;
		pinctrl-names = "default";

		label = "GPIO Buttons";

		button-volume-up {
			label = "Volume Up";
			gpios = <&tlmm 107 GPIO_ACTIVE_LOW>;
			linux,code = <KEY_VOLUMEUP>;
		};
	};

	leds {
		compatible = "gpio-leds";

		led-0 {
			gpios = <&tlmm 17 GPIO_ACTIVE_HIGH>;
			color = <LED_COLOR_ID_WHITE>;
			default-state = "off";
			function = LED_FUNCTION_KBD_BACKLIGHT;

			pinctrl-0 = <&button_backlight_default>;
			pinctrl-names = "default";
		};
	};

	reg_ts_vdd: regulator-vdd-ts {
		compatible = "regulator-fixed";
		regulator-name = "regulator-vdd-ts";
		regulator-min-microvolt = <2850000>;
		regulator-max-microvolt = <2850000>;

		gpio = <&tlmm 78 GPIO_ACTIVE_HIGH>;
		enable-active-high;

		pinctrl-0 = <&ts_vdd_default>;
		pinctrl-names = "default";
	};

	backlight: backlight {
		compatible = "pwm-backlight";
		pwms = <&pm8916_pwm 0 100000>;
		brightness-levels = <0 255>;
		num-interpolated-steps = <255>;
		default-brightness-level = <128>;
		enable-gpios = <&tlmm 98 GPIO_ACTIVE_HIGH>;

		pinctrl-0 = <&lcd_bl_en_default>;
		pinctrl-names = "default";
	};

	flash-led-controller {
		compatible = "ocs,ocp8110";
		flash-gpios = <&tlmm 8 GPIO_ACTIVE_HIGH>;
		enable-gpios = <&tlmm 49 GPIO_ACTIVE_HIGH>;

		pinctrl-0 = <&camera_front_flash_default>;
		pinctrl-names = "default";

		led {
			function = LED_FUNCTION_FLASH;
			color = <LED_COLOR_ID_WHITE>;
			flash-max-timeout-us = <250000>;
		};
	};

	usb_id: usb-id {
		compatible = "linux,extcon-usb-gpio";
		id-gpios = <&tlmm 110 GPIO_ACTIVE_HIGH>;
		pinctrl-0 = <&usb_id_default &usb_id_switch_default>;
		pinctrl-names = "default";
	};

};

&blsp_i2c2 {
	status = "okay";

	led-controller@30 {
		compatible = "kinetic,ktd2026";
		reg = <0x30>;
		#address-cells = <1>;
		#size-cells = <0>;

		vin-supply = <&pm8916_l17>;
		vio-supply = <&pm8916_l6>;

		pinctrl-0 = <&status_led_default>;
		pinctrl-names = "default";

		multi-led {
			color = <LED_COLOR_ID_RGB>;
			function = LED_FUNCTION_STATUS;

			#address-cells = <1>;
			#size-cells = <0>;

			led@0 {
				reg = <0>;
				color = <LED_COLOR_ID_RED>;
			};

			led@1 {
				reg = <1>;
				color = <LED_COLOR_ID_GREEN>;
			};

			led@2 {
				reg = <2>;
				color = <LED_COLOR_ID_BLUE>;
			};
		};
	};

	flash-led-controller@53 {
		compatible = "silergy,sy7802";
		reg = <0x53>;
<<<<<<< HEAD
		#address-cells = <1>;
		#size-cells = <0>;
=======
>>>>>>> da0c10ae

		enable-gpios = <&tlmm 16 GPIO_ACTIVE_HIGH>;

		pinctrl-0 = <&camera_rear_flash_default>;
		pinctrl-names = "default";

<<<<<<< HEAD
=======
		#address-cells = <1>;
		#size-cells = <0>;

>>>>>>> da0c10ae
		led@0 {
			reg = <0>;
			function = LED_FUNCTION_FLASH;
			color = <LED_COLOR_ID_WHITE>;
			led-sources = <0>, <1>;
		};
	};
};

&blsp_i2c3 {
	status = "okay";

	magnetometer@d {
		compatible = "asahi-kasei,ak09911";
		reg = <0x0d>;

		vdd-supply = <&pm8916_l17>;
		vid-supply = <&pm8916_l6>;

		reset-gpios = <&tlmm 68 GPIO_ACTIVE_HIGH>;

		pinctrl-0 = <&mag_reset_default>;
		pinctrl-names = "default";
	};

	light-sensor@23 {
		compatible = "liteon,ltr559";
		reg = <0x23>;
		proximity-near-level = <75>;

		vdd-supply = <&pm8916_l17>;
		vddio-supply = <&pm8916_l5>;

		interrupts-extended = <&tlmm 113 IRQ_TYPE_EDGE_FALLING>;

		pinctrl-0 = <&light_int_default>;
		pinctrl-names = "default";
	};

	imu@68 {
		compatible = "bosch,bmi160";
		reg = <0x68>;

		vdd-supply = <&pm8916_l17>;
		vddio-supply = <&pm8916_l6>;
	};
};

&blsp_i2c4 {
	status = "okay";

	charger: battery@14 {
		compatible = "qcom,smb1360";
		reg = <0x14>;

		interrupt-parent = <&tlmm>;
		interrupts = <62 IRQ_TYPE_LEVEL_LOW>;

		pinctrl-0 = <&smb_int_default>;
		pinctrl-names = "default";

		qcom,rsense-10mohm;

		qcom,float-voltage-mv = <4400>;
		qcom,iterm-ma = <100>;
		qcom,charging-timeout = <768>;
		qcom,recharge-thresh-mv = <50>;
		qcom,chg-inhibit-disabled;

		qcom,battery-profile = <(-1)>; /* Set by bootloader */
		qcom,fg-batt-capacity-mah = <3030>;
		qcom,fg-cc-soc-coeff = <0x8168>;
		qcom,fg-iterm-ma = <100>;
		qcom,fg-ibatt-standby-ma = <200>;
		qcom,fg-cutoff-voltage-mv = <3400>;
		qcom,fg-cc-to-cv-mv = <4397>;
		qcom,thermistor-c1-coeff = <0x86C2>;
		qcom,fg-auto-recharge-soc = <95>; /* 97 in downstream */

		qcom,otp-hard-jeita-config;
		qcom,otp-hot-bat-decidegc = <550>;
		qcom,otp-cold-bat-decidegc = <0>;

		qcom,shdn-after-pwroff;
		qcom,fg-reset-at-pon;
		qcom,fg-reset-threshold-mv = <50>;

		/*
		 * Some properties are battery-specific. Battery detection
		 * happens in the bootloader, so it will fill those appropriately
		 * and set status = "okay".
		 */
		status = "disabled";

		usb_otg_vbus: usb-otg-vbus {
			regulator-max-microamp = <1500000>;
		};
	};
};

&blsp_i2c5 {
	status = "okay";

	touchscreen@4a {
		compatible = "atmel,maxtouch";
		reg = <0x4a>;

		interrupts-extended = <&tlmm 13 IRQ_TYPE_LEVEL_LOW>;

		reset-gpios = <&tlmm 12 GPIO_ACTIVE_LOW>;

		vdda-supply = <&pm8916_l6>;
		vdd-supply = <&reg_ts_vdd>;

		pinctrl-0 = <&ts_int_reset_default>;
		pinctrl-names = "default";

		/* Keys listed from right to left */
		linux,keycodes = <KEY_APPSELECT KEY_HOMEPAGE KEY_BACK>;
	};
};

&blsp_uart2 {
	status = "okay";
};

&gpu {
	status = "okay";
};

&mdss {
	status = "okay";
};

&mdss_dsi0 {
	pinctrl-0 = <&mdss_default>;
	pinctrl-1 = <&mdss_sleep>;
	pinctrl-names = "default", "sleep";
	status = "okay";

	panel@0 {
		compatible = "longcheer,l9100-panel";
		reg = <0>;

		backlight = <&backlight>;
		power-supply = <&pm8916_l17>;
		reset-gpios = <&tlmm 25 GPIO_ACTIVE_LOW>;

		port {
			panel_in: endpoint {
				remote-endpoint = <&mdss_dsi0_out>;
			};
		};
	};
};

&mdss_dsi0_out {
	data-lanes = <0 1 2 3>;
	remote-endpoint = <&panel_in>;
};

&mdss_dsi0_phy {
	qcom,dsi-phy-regulator-ldo-mode;
	status = "okay";
};

&mpss_mem {
	reg = <0x0 0x86800000 0x0 0x5000000>;
};

&pm8916_gpios {
	status_led_default: status-led-default-state {
		pins = "gpio3";
		function = PMIC_GPIO_FUNC_NORMAL;
		power-source = <PM8916_GPIO_VPH>;
		bias-disable;
		output-high;
	};
};

&pm8916_mpps {
	pwm_out: mpp4-state {
		pins = "mpp4";
		function = "digital";
		power-source = <PM8916_MPP_VPH>;
		output-low;
		qcom,dtest = <1>;
	};
};

&pm8916_pwm {
	pinctrl-0 = <&pwm_out>;
	pinctrl-names = "default";
	status = "okay";
};

&pm8916_resin {
	linux,code = <KEY_VOLUMEDOWN>;
	status = "okay";
};

&pm8916_rpm_regulators {
	pm8916_l17: l17 {
		regulator-min-microvolt = <2850000>;
		regulator-max-microvolt = <2850000>;
	};
};

&pm8916_vib {
	status = "okay";
};

&sdhc_1 {
	status = "okay";
};

&sdhc_2 {
	pinctrl-0 = <&sdc2_default &sdc2_cd_default>;
	pinctrl-1 = <&sdc2_sleep &sdc2_cd_default>;
	pinctrl-names = "default", "sleep";

	cd-gpios = <&tlmm 38 GPIO_ACTIVE_LOW>;

	status = "okay";
};

&sound {
	status = "disabled"; /* TODO */
};

&usb {
	extcon = <&charger>, <&usb_id>;
	vbus-supply = <&usb_otg_vbus>;
	status = "okay";
};

&usb_hs_phy {
	extcon = <&charger>;
};

&wcnss {
	status = "okay";
};

&wcnss_iris {
	compatible = "qcom,wcn3620";
};

&wcnss_mem {
	status = "okay";
};

&tlmm {
	button_backlight_default: button-backlight-default-state {
		pins = "gpio17";
		function = "gpio";
		drive-strength = <2>;
		bias-disable;
	};

	camera_front_flash_default: camera-front-flash-default-state {
		pins = "gpio8", "gpio49";
		function = "gpio";
		drive-strength = <2>;
		bias-disable;
	};

	camera_rear_flash_default: camera-rear-flash-default-state {
		pins = "gpio9", "gpio16", "gpio51";
		function = "gpio";
		drive-strength = <2>;
		bias-disable;
	};

	gpio_hall_sensor_default: gpio-hall-sensor-default-state {
		pins = "gpio20";
		function = "gpio";
		drive-strength = <2>;
		bias-disable;
	};

	gpio_keys_default: gpio-keys-default-state {
		pins = "gpio107";
		function = "gpio";
		drive-strength = <2>;
		bias-pull-up;
	};

	lcd_bl_en_default: lcd-bl-en-default-state {
		pins = "gpio98";
		function = "gpio";
		drive-strength = <2>;
		bias-disable;
	};

	light_int_default: light-int-default-state {
		pins = "gpio113";
		function = "gpio";
		drive-strength = <2>;
		bias-disable;
	};

	mag_reset_default: mag-reset-default-state {
		pins = "gpio68";
		function = "gpio";
		drive-strength = <2>;
		bias-disable;
	};

	mdss_default: mdss-default-state {
		pins = "gpio25";
		function = "gpio";
		drive-strength = <8>;
		bias-disable;
	};

	mdss_sleep: mdss-sleep-state {
		pins = "gpio25";
		function = "gpio";
		drive-strength = <2>;
		bias-pull-down;
	};

	sdc2_cd_default: sdc2-cd-default-state {
		pins = "gpio38";
		function = "gpio";
		drive-strength = <2>;
		bias-disable;
	};

	smb_int_default: smb-int-default-state {
		pins = "gpio62";
		function = "gpio";
		drive-strength = <2>;
		bias-pull-up;
	};

	ts_int_reset_default: ts-int-reset-default-state {
		pins = "gpio12", "gpio13";
		function = "gpio";
		drive-strength = <2>;
		bias-disable;
	};

	ts_vdd_default: ts-vdd-default-state {
		pins = "gpio78";
		function = "gpio";
		drive-strength = <2>;
		bias-disable;
	};

	usb_id_default: usb-id-default-state {
		pins = "gpio110";
		function = "gpio";
		drive-strength = <8>;
		bias-pull-up;
	};

	usb_id_switch_default: usb-id-switch-default-state {
		pins = "gpio121";
		function = "gpio";
		drive-strength = <2>;
		output-high;
	};
};<|MERGE_RESOLUTION|>--- conflicted
+++ resolved
@@ -164,23 +164,12 @@
 	flash-led-controller@53 {
 		compatible = "silergy,sy7802";
 		reg = <0x53>;
-<<<<<<< HEAD
-		#address-cells = <1>;
-		#size-cells = <0>;
-=======
->>>>>>> da0c10ae
 
 		enable-gpios = <&tlmm 16 GPIO_ACTIVE_HIGH>;
 
 		pinctrl-0 = <&camera_rear_flash_default>;
 		pinctrl-names = "default";
 
-<<<<<<< HEAD
-=======
-		#address-cells = <1>;
-		#size-cells = <0>;
-
->>>>>>> da0c10ae
 		led@0 {
 			reg = <0>;
 			function = LED_FUNCTION_FLASH;
