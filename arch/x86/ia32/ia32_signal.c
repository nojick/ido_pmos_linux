// SPDX-License-Identifier: GPL-2.0
/*
 *  linux/arch/x86_64/ia32/ia32_signal.c
 *
 *  Copyright (C) 1991, 1992  Linus Torvalds
 *
 *  1997-11-28  Modified for POSIX.1b signals by Richard Henderson
 *  2000-06-20  Pentium III FXSR, SSE support by Gareth Hughes
 *  2000-12-*   x86-64 compatibility mode signal handling by Andi Kleen
 */

#include <linux/sched.h>
#include <linux/sched/task_stack.h>
#include <linux/mm.h>
#include <linux/smp.h>
#include <linux/kernel.h>
#include <linux/errno.h>
#include <linux/wait.h>
#include <linux/unistd.h>
#include <linux/stddef.h>
#include <linux/personality.h>
#include <linux/compat.h>
#include <linux/binfmts.h>
#include <linux/syscalls.h>
#include <asm/ucontext.h>
#include <linux/uaccess.h>
#include <asm/fpu/internal.h>
#include <asm/fpu/signal.h>
#include <asm/ptrace.h>
#include <asm/ia32_unistd.h>
#include <asm/user32.h>
#include <uapi/asm/sigcontext.h>
#include <asm/proto.h>
#include <asm/vdso.h>
#include <asm/sigframe.h>
#include <asm/sighandling.h>
#include <asm/smap.h>

static inline void reload_segments(struct sigcontext_32 *sc)
{
	unsigned int cur;

	savesegment(gs, cur);
	if ((sc->gs | 0x03) != cur)
		load_gs_index(sc->gs | 0x03);
	savesegment(fs, cur);
	if ((sc->fs | 0x03) != cur)
		loadsegment(fs, sc->fs | 0x03);
	savesegment(ds, cur);
	if ((sc->ds | 0x03) != cur)
		loadsegment(ds, sc->ds | 0x03);
	savesegment(es, cur);
	if ((sc->es | 0x03) != cur)
		loadsegment(es, sc->es | 0x03);
}

/*
 * Do a signal return; undo the signal stack.
 */
static int ia32_restore_sigcontext(struct pt_regs *regs,
				   struct sigcontext_32 __user *usc)
{
	struct sigcontext_32 sc;

	/* Always make any pending restarted system calls return -EINTR */
	current->restart_block.fn = do_no_restart_syscall;

	if (unlikely(copy_from_user(&sc, usc, sizeof(sc))))
		return -EFAULT;

	/* Get only the ia32 registers. */
	regs->bx = sc.bx;
	regs->cx = sc.cx;
	regs->dx = sc.dx;
	regs->si = sc.si;
	regs->di = sc.di;
	regs->bp = sc.bp;
	regs->ax = sc.ax;
	regs->sp = sc.sp;
	regs->ip = sc.ip;

	/* Get CS/SS and force CPL3 */
	regs->cs = sc.cs | 0x03;
	regs->ss = sc.ss | 0x03;

	regs->flags = (regs->flags & ~FIX_EFLAGS) | (sc.flags & FIX_EFLAGS);
	/* disable syscall checks */
	regs->orig_ax = -1;

	/*
	 * Reload fs and gs if they have changed in the signal
	 * handler.  This does not handle long fs/gs base changes in
	 * the handler, but does not clobber them at least in the
	 * normal case.
	 */
<<<<<<< HEAD
	RELOAD_SEG(gs);
	RELOAD_SEG(fs);
	RELOAD_SEG(ds);
	RELOAD_SEG(es);

	err |= fpu__restore_sig(buf, 1);

	return err;
=======
	reload_segments(&sc);
	return fpu__restore_sig(compat_ptr(sc.fpstate), 1);
>>>>>>> 04d5ce62
}

COMPAT_SYSCALL_DEFINE0(sigreturn)
{
	struct pt_regs *regs = current_pt_regs();
	struct sigframe_ia32 __user *frame = (struct sigframe_ia32 __user *)(regs->sp-8);
	sigset_t set;

	if (!access_ok(frame, sizeof(*frame)))
		goto badframe;
	if (__get_user(set.sig[0], &frame->sc.oldmask)
	    || __get_user(((__u32 *)&set)[1], &frame->extramask[0]))
		goto badframe;

	set_current_blocked(&set);

	if (ia32_restore_sigcontext(regs, &frame->sc))
		goto badframe;
	return regs->ax;

badframe:
	signal_fault(regs, frame, "32bit sigreturn");
	return 0;
}

COMPAT_SYSCALL_DEFINE0(rt_sigreturn)
{
	struct pt_regs *regs = current_pt_regs();
	struct rt_sigframe_ia32 __user *frame;
	sigset_t set;

	frame = (struct rt_sigframe_ia32 __user *)(regs->sp - 4);

	if (!access_ok(frame, sizeof(*frame)))
		goto badframe;
	if (__get_user(set.sig[0], (__u64 __user *)&frame->uc.uc_sigmask))
		goto badframe;

	set_current_blocked(&set);

	if (ia32_restore_sigcontext(regs, &frame->uc.uc_mcontext))
		goto badframe;

	if (compat_restore_altstack(&frame->uc.uc_stack))
		goto badframe;

	return regs->ax;

badframe:
	signal_fault(regs, frame, "32bit rt sigreturn");
	return 0;
}

/*
 * Set up a signal frame.
 */

#define get_user_seg(seg)	({ unsigned int v; savesegment(seg, v); v; })

static __always_inline int
__unsafe_setup_sigcontext32(struct sigcontext_32 __user *sc,
			    void __user *fpstate,
			    struct pt_regs *regs, unsigned int mask)
{
	unsafe_put_user(get_user_seg(gs), (unsigned int __user *)&sc->gs, Efault);
	unsafe_put_user(get_user_seg(fs), (unsigned int __user *)&sc->fs, Efault);
	unsafe_put_user(get_user_seg(ds), (unsigned int __user *)&sc->ds, Efault);
	unsafe_put_user(get_user_seg(es), (unsigned int __user *)&sc->es, Efault);

	unsafe_put_user(regs->di, &sc->di, Efault);
	unsafe_put_user(regs->si, &sc->si, Efault);
	unsafe_put_user(regs->bp, &sc->bp, Efault);
	unsafe_put_user(regs->sp, &sc->sp, Efault);
	unsafe_put_user(regs->bx, &sc->bx, Efault);
	unsafe_put_user(regs->dx, &sc->dx, Efault);
	unsafe_put_user(regs->cx, &sc->cx, Efault);
	unsafe_put_user(regs->ax, &sc->ax, Efault);
	unsafe_put_user(current->thread.trap_nr, &sc->trapno, Efault);
	unsafe_put_user(current->thread.error_code, &sc->err, Efault);
	unsafe_put_user(regs->ip, &sc->ip, Efault);
	unsafe_put_user(regs->cs, (unsigned int __user *)&sc->cs, Efault);
	unsafe_put_user(regs->flags, &sc->flags, Efault);
	unsafe_put_user(regs->sp, &sc->sp_at_signal, Efault);
	unsafe_put_user(regs->ss, (unsigned int __user *)&sc->ss, Efault);

	unsafe_put_user(ptr_to_compat(fpstate), &sc->fpstate, Efault);

	/* non-iBCS2 extensions.. */
	unsafe_put_user(mask, &sc->oldmask, Efault);
	unsafe_put_user(current->thread.cr2, &sc->cr2, Efault);
	return 0;

Efault:
	return -EFAULT;
}

#define unsafe_put_sigcontext32(sc, fp, regs, set, label)		\
do {									\
	if (__unsafe_setup_sigcontext32(sc, fp, regs, set->sig[0]))	\
		goto label;						\
} while(0)

/*
 * Determine which stack to use..
 */
static void __user *get_sigframe(struct ksignal *ksig, struct pt_regs *regs,
				 size_t frame_size,
				 void __user **fpstate)
{
	unsigned long sp, fx_aligned, math_size;

	/* Default to using normal stack */
	sp = regs->sp;

	/* This is the X/Open sanctioned signal stack switching.  */
	if (ksig->ka.sa.sa_flags & SA_ONSTACK)
		sp = sigsp(sp, ksig);
	/* This is the legacy signal stack switching. */
	else if (regs->ss != __USER32_DS &&
		!(ksig->ka.sa.sa_flags & SA_RESTORER) &&
		 ksig->ka.sa.sa_restorer)
		sp = (unsigned long) ksig->ka.sa.sa_restorer;

	sp = fpu__alloc_mathframe(sp, 1, &fx_aligned, &math_size);
	*fpstate = (struct _fpstate_32 __user *) sp;
	if (copy_fpstate_to_sigframe(*fpstate, (void __user *)fx_aligned,
				     math_size) < 0)
		return (void __user *) -1L;

	sp -= frame_size;
	/* Align the stack pointer according to the i386 ABI,
	 * i.e. so that on function entry ((sp + 4) & 15) == 0. */
	sp = ((sp + 4) & -16ul) - 4;
	return (void __user *) sp;
}

int ia32_setup_frame(int sig, struct ksignal *ksig,
		     compat_sigset_t *set, struct pt_regs *regs)
{
	struct sigframe_ia32 __user *frame;
	void __user *restorer;
	void __user *fp = NULL;

	/* copy_to_user optimizes that into a single 8 byte store */
	static const struct {
		u16 poplmovl;
		u32 val;
		u16 int80;
	} __attribute__((packed)) code = {
		0xb858,		 /* popl %eax ; movl $...,%eax */
		__NR_ia32_sigreturn,
		0x80cd,		/* int $0x80 */
	};

	frame = get_sigframe(ksig, regs, sizeof(*frame), &fp);

	if (ksig->ka.sa.sa_flags & SA_RESTORER) {
		restorer = ksig->ka.sa.sa_restorer;
	} else {
		/* Return stub is in 32bit vsyscall page */
		if (current->mm->context.vdso)
			restorer = current->mm->context.vdso +
				vdso_image_32.sym___kernel_sigreturn;
		else
			restorer = &frame->retcode;
	}

	if (!user_access_begin(frame, sizeof(*frame)))
		return -EFAULT;

	unsafe_put_user(sig, &frame->sig, Efault);
	unsafe_put_sigcontext32(&frame->sc, fp, regs, set, Efault);
	unsafe_put_user(set->sig[1], &frame->extramask[0], Efault);
	unsafe_put_user(ptr_to_compat(restorer), &frame->pretcode, Efault);
	/*
	 * These are actually not used anymore, but left because some
	 * gdb versions depend on them as a marker.
	 */
	unsafe_put_user(*((u64 *)&code), (u64 __user *)frame->retcode, Efault);
	user_access_end();

	/* Set up registers for signal handler */
	regs->sp = (unsigned long) frame;
	regs->ip = (unsigned long) ksig->ka.sa.sa_handler;

	/* Make -mregparm=3 work */
	regs->ax = sig;
	regs->dx = 0;
	regs->cx = 0;

	loadsegment(ds, __USER32_DS);
	loadsegment(es, __USER32_DS);

	regs->cs = __USER32_CS;
	regs->ss = __USER32_DS;

	return 0;
Efault:
	user_access_end();
	return -EFAULT;
}

int ia32_setup_rt_frame(int sig, struct ksignal *ksig,
			compat_sigset_t *set, struct pt_regs *regs)
{
	struct rt_sigframe_ia32 __user *frame;
	void __user *restorer;
	void __user *fp = NULL;

	/* unsafe_put_user optimizes that into a single 8 byte store */
	static const struct {
		u8 movl;
		u32 val;
		u16 int80;
		u8  pad;
	} __attribute__((packed)) code = {
		0xb8,
		__NR_ia32_rt_sigreturn,
		0x80cd,
		0,
	};

	frame = get_sigframe(ksig, regs, sizeof(*frame), &fp);

	if (!user_access_begin(frame, sizeof(*frame)))
		return -EFAULT;

	unsafe_put_user(sig, &frame->sig, Efault);
	unsafe_put_user(ptr_to_compat(&frame->info), &frame->pinfo, Efault);
	unsafe_put_user(ptr_to_compat(&frame->uc), &frame->puc, Efault);

	/* Create the ucontext.  */
	if (static_cpu_has(X86_FEATURE_XSAVE))
		unsafe_put_user(UC_FP_XSTATE, &frame->uc.uc_flags, Efault);
	else
		unsafe_put_user(0, &frame->uc.uc_flags, Efault);
	unsafe_put_user(0, &frame->uc.uc_link, Efault);
	unsafe_compat_save_altstack(&frame->uc.uc_stack, regs->sp, Efault);

	if (ksig->ka.sa.sa_flags & SA_RESTORER)
		restorer = ksig->ka.sa.sa_restorer;
	else
		restorer = current->mm->context.vdso +
			vdso_image_32.sym___kernel_rt_sigreturn;
	unsafe_put_user(ptr_to_compat(restorer), &frame->pretcode, Efault);

	/*
	 * Not actually used anymore, but left because some gdb
	 * versions need it.
	 */
	unsafe_put_user(*((u64 *)&code), (u64 __user *)frame->retcode, Efault);
	unsafe_put_sigcontext32(&frame->uc.uc_mcontext, fp, regs, set, Efault);
	unsafe_put_user(*(__u64 *)set, (__u64 *)&frame->uc.uc_sigmask, Efault);
	user_access_end();

	if (__copy_siginfo_to_user32(&frame->info, &ksig->info, false))
		return -EFAULT;

	/* Set up registers for signal handler */
	regs->sp = (unsigned long) frame;
	regs->ip = (unsigned long) ksig->ka.sa.sa_handler;

	/* Make -mregparm=3 work */
	regs->ax = sig;
	regs->dx = (unsigned long) &frame->info;
	regs->cx = (unsigned long) &frame->uc;

	loadsegment(ds, __USER32_DS);
	loadsegment(es, __USER32_DS);

	regs->cs = __USER32_CS;
	regs->ss = __USER32_DS;

	return 0;
Efault:
	user_access_end();
	return -EFAULT;
}<|MERGE_RESOLUTION|>--- conflicted
+++ resolved
@@ -93,19 +93,8 @@
 	 * the handler, but does not clobber them at least in the
 	 * normal case.
 	 */
-<<<<<<< HEAD
-	RELOAD_SEG(gs);
-	RELOAD_SEG(fs);
-	RELOAD_SEG(ds);
-	RELOAD_SEG(es);
-
-	err |= fpu__restore_sig(buf, 1);
-
-	return err;
-=======
 	reload_segments(&sc);
 	return fpu__restore_sig(compat_ptr(sc.fpstate), 1);
->>>>>>> 04d5ce62
 }
 
 COMPAT_SYSCALL_DEFINE0(sigreturn)
