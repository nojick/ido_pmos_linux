--- conflicted
+++ resolved
@@ -345,11 +345,6 @@
 extern int qdio_establish(struct ccw_device *cdev,
 			  struct qdio_initialize *init_data);
 extern int qdio_activate(struct ccw_device *);
-<<<<<<< HEAD
-extern int do_QDIO(struct ccw_device *cdev, unsigned int callflags, int q_nr,
-		   unsigned int bufnr, unsigned int count, struct qaob *aob);
-=======
->>>>>>> 754e0b0e
 extern int qdio_start_irq(struct ccw_device *cdev);
 extern int qdio_stop_irq(struct ccw_device *cdev);
 extern int qdio_inspect_input_queue(struct ccw_device *cdev, unsigned int nr,
