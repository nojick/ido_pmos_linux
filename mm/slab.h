/* SPDX-License-Identifier: GPL-2.0 */
#ifndef MM_SLAB_H
#define MM_SLAB_H
/*
 * Internal slab definitions
 */

#ifdef CONFIG_SLOB
/*
 * Common fields provided in kmem_cache by all slab allocators
 * This struct is either used directly by the allocator (SLOB)
 * or the allocator must include definitions for all fields
 * provided in kmem_cache_common in their definition of kmem_cache.
 *
 * Once we can do anonymous structs (C11 standard) we could put a
 * anonymous struct definition in these allocators so that the
 * separate allocations in the kmem_cache structure of SLAB and
 * SLUB is no longer needed.
 */
struct kmem_cache {
	unsigned int object_size;/* The original size of the object */
	unsigned int size;	/* The aligned/padded/added on size  */
	unsigned int align;	/* Alignment as calculated */
	slab_flags_t flags;	/* Active flags on the slab */
	unsigned int useroffset;/* Usercopy region offset */
	unsigned int usersize;	/* Usercopy region size */
	const char *name;	/* Slab name for sysfs */
	int refcount;		/* Use counter */
	void (*ctor)(void *);	/* Called on object slot creation */
	struct list_head list;	/* List of all slab caches on the system */
};

#endif /* CONFIG_SLOB */

#ifdef CONFIG_SLAB
#include <linux/slab_def.h>
#endif

#ifdef CONFIG_SLUB
#include <linux/slub_def.h>
#endif

#include <linux/memcontrol.h>
#include <linux/fault-inject.h>
#include <linux/kasan.h>
#include <linux/kmemleak.h>
#include <linux/random.h>
#include <linux/sched/mm.h>

/*
 * State of the slab allocator.
 *
 * This is used to describe the states of the allocator during bootup.
 * Allocators use this to gradually bootstrap themselves. Most allocators
 * have the problem that the structures used for managing slab caches are
 * allocated from slab caches themselves.
 */
enum slab_state {
	DOWN,			/* No slab functionality yet */
	PARTIAL,		/* SLUB: kmem_cache_node available */
	PARTIAL_NODE,		/* SLAB: kmalloc size for node struct available */
	UP,			/* Slab caches usable but not all extras yet */
	FULL			/* Everything is working */
};

extern enum slab_state slab_state;

/* The slab cache mutex protects the management structures during changes */
extern struct mutex slab_mutex;

/* The list of all slab caches on the system */
extern struct list_head slab_caches;

/* The slab cache that manages slab cache information */
extern struct kmem_cache *kmem_cache;

/* A table of kmalloc cache names and sizes */
extern const struct kmalloc_info_struct {
	const char *name[NR_KMALLOC_TYPES];
	unsigned int size;
} kmalloc_info[];

#ifndef CONFIG_SLOB
/* Kmalloc array related functions */
void setup_kmalloc_cache_index_table(void);
void create_kmalloc_caches(slab_flags_t);

/* Find the kmalloc slab corresponding for a certain size */
struct kmem_cache *kmalloc_slab(size_t, gfp_t);
#endif

gfp_t kmalloc_fix_flags(gfp_t flags);

#ifdef CONFIG_SLUB
/*
 * Tracking user of a slab.
 */
#define TRACK_ADDRS_COUNT 16
struct track {
	unsigned long addr;	/* Called from address */
#ifdef CONFIG_STACKTRACE
	unsigned long addrs[TRACK_ADDRS_COUNT];	/* Called from address */
#endif
	int cpu;		/* Was running on cpu */
	int pid;		/* Pid context */
	unsigned long when;	/* When did the operation occur */
};

enum track_item { TRACK_ALLOC, TRACK_FREE };
#endif

/* Functions provided by the slab allocators */
int __kmem_cache_create(struct kmem_cache *, slab_flags_t flags);

struct kmem_cache *create_kmalloc_cache(const char *name, unsigned int size,
			slab_flags_t flags, unsigned int useroffset,
			unsigned int usersize);
extern void create_boot_cache(struct kmem_cache *, const char *name,
			unsigned int size, slab_flags_t flags,
			unsigned int useroffset, unsigned int usersize);

int slab_unmergeable(struct kmem_cache *s);
struct kmem_cache *find_mergeable(unsigned size, unsigned align,
		slab_flags_t flags, const char *name, void (*ctor)(void *));
#ifndef CONFIG_SLOB
struct kmem_cache *
__kmem_cache_alias(const char *name, unsigned int size, unsigned int align,
		   slab_flags_t flags, void (*ctor)(void *));

slab_flags_t kmem_cache_flags(unsigned int object_size,
	slab_flags_t flags, const char *name);
#else
static inline struct kmem_cache *
__kmem_cache_alias(const char *name, unsigned int size, unsigned int align,
		   slab_flags_t flags, void (*ctor)(void *))
{ return NULL; }

static inline slab_flags_t kmem_cache_flags(unsigned int object_size,
	slab_flags_t flags, const char *name)
{
	return flags;
}
#endif


/* Legal flag mask for kmem_cache_create(), for various configurations */
#define SLAB_CORE_FLAGS (SLAB_HWCACHE_ALIGN | SLAB_CACHE_DMA | \
			 SLAB_CACHE_DMA32 | SLAB_PANIC | \
			 SLAB_TYPESAFE_BY_RCU | SLAB_DEBUG_OBJECTS )

#if defined(CONFIG_DEBUG_SLAB)
#define SLAB_DEBUG_FLAGS (SLAB_RED_ZONE | SLAB_POISON | SLAB_STORE_USER)
#elif defined(CONFIG_SLUB_DEBUG)
#define SLAB_DEBUG_FLAGS (SLAB_RED_ZONE | SLAB_POISON | SLAB_STORE_USER | \
			  SLAB_TRACE | SLAB_CONSISTENCY_CHECKS)
#else
#define SLAB_DEBUG_FLAGS (0)
#endif

#if defined(CONFIG_SLAB)
#define SLAB_CACHE_FLAGS (SLAB_MEM_SPREAD | SLAB_NOLEAKTRACE | \
			  SLAB_RECLAIM_ACCOUNT | SLAB_TEMPORARY | \
			  SLAB_ACCOUNT)
#elif defined(CONFIG_SLUB)
#define SLAB_CACHE_FLAGS (SLAB_NOLEAKTRACE | SLAB_RECLAIM_ACCOUNT | \
			  SLAB_TEMPORARY | SLAB_ACCOUNT)
#else
#define SLAB_CACHE_FLAGS (0)
#endif

/* Common flags available with current configuration */
#define CACHE_CREATE_MASK (SLAB_CORE_FLAGS | SLAB_DEBUG_FLAGS | SLAB_CACHE_FLAGS)

/* Common flags permitted for kmem_cache_create */
#define SLAB_FLAGS_PERMITTED (SLAB_CORE_FLAGS | \
			      SLAB_RED_ZONE | \
			      SLAB_POISON | \
			      SLAB_STORE_USER | \
			      SLAB_TRACE | \
			      SLAB_CONSISTENCY_CHECKS | \
			      SLAB_MEM_SPREAD | \
			      SLAB_NOLEAKTRACE | \
			      SLAB_RECLAIM_ACCOUNT | \
			      SLAB_TEMPORARY | \
			      SLAB_ACCOUNT)

bool __kmem_cache_empty(struct kmem_cache *);
int __kmem_cache_shutdown(struct kmem_cache *);
void __kmem_cache_release(struct kmem_cache *);
int __kmem_cache_shrink(struct kmem_cache *);
void slab_kmem_cache_release(struct kmem_cache *);

struct seq_file;
struct file;

struct slabinfo {
	unsigned long active_objs;
	unsigned long num_objs;
	unsigned long active_slabs;
	unsigned long num_slabs;
	unsigned long shared_avail;
	unsigned int limit;
	unsigned int batchcount;
	unsigned int shared;
	unsigned int objects_per_slab;
	unsigned int cache_order;
};

void get_slabinfo(struct kmem_cache *s, struct slabinfo *sinfo);
void slabinfo_show_stats(struct seq_file *m, struct kmem_cache *s);
ssize_t slabinfo_write(struct file *file, const char __user *buffer,
		       size_t count, loff_t *ppos);

/*
 * Generic implementation of bulk operations
 * These are useful for situations in which the allocator cannot
 * perform optimizations. In that case segments of the object listed
 * may be allocated or freed using these operations.
 */
void __kmem_cache_free_bulk(struct kmem_cache *, size_t, void **);
int __kmem_cache_alloc_bulk(struct kmem_cache *, gfp_t, size_t, void **);

static inline enum node_stat_item cache_vmstat_idx(struct kmem_cache *s)
{
	return (s->flags & SLAB_RECLAIM_ACCOUNT) ?
		NR_SLAB_RECLAIMABLE_B : NR_SLAB_UNRECLAIMABLE_B;
}

#ifdef CONFIG_SLUB_DEBUG
#ifdef CONFIG_SLUB_DEBUG_ON
DECLARE_STATIC_KEY_TRUE(slub_debug_enabled);
#else
DECLARE_STATIC_KEY_FALSE(slub_debug_enabled);
#endif
extern void print_tracking(struct kmem_cache *s, void *object);
<<<<<<< HEAD
extern unsigned long get_each_object_track(struct kmem_cache *s,
		struct page *page, enum track_item alloc,
		int (*fn)(const struct kmem_cache *, const void *,
		const struct track *, void *), void *private);
=======
long validate_slab_cache(struct kmem_cache *s);
>>>>>>> c288d9cd
#else
static inline void print_tracking(struct kmem_cache *s, void *object)
{
}
#ifdef CONFIG_SLUB
static inline unsigned long get_each_object_track(struct kmem_cache *s,
		struct page *page, enum track_item alloc,
		int (*fn)(const struct kmem_cache *, const void *,
		const struct track *, void *), void *private)
{
	return 0;
}
#endif
#endif

/*
 * Returns true if any of the specified slub_debug flags is enabled for the
 * cache. Use only for flags parsed by setup_slub_debug() as it also enables
 * the static key.
 */
static inline bool kmem_cache_debug_flags(struct kmem_cache *s, slab_flags_t flags)
{
#ifdef CONFIG_SLUB_DEBUG
	VM_WARN_ON_ONCE(!(flags & SLAB_DEBUG_FLAGS));
	if (static_branch_unlikely(&slub_debug_enabled))
		return s->flags & flags;
#endif
	return false;
}

#ifdef CONFIG_MEMCG_KMEM
int memcg_alloc_page_obj_cgroups(struct page *page, struct kmem_cache *s,
				 gfp_t gfp, bool new_page);
void mod_objcg_state(struct obj_cgroup *objcg, struct pglist_data *pgdat,
		     enum node_stat_item idx, int nr);

static inline void memcg_free_page_obj_cgroups(struct page *page)
{
	kfree(page_objcgs(page));
	page->memcg_data = 0;
}

static inline size_t obj_full_size(struct kmem_cache *s)
{
	/*
	 * For each accounted object there is an extra space which is used
	 * to store obj_cgroup membership. Charge it too.
	 */
	return s->size + sizeof(struct obj_cgroup *);
}

/*
 * Returns false if the allocation should fail.
 */
static inline bool memcg_slab_pre_alloc_hook(struct kmem_cache *s,
					     struct obj_cgroup **objcgp,
					     size_t objects, gfp_t flags)
{
	struct obj_cgroup *objcg;

	if (!memcg_kmem_enabled())
		return true;

	if (!(flags & __GFP_ACCOUNT) && !(s->flags & SLAB_ACCOUNT))
		return true;

	objcg = get_obj_cgroup_from_current();
	if (!objcg)
		return true;

	if (obj_cgroup_charge(objcg, flags, objects * obj_full_size(s))) {
		obj_cgroup_put(objcg);
		return false;
	}

	*objcgp = objcg;
	return true;
}

static inline void memcg_slab_post_alloc_hook(struct kmem_cache *s,
					      struct obj_cgroup *objcg,
					      gfp_t flags, size_t size,
					      void **p)
{
	struct page *page;
	unsigned long off;
	size_t i;

	if (!memcg_kmem_enabled() || !objcg)
		return;

	for (i = 0; i < size; i++) {
		if (likely(p[i])) {
			page = virt_to_head_page(p[i]);

			if (!page_objcgs(page) &&
			    memcg_alloc_page_obj_cgroups(page, s, flags,
							 false)) {
				obj_cgroup_uncharge(objcg, obj_full_size(s));
				continue;
			}

			off = obj_to_index(s, page, p[i]);
			obj_cgroup_get(objcg);
			page_objcgs(page)[off] = objcg;
			mod_objcg_state(objcg, page_pgdat(page),
					cache_vmstat_idx(s), obj_full_size(s));
		} else {
			obj_cgroup_uncharge(objcg, obj_full_size(s));
		}
	}
	obj_cgroup_put(objcg);
}

static inline void memcg_slab_free_hook(struct kmem_cache *s_orig,
					void **p, int objects)
{
	struct kmem_cache *s;
	struct obj_cgroup **objcgs;
	struct obj_cgroup *objcg;
	struct page *page;
	unsigned int off;
	int i;

	if (!memcg_kmem_enabled())
		return;

	for (i = 0; i < objects; i++) {
		if (unlikely(!p[i]))
			continue;

		page = virt_to_head_page(p[i]);
		objcgs = page_objcgs(page);
		if (!objcgs)
			continue;

		if (!s_orig)
			s = page->slab_cache;
		else
			s = s_orig;

		off = obj_to_index(s, page, p[i]);
		objcg = objcgs[off];
		if (!objcg)
			continue;

		objcgs[off] = NULL;
		obj_cgroup_uncharge(objcg, obj_full_size(s));
		mod_objcg_state(objcg, page_pgdat(page), cache_vmstat_idx(s),
				-obj_full_size(s));
		obj_cgroup_put(objcg);
	}
}

#else /* CONFIG_MEMCG_KMEM */
static inline struct mem_cgroup *memcg_from_slab_obj(void *ptr)
{
	return NULL;
}

static inline int memcg_alloc_page_obj_cgroups(struct page *page,
					       struct kmem_cache *s, gfp_t gfp,
					       bool new_page)
{
	return 0;
}

static inline void memcg_free_page_obj_cgroups(struct page *page)
{
}

static inline bool memcg_slab_pre_alloc_hook(struct kmem_cache *s,
					     struct obj_cgroup **objcgp,
					     size_t objects, gfp_t flags)
{
	return true;
}

static inline void memcg_slab_post_alloc_hook(struct kmem_cache *s,
					      struct obj_cgroup *objcg,
					      gfp_t flags, size_t size,
					      void **p)
{
}

static inline void memcg_slab_free_hook(struct kmem_cache *s,
					void **p, int objects)
{
}
#endif /* CONFIG_MEMCG_KMEM */

static inline struct kmem_cache *virt_to_cache(const void *obj)
{
	struct page *page;

	page = virt_to_head_page(obj);
	if (WARN_ONCE(!PageSlab(page), "%s: Object is not a Slab page!\n",
					__func__))
		return NULL;
	return page->slab_cache;
}

static __always_inline void account_slab_page(struct page *page, int order,
					      struct kmem_cache *s,
					      gfp_t gfp)
{
	if (memcg_kmem_enabled() && (s->flags & SLAB_ACCOUNT))
		memcg_alloc_page_obj_cgroups(page, s, gfp, true);

	mod_node_page_state(page_pgdat(page), cache_vmstat_idx(s),
			    PAGE_SIZE << order);
}

static __always_inline void unaccount_slab_page(struct page *page, int order,
						struct kmem_cache *s)
{
	if (memcg_kmem_enabled())
		memcg_free_page_obj_cgroups(page);

	mod_node_page_state(page_pgdat(page), cache_vmstat_idx(s),
			    -(PAGE_SIZE << order));
}

static inline struct kmem_cache *cache_from_obj(struct kmem_cache *s, void *x)
{
	struct kmem_cache *cachep;

	if (!IS_ENABLED(CONFIG_SLAB_FREELIST_HARDENED) &&
	    !kmem_cache_debug_flags(s, SLAB_CONSISTENCY_CHECKS))
		return s;

	cachep = virt_to_cache(x);
	if (WARN(cachep && cachep != s,
		  "%s: Wrong slab cache. %s but object is from %s\n",
		  __func__, s->name, cachep->name))
		print_tracking(cachep, x);
	return cachep;
}

static inline size_t slab_ksize(const struct kmem_cache *s)
{
#ifndef CONFIG_SLUB
	return s->object_size;

#else /* CONFIG_SLUB */
# ifdef CONFIG_SLUB_DEBUG
	/*
	 * Debugging requires use of the padding between object
	 * and whatever may come after it.
	 */
	if (s->flags & (SLAB_RED_ZONE | SLAB_POISON))
		return s->object_size;
# endif
	if (s->flags & SLAB_KASAN)
		return s->object_size;
	/*
	 * If we have the need to store the freelist pointer
	 * back there or track user information then we can
	 * only use the space before that information.
	 */
	if (s->flags & (SLAB_TYPESAFE_BY_RCU | SLAB_STORE_USER))
		return s->inuse;
	/*
	 * Else we can use all the padding etc for the allocation
	 */
	return s->size;
#endif
}

static inline struct kmem_cache *slab_pre_alloc_hook(struct kmem_cache *s,
						     struct obj_cgroup **objcgp,
						     size_t size, gfp_t flags)
{
	flags &= gfp_allowed_mask;

	might_alloc(flags);

	if (should_failslab(s, flags))
		return NULL;

	if (!memcg_slab_pre_alloc_hook(s, objcgp, size, flags))
		return NULL;

	return s;
}

static inline void slab_post_alloc_hook(struct kmem_cache *s,
					struct obj_cgroup *objcg, gfp_t flags,
					size_t size, void **p, bool init)
{
	size_t i;

	flags &= gfp_allowed_mask;

	/*
	 * As memory initialization might be integrated into KASAN,
	 * kasan_slab_alloc and initialization memset must be
	 * kept together to avoid discrepancies in behavior.
	 *
	 * As p[i] might get tagged, memset and kmemleak hook come after KASAN.
	 */
	for (i = 0; i < size; i++) {
		p[i] = kasan_slab_alloc(s, p[i], flags, init);
		if (p[i] && init && !kasan_has_integrated_init())
			memset(p[i], 0, s->object_size);
		kmemleak_alloc_recursive(p[i], s->object_size, 1,
					 s->flags, flags);
	}

	memcg_slab_post_alloc_hook(s, objcg, flags, size, p);
}

#ifndef CONFIG_SLOB
/*
 * The slab lists for all objects.
 */
struct kmem_cache_node {
	spinlock_t list_lock;

#ifdef CONFIG_SLAB
	struct list_head slabs_partial;	/* partial list first, better asm code */
	struct list_head slabs_full;
	struct list_head slabs_free;
	unsigned long total_slabs;	/* length of all slab lists */
	unsigned long free_slabs;	/* length of free slab list only */
	unsigned long free_objects;
	unsigned int free_limit;
	unsigned int colour_next;	/* Per-node cache coloring */
	struct array_cache *shared;	/* shared per node */
	struct alien_cache **alien;	/* on other nodes */
	unsigned long next_reap;	/* updated without locking */
	int free_touched;		/* updated without locking */
#endif

#ifdef CONFIG_SLUB
	unsigned long nr_partial;
	struct list_head partial;
#ifdef CONFIG_SLUB_DEBUG
	atomic_long_t nr_slabs;
	atomic_long_t total_objects;
	struct list_head full;
#endif
#endif

};

static inline struct kmem_cache_node *get_node(struct kmem_cache *s, int node)
{
	return s->node[node];
}

/*
 * Iterator over all nodes. The body will be executed for each node that has
 * a kmem_cache_node structure allocated (which is true for all online nodes)
 */
#define for_each_kmem_cache_node(__s, __node, __n) \
	for (__node = 0; __node < nr_node_ids; __node++) \
		 if ((__n = get_node(__s, __node)))

#endif

void *slab_start(struct seq_file *m, loff_t *pos);
void *slab_next(struct seq_file *m, void *p, loff_t *pos);
void slab_stop(struct seq_file *m, void *p);
int memcg_slab_show(struct seq_file *m, void *p);

#if defined(CONFIG_SLAB) || defined(CONFIG_SLUB_DEBUG)
void dump_unreclaimable_slab(void);
#else
static inline void dump_unreclaimable_slab(void)
{
}
#endif

void ___cache_free(struct kmem_cache *cache, void *x, unsigned long addr);

#ifdef CONFIG_SLAB_FREELIST_RANDOM
int cache_random_seq_create(struct kmem_cache *cachep, unsigned int count,
			gfp_t gfp);
void cache_random_seq_destroy(struct kmem_cache *cachep);
#else
static inline int cache_random_seq_create(struct kmem_cache *cachep,
					unsigned int count, gfp_t gfp)
{
	return 0;
}
static inline void cache_random_seq_destroy(struct kmem_cache *cachep) { }
#endif /* CONFIG_SLAB_FREELIST_RANDOM */

static inline bool slab_want_init_on_alloc(gfp_t flags, struct kmem_cache *c)
{
	if (static_branch_maybe(CONFIG_INIT_ON_ALLOC_DEFAULT_ON,
				&init_on_alloc)) {
		if (c->ctor)
			return false;
		if (c->flags & (SLAB_TYPESAFE_BY_RCU | SLAB_POISON))
			return flags & __GFP_ZERO;
		return true;
	}
	return flags & __GFP_ZERO;
}

static inline bool slab_want_init_on_free(struct kmem_cache *c)
{
	if (static_branch_maybe(CONFIG_INIT_ON_FREE_DEFAULT_ON,
				&init_on_free))
		return !(c->ctor ||
			 (c->flags & (SLAB_TYPESAFE_BY_RCU | SLAB_POISON)));
	return false;
}

#if defined(CONFIG_DEBUG_FS) && defined(CONFIG_SLUB_DEBUG)
void debugfs_slab_release(struct kmem_cache *);
#else
static inline void debugfs_slab_release(struct kmem_cache *s) { }
#endif

#ifdef CONFIG_PRINTK
#define KS_ADDRS_COUNT 16
struct kmem_obj_info {
	void *kp_ptr;
	struct page *kp_page;
	void *kp_objp;
	unsigned long kp_data_offset;
	struct kmem_cache *kp_slab_cache;
	void *kp_ret;
	void *kp_stack[KS_ADDRS_COUNT];
};
void kmem_obj_info(struct kmem_obj_info *kpp, void *object, struct page *page);
#endif

#endif /* MM_SLAB_H */<|MERGE_RESOLUTION|>--- conflicted
+++ resolved
@@ -233,14 +233,11 @@
 DECLARE_STATIC_KEY_FALSE(slub_debug_enabled);
 #endif
 extern void print_tracking(struct kmem_cache *s, void *object);
-<<<<<<< HEAD
+long validate_slab_cache(struct kmem_cache *s);
 extern unsigned long get_each_object_track(struct kmem_cache *s,
 		struct page *page, enum track_item alloc,
 		int (*fn)(const struct kmem_cache *, const void *,
 		const struct track *, void *), void *private);
-=======
-long validate_slab_cache(struct kmem_cache *s);
->>>>>>> c288d9cd
 #else
 static inline void print_tracking(struct kmem_cache *s, void *object)
 {
